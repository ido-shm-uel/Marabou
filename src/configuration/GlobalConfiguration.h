/*********************                                                        */
/*! \file FloatUtils.h
 ** \verbatim
 ** Top contributors (to current version):
 **   Guy Katz
 ** This file is part of the Marabou project.
 ** Copyright (c) 2016-2017 by the authors listed in the file AUTHORS
 ** in the top-level source directory) and their institutional affiliations.
 ** All rights reserved. See the file COPYING in the top-level source
 ** directory for licensing information.\endverbatim
 **/

#ifndef __GlobalConfiguration_h__
#define __GlobalConfiguration_h__

class GlobalConfiguration
{
public:
    static void print();

    static const double DEFAULT_EPSILON_FOR_COMPARISONS;

    static const unsigned DEFAULT_DOUBLE_TO_STRING_PRECISION;

<<<<<<< HEAD
	static const unsigned REFACTORIZATION_THRESHOLD;
=======
    static const unsigned STATISTICS_PRINTING_FREQUENCY;
>>>>>>> 9dc2481c
};

#endif // __GlobalConfiguration_h__

//
// Local Variables:
// compile-command: "make -C .. "
// tags-file-name: "../TAGS"
// c-basic-offset: 4
// End:
//<|MERGE_RESOLUTION|>--- conflicted
+++ resolved
@@ -22,11 +22,9 @@
 
     static const unsigned DEFAULT_DOUBLE_TO_STRING_PRECISION;
 
-<<<<<<< HEAD
 	static const unsigned REFACTORIZATION_THRESHOLD;
-=======
+
     static const unsigned STATISTICS_PRINTING_FREQUENCY;
->>>>>>> 9dc2481c
 };
 
 #endif // __GlobalConfiguration_h__
