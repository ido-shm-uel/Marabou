--- conflicted
+++ resolved
@@ -105,12 +105,7 @@
 
     if ( _storeOutputLayerSymbolicBounds )
     {
-<<<<<<< HEAD
-        precedingElement->storeOutputSymbolicBounds( sourceLayerSize,
-                                                     _work1SymbolicLb,
-=======
         precedingElement->storeOutputSymbolicBounds( _work1SymbolicLb,
->>>>>>> 4cf1ca4c
                                                      _work1SymbolicUb,
                                                      _workSymbolicLowerBias,
                                                      _workSymbolicUpperBias,
@@ -250,12 +245,7 @@
 
         if ( _storeOutputLayerSymbolicBounds )
         {
-<<<<<<< HEAD
-            precedingElement->storeOutputSymbolicBounds( currentElement->getSize(),
-                                                         _work1SymbolicLb,
-=======
             precedingElement->storeOutputSymbolicBounds( _work1SymbolicLb,
->>>>>>> 4cf1ca4c
                                                          _work1SymbolicUb,
                                                          _workSymbolicLowerBias,
                                                          _workSymbolicUpperBias,
