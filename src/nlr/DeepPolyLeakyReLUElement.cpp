--- conflicted
+++ resolved
@@ -232,19 +232,6 @@
 
 void DeepPolyLeakyReLUElement::storePredecessorSymbolicBounds()
 {
-<<<<<<< HEAD
-    double *currentSymbolicLb = ( *_symbolicLbInTermsOfPredecessor )[_layerIndex];
-    double *currentSymbolicUb = ( *_symbolicUbInTermsOfPredecessor )[_layerIndex];
-    double *currentSymbolicLowerBias = ( *_symbolicLowerBiasInTermsOfPredecessor )[_layerIndex];
-    double *currentSymbolicUpperBias = ( *_symbolicUpperBiasInTermsOfPredecessor )[_layerIndex];
-
-    for ( unsigned i = 0; i < _size; ++i )
-    {
-        currentSymbolicLb[i * _size] = _symbolicLb[i];
-        currentSymbolicUb[i * _size] = _symbolicUb[i];
-        currentSymbolicLowerBias[i] = _symbolicLowerBias[i];
-        currentSymbolicUpperBias[i] = _symbolicUpperBias[i];
-=======
     for ( unsigned i = 0; i < _size; ++i )
     {
         NeuronIndex sourceIndex = *( _layer->getActivationSources( i ).begin() );
@@ -254,7 +241,6 @@
             _symbolicUb[i];
         ( *_symbolicLowerBiasInTermsOfPredecessor )[_layerIndex][i] = _symbolicLowerBias[i];
         ( *_symbolicUpperBiasInTermsOfPredecessor )[_layerIndex][i] = _symbolicUpperBias[i];
->>>>>>> 4cf1ca4c
     }
 }
 
