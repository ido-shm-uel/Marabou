/*********************                                                        */
/*! \file Test_NetworkLevelReasoner.h
 ** \verbatim
 ** Top contributors (to current version):
 **   Guy Katz, Andrew Wu
 ** This file is part of the Marabou project.
 ** Copyright (c) 2017-2024 by the authors listed in the file AUTHORS
 ** in the top-level source directory) and their institutional affiliations.
 ** All rights reserved. See the file COPYING in the top-level source
 ** directory for licensing information.\endverbatim
 **
 ** [[ Add lengthier description here ]]

**/

#include "../../engine/tests/MockTableau.h" // TODO: fix this
#include "FloatUtils.h"
#include "Layer.h"
#include "NetworkLevelReasoner.h"
#include "Options.h"
#include "Query.h"
#include "Tightening.h"
#include "Vector.h"

#include <cxxtest/TestSuite.h>

class MockForNetworkLevelReasoner
{
public:
};

class NetworkLevelReasonerTestSuite : public CxxTest::TestSuite
{
public:
    MockForNetworkLevelReasoner *mock;

    void setUp()
    {
        TS_ASSERT( mock = new MockForNetworkLevelReasoner );
    }

    void tearDown()
    {
        TS_ASSERT_THROWS_NOTHING( delete mock );
    }

    void populateNetwork( NLR::NetworkLevelReasoner &nlr )
    {
        /*
                a
          x           d    f
                b
          y           e    g
                c
        */

        // Create the layers
        nlr.addLayer( 0, NLR::Layer::INPUT, 2 );
        nlr.addLayer( 1, NLR::Layer::WEIGHTED_SUM, 3 );
        nlr.addLayer( 2, NLR::Layer::RELU, 3 );
        nlr.addLayer( 3, NLR::Layer::WEIGHTED_SUM, 2 );
        nlr.addLayer( 4, NLR::Layer::RELU, 2 );
        nlr.addLayer( 5, NLR::Layer::WEIGHTED_SUM, 2 );

        // Mark layer dependencies
        for ( unsigned i = 1; i <= 5; ++i )
            nlr.addLayerDependency( i - 1, i );

        // Set the weights and biases for the weighted sum layers
        nlr.setWeight( 0, 0, 1, 0, 1 );
        nlr.setWeight( 0, 0, 1, 1, 2 );
        nlr.setWeight( 0, 1, 1, 1, -3 );
        nlr.setWeight( 0, 1, 1, 2, 1 );

        nlr.setWeight( 2, 0, 3, 0, 1 );
        nlr.setWeight( 2, 0, 3, 1, -1 );
        nlr.setWeight( 2, 1, 3, 0, 1 );
        nlr.setWeight( 2, 1, 3, 1, 1 );
        nlr.setWeight( 2, 2, 3, 0, -1 );
        nlr.setWeight( 2, 2, 3, 1, -1 );

        nlr.setWeight( 4, 0, 5, 0, 1 );
        nlr.setWeight( 4, 0, 5, 1, 1 );
        nlr.setWeight( 4, 1, 5, 1, 3 );

        nlr.setBias( 1, 0, 1 );
        nlr.setBias( 3, 1, 2 );

        // Mark the ReLU sources
        nlr.addActivationSource( 1, 0, 2, 0 );
        nlr.addActivationSource( 1, 1, 2, 1 );
        nlr.addActivationSource( 1, 2, 2, 2 );

        nlr.addActivationSource( 3, 0, 4, 0 );
        nlr.addActivationSource( 3, 1, 4, 1 );

        // Variable indexing
        nlr.setNeuronVariable( NLR::NeuronIndex( 0, 0 ), 0 );
        nlr.setNeuronVariable( NLR::NeuronIndex( 0, 1 ), 1 );

        nlr.setNeuronVariable( NLR::NeuronIndex( 1, 0 ), 2 );
        nlr.setNeuronVariable( NLR::NeuronIndex( 1, 1 ), 4 );
        nlr.setNeuronVariable( NLR::NeuronIndex( 1, 2 ), 6 );

        nlr.setNeuronVariable( NLR::NeuronIndex( 2, 0 ), 3 );
        nlr.setNeuronVariable( NLR::NeuronIndex( 2, 1 ), 5 );
        nlr.setNeuronVariable( NLR::NeuronIndex( 2, 2 ), 7 );

        nlr.setNeuronVariable( NLR::NeuronIndex( 3, 0 ), 8 );
        nlr.setNeuronVariable( NLR::NeuronIndex( 3, 1 ), 10 );

        nlr.setNeuronVariable( NLR::NeuronIndex( 4, 0 ), 9 );
        nlr.setNeuronVariable( NLR::NeuronIndex( 4, 1 ), 11 );

        nlr.setNeuronVariable( NLR::NeuronIndex( 5, 0 ), 12 );
        nlr.setNeuronVariable( NLR::NeuronIndex( 5, 1 ), 13 );
    }

    void populateNetworkWithSigmoids( NLR::NetworkLevelReasoner &nlr )
    {
        /*
                a
          x           d    f
                b
          y           e    g
                c
        */

        // Create the layers
        nlr.addLayer( 0, NLR::Layer::INPUT, 2 );
        nlr.addLayer( 1, NLR::Layer::WEIGHTED_SUM, 3 );
        nlr.addLayer( 2, NLR::Layer::SIGMOID, 3 );
        nlr.addLayer( 3, NLR::Layer::WEIGHTED_SUM, 2 );
        nlr.addLayer( 4, NLR::Layer::SIGMOID, 2 );
        nlr.addLayer( 5, NLR::Layer::WEIGHTED_SUM, 2 );

        // Mark layer dependencies
        for ( unsigned i = 1; i <= 5; ++i )
            nlr.addLayerDependency( i - 1, i );

        // Set the weights and biases for the weighted sum layers
        nlr.setWeight( 0, 0, 1, 0, 1 );
        nlr.setWeight( 0, 0, 1, 1, 2 );
        nlr.setWeight( 0, 1, 1, 1, -3 );
        nlr.setWeight( 0, 1, 1, 2, 1 );

        nlr.setWeight( 2, 0, 3, 0, 1 );
        nlr.setWeight( 2, 0, 3, 1, -1 );
        nlr.setWeight( 2, 1, 3, 0, 1 );
        nlr.setWeight( 2, 1, 3, 1, 1 );
        nlr.setWeight( 2, 2, 3, 0, -1 );
        nlr.setWeight( 2, 2, 3, 1, -1 );

        nlr.setWeight( 4, 0, 5, 0, 1 );
        nlr.setWeight( 4, 0, 5, 1, 1 );
        nlr.setWeight( 4, 1, 5, 1, 3 );

        nlr.setBias( 1, 0, 1 );
        nlr.setBias( 3, 1, 2 );

        // Mark the ReLU sources
        nlr.addActivationSource( 1, 0, 2, 0 );
        nlr.addActivationSource( 1, 1, 2, 1 );
        nlr.addActivationSource( 1, 2, 2, 2 );

        nlr.addActivationSource( 3, 0, 4, 0 );
        nlr.addActivationSource( 3, 1, 4, 1 );

        // Variable indexing
        nlr.setNeuronVariable( NLR::NeuronIndex( 0, 0 ), 0 );
        nlr.setNeuronVariable( NLR::NeuronIndex( 0, 1 ), 1 );

        nlr.setNeuronVariable( NLR::NeuronIndex( 1, 0 ), 2 );
        nlr.setNeuronVariable( NLR::NeuronIndex( 1, 1 ), 4 );
        nlr.setNeuronVariable( NLR::NeuronIndex( 1, 2 ), 6 );

        nlr.setNeuronVariable( NLR::NeuronIndex( 2, 0 ), 3 );
        nlr.setNeuronVariable( NLR::NeuronIndex( 2, 1 ), 5 );
        nlr.setNeuronVariable( NLR::NeuronIndex( 2, 2 ), 7 );

        nlr.setNeuronVariable( NLR::NeuronIndex( 3, 0 ), 8 );
        nlr.setNeuronVariable( NLR::NeuronIndex( 3, 1 ), 10 );

        nlr.setNeuronVariable( NLR::NeuronIndex( 4, 0 ), 9 );
        nlr.setNeuronVariable( NLR::NeuronIndex( 4, 1 ), 11 );

        nlr.setNeuronVariable( NLR::NeuronIndex( 5, 0 ), 12 );
        nlr.setNeuronVariable( NLR::NeuronIndex( 5, 1 ), 13 );
    }

    void populateNetworkWithAbs( NLR::NetworkLevelReasoner &nlr )
    {
        /*
                a
          x           d    f
                b
          y           e    g
                c
        */

        // Create the layers
        nlr.addLayer( 0, NLR::Layer::INPUT, 2 );
        nlr.addLayer( 1, NLR::Layer::WEIGHTED_SUM, 3 );
        nlr.addLayer( 2, NLR::Layer::ABSOLUTE_VALUE, 3 );
        nlr.addLayer( 3, NLR::Layer::WEIGHTED_SUM, 2 );
        nlr.addLayer( 4, NLR::Layer::ABSOLUTE_VALUE, 2 );
        nlr.addLayer( 5, NLR::Layer::WEIGHTED_SUM, 2 );

        // Mark layer dependencies
        for ( unsigned i = 1; i <= 5; ++i )
            nlr.addLayerDependency( i - 1, i );

        // Set the weights and biases for the weighted sum layers
        nlr.setWeight( 0, 0, 1, 0, 1 );
        nlr.setWeight( 0, 0, 1, 1, 2 );
        nlr.setWeight( 0, 1, 1, 1, -3 );
        nlr.setWeight( 0, 1, 1, 2, 1 );

        nlr.setWeight( 2, 0, 3, 0, 1 );
        nlr.setWeight( 2, 0, 3, 1, -1 );
        nlr.setWeight( 2, 1, 3, 0, 1 );
        nlr.setWeight( 2, 1, 3, 1, 1 );
        nlr.setWeight( 2, 2, 3, 0, -1 );
        nlr.setWeight( 2, 2, 3, 1, -1 );

        nlr.setWeight( 4, 0, 5, 0, 1 );
        nlr.setWeight( 4, 0, 5, 1, 1 );
        nlr.setWeight( 4, 1, 5, 1, 3 );

        nlr.setBias( 1, 0, 1 );
        nlr.setBias( 3, 1, 2 );

        // Mark the Abs sources
        nlr.addActivationSource( 1, 0, 2, 0 );
        nlr.addActivationSource( 1, 1, 2, 1 );
        nlr.addActivationSource( 1, 2, 2, 2 );

        nlr.addActivationSource( 3, 0, 4, 0 );
        nlr.addActivationSource( 3, 1, 4, 1 );

        // Variable indexing
        nlr.setNeuronVariable( NLR::NeuronIndex( 0, 0 ), 0 );
        nlr.setNeuronVariable( NLR::NeuronIndex( 0, 1 ), 1 );

        nlr.setNeuronVariable( NLR::NeuronIndex( 1, 0 ), 2 );
        nlr.setNeuronVariable( NLR::NeuronIndex( 1, 1 ), 4 );
        nlr.setNeuronVariable( NLR::NeuronIndex( 1, 2 ), 6 );

        nlr.setNeuronVariable( NLR::NeuronIndex( 2, 0 ), 3 );
        nlr.setNeuronVariable( NLR::NeuronIndex( 2, 1 ), 5 );
        nlr.setNeuronVariable( NLR::NeuronIndex( 2, 2 ), 7 );

        nlr.setNeuronVariable( NLR::NeuronIndex( 3, 0 ), 8 );
        nlr.setNeuronVariable( NLR::NeuronIndex( 3, 1 ), 10 );

        nlr.setNeuronVariable( NLR::NeuronIndex( 4, 0 ), 9 );
        nlr.setNeuronVariable( NLR::NeuronIndex( 4, 1 ), 11 );

        nlr.setNeuronVariable( NLR::NeuronIndex( 5, 0 ), 12 );
        nlr.setNeuronVariable( NLR::NeuronIndex( 5, 1 ), 13 );
    }

    void populateNetworkWithSign( NLR::NetworkLevelReasoner &nlr )
    {
        /*
                a
          x           d    f
                b
          y           e    g
                c
        */

        // Create the layers
        nlr.addLayer( 0, NLR::Layer::INPUT, 2 );
        nlr.addLayer( 1, NLR::Layer::WEIGHTED_SUM, 3 );
        nlr.addLayer( 2, NLR::Layer::SIGN, 3 );
        nlr.addLayer( 3, NLR::Layer::WEIGHTED_SUM, 2 );
        nlr.addLayer( 4, NLR::Layer::SIGN, 2 );
        nlr.addLayer( 5, NLR::Layer::WEIGHTED_SUM, 2 );

        // Mark layer dependencies
        for ( unsigned i = 1; i <= 5; ++i )
            nlr.addLayerDependency( i - 1, i );

        // Set the weights and biases for the weighted sum layers
        nlr.setWeight( 0, 0, 1, 0, 1 );
        nlr.setWeight( 0, 0, 1, 1, 2 );
        nlr.setWeight( 0, 1, 1, 1, -3 );
        nlr.setWeight( 0, 1, 1, 2, 1 );

        nlr.setWeight( 2, 0, 3, 0, 1 );
        nlr.setWeight( 2, 0, 3, 1, -1 );
        nlr.setWeight( 2, 1, 3, 0, 1 );
        nlr.setWeight( 2, 1, 3, 1, 1 );
        nlr.setWeight( 2, 2, 3, 0, -1 );
        nlr.setWeight( 2, 2, 3, 1, -1 );

        nlr.setWeight( 4, 0, 5, 0, 1 );
        nlr.setWeight( 4, 0, 5, 1, 1 );
        nlr.setWeight( 4, 1, 5, 1, 3 );

        nlr.setBias( 1, 0, 1 );
        nlr.setBias( 3, 1, 2 );

        // Mark the Sign sources
        nlr.addActivationSource( 1, 0, 2, 0 );
        nlr.addActivationSource( 1, 1, 2, 1 );
        nlr.addActivationSource( 1, 2, 2, 2 );

        nlr.addActivationSource( 3, 0, 4, 0 );
        nlr.addActivationSource( 3, 1, 4, 1 );

        // Variable indexing
        nlr.setNeuronVariable( NLR::NeuronIndex( 0, 0 ), 0 );
        nlr.setNeuronVariable( NLR::NeuronIndex( 0, 1 ), 1 );

        nlr.setNeuronVariable( NLR::NeuronIndex( 1, 0 ), 2 );
        nlr.setNeuronVariable( NLR::NeuronIndex( 1, 1 ), 4 );
        nlr.setNeuronVariable( NLR::NeuronIndex( 1, 2 ), 6 );

        nlr.setNeuronVariable( NLR::NeuronIndex( 2, 0 ), 3 );
        nlr.setNeuronVariable( NLR::NeuronIndex( 2, 1 ), 5 );
        nlr.setNeuronVariable( NLR::NeuronIndex( 2, 2 ), 7 );

        nlr.setNeuronVariable( NLR::NeuronIndex( 3, 0 ), 8 );
        nlr.setNeuronVariable( NLR::NeuronIndex( 3, 1 ), 10 );

        nlr.setNeuronVariable( NLR::NeuronIndex( 4, 0 ), 9 );
        nlr.setNeuronVariable( NLR::NeuronIndex( 4, 1 ), 11 );

        nlr.setNeuronVariable( NLR::NeuronIndex( 5, 0 ), 12 );
        nlr.setNeuronVariable( NLR::NeuronIndex( 5, 1 ), 13 );
    }

    void populateNetworkWithRound( NLR::NetworkLevelReasoner &nlr )
    {
        /*
                a
          x           d    f
                b
          y           e    g
                c
        */

        // Create the layers
        nlr.addLayer( 0, NLR::Layer::INPUT, 2 );
        nlr.addLayer( 1, NLR::Layer::WEIGHTED_SUM, 3 );
        nlr.addLayer( 2, NLR::Layer::ROUND, 3 );
        nlr.addLayer( 3, NLR::Layer::WEIGHTED_SUM, 2 );
        nlr.addLayer( 4, NLR::Layer::ROUND, 2 );
        nlr.addLayer( 5, NLR::Layer::WEIGHTED_SUM, 2 );

        // Mark layer dependencies
        for ( unsigned i = 1; i <= 5; ++i )
            nlr.addLayerDependency( i - 1, i );

        // Set the weights and biases for the weighted sum layers
        nlr.setWeight( 0, 0, 1, 0, 1 );
        nlr.setWeight( 0, 0, 1, 1, 2 );
        nlr.setWeight( 0, 1, 1, 1, -3 );
        nlr.setWeight( 0, 1, 1, 2, 1 );

        nlr.setWeight( 2, 0, 3, 0, 1 );
        nlr.setWeight( 2, 0, 3, 1, -1 );
        nlr.setWeight( 2, 1, 3, 0, 1 );
        nlr.setWeight( 2, 1, 3, 1, 1 );
        nlr.setWeight( 2, 2, 3, 0, -1 );
        nlr.setWeight( 2, 2, 3, 1, -1 );

        nlr.setWeight( 4, 0, 5, 0, 1 );
        nlr.setWeight( 4, 0, 5, 1, 1 );
        nlr.setWeight( 4, 1, 5, 1, 3 );

        nlr.setBias( 1, 0, 1 );
        nlr.setBias( 3, 1, 2 );

        // Mark the Round sources
        nlr.addActivationSource( 1, 0, 2, 0 );
        nlr.addActivationSource( 1, 1, 2, 1 );
        nlr.addActivationSource( 1, 2, 2, 2 );

        nlr.addActivationSource( 3, 0, 4, 0 );
        nlr.addActivationSource( 3, 1, 4, 1 );

        // Variable indexing
        nlr.setNeuronVariable( NLR::NeuronIndex( 0, 0 ), 0 );
        nlr.setNeuronVariable( NLR::NeuronIndex( 0, 1 ), 1 );

        nlr.setNeuronVariable( NLR::NeuronIndex( 1, 0 ), 2 );
        nlr.setNeuronVariable( NLR::NeuronIndex( 1, 1 ), 4 );
        nlr.setNeuronVariable( NLR::NeuronIndex( 1, 2 ), 6 );

        nlr.setNeuronVariable( NLR::NeuronIndex( 2, 0 ), 3 );
        nlr.setNeuronVariable( NLR::NeuronIndex( 2, 1 ), 5 );
        nlr.setNeuronVariable( NLR::NeuronIndex( 2, 2 ), 7 );

        nlr.setNeuronVariable( NLR::NeuronIndex( 3, 0 ), 8 );
        nlr.setNeuronVariable( NLR::NeuronIndex( 3, 1 ), 10 );

        nlr.setNeuronVariable( NLR::NeuronIndex( 4, 0 ), 9 );
        nlr.setNeuronVariable( NLR::NeuronIndex( 4, 1 ), 11 );

        nlr.setNeuronVariable( NLR::NeuronIndex( 5, 0 ), 12 );
        nlr.setNeuronVariable( NLR::NeuronIndex( 5, 1 ), 13 );
    }

    void populateNetworkWithLeakyRelu( NLR::NetworkLevelReasoner &nlr )
    {
        /*
                a
          x           d    f
                b
          y           e    g
                c
        */

        // Create the layers
        nlr.addLayer( 0, NLR::Layer::INPUT, 2 );
        nlr.addLayer( 1, NLR::Layer::WEIGHTED_SUM, 3 );
        nlr.addLayer( 2, NLR::Layer::LEAKY_RELU, 3 );
        nlr.addLayer( 3, NLR::Layer::WEIGHTED_SUM, 2 );
        nlr.addLayer( 4, NLR::Layer::LEAKY_RELU, 2 );
        nlr.addLayer( 5, NLR::Layer::WEIGHTED_SUM, 2 );

        nlr.getLayer( 2 )->setAlpha( 0.1 );
        nlr.getLayer( 4 )->setAlpha( 0.1 );

        // Mark layer dependencies
        for ( unsigned i = 1; i <= 5; ++i )
            nlr.addLayerDependency( i - 1, i );

        // Set the weights and biases for the weighted sum layers
        nlr.setWeight( 0, 0, 1, 0, 1 );
        nlr.setWeight( 0, 0, 1, 1, 2 );
        nlr.setWeight( 0, 1, 1, 1, -3 );
        nlr.setWeight( 0, 1, 1, 2, 1 );

        nlr.setWeight( 2, 0, 3, 0, 1 );
        nlr.setWeight( 2, 0, 3, 1, -1 );
        nlr.setWeight( 2, 1, 3, 0, 1 );
        nlr.setWeight( 2, 1, 3, 1, 1 );
        nlr.setWeight( 2, 2, 3, 0, -1 );
        nlr.setWeight( 2, 2, 3, 1, -1 );

        nlr.setWeight( 4, 0, 5, 0, 1 );
        nlr.setWeight( 4, 0, 5, 1, 1 );
        nlr.setWeight( 4, 1, 5, 1, 3 );

        nlr.setBias( 1, 0, 1 );
        nlr.setBias( 3, 1, 2 );

        // Mark the LeakyReLU sources
        nlr.addActivationSource( 1, 0, 2, 0 );
        nlr.addActivationSource( 1, 1, 2, 1 );
        nlr.addActivationSource( 1, 2, 2, 2 );

        nlr.addActivationSource( 3, 0, 4, 0 );
        nlr.addActivationSource( 3, 1, 4, 1 );

        // Variable indexing
        nlr.setNeuronVariable( NLR::NeuronIndex( 0, 0 ), 0 );
        nlr.setNeuronVariable( NLR::NeuronIndex( 0, 1 ), 1 );

        nlr.setNeuronVariable( NLR::NeuronIndex( 1, 0 ), 2 );
        nlr.setNeuronVariable( NLR::NeuronIndex( 1, 1 ), 4 );
        nlr.setNeuronVariable( NLR::NeuronIndex( 1, 2 ), 6 );

        nlr.setNeuronVariable( NLR::NeuronIndex( 2, 0 ), 3 );
        nlr.setNeuronVariable( NLR::NeuronIndex( 2, 1 ), 5 );
        nlr.setNeuronVariable( NLR::NeuronIndex( 2, 2 ), 7 );

        nlr.setNeuronVariable( NLR::NeuronIndex( 3, 0 ), 8 );
        nlr.setNeuronVariable( NLR::NeuronIndex( 3, 1 ), 10 );

        nlr.setNeuronVariable( NLR::NeuronIndex( 4, 0 ), 9 );
        nlr.setNeuronVariable( NLR::NeuronIndex( 4, 1 ), 11 );

        nlr.setNeuronVariable( NLR::NeuronIndex( 5, 0 ), 12 );
        nlr.setNeuronVariable( NLR::NeuronIndex( 5, 1 ), 13 );
    }


    void populateNetworkWithMax( NLR::NetworkLevelReasoner &nlr )
    {
        /*
                a
          x     b      e
                              g
          y     c      f
                d
        */

        // Create the layers
        nlr.addLayer( 0, NLR::Layer::INPUT, 2 );
        nlr.addLayer( 1, NLR::Layer::WEIGHTED_SUM, 4 );
        nlr.addLayer( 2, NLR::Layer::MAX, 2 );
        nlr.addLayer( 3, NLR::Layer::WEIGHTED_SUM, 2 );
        nlr.addLayer( 4, NLR::Layer::MAX, 1 );
        nlr.addLayer( 5, NLR::Layer::WEIGHTED_SUM, 1 );

        // Mark layer dependencies
        for ( unsigned i = 1; i <= 5; ++i )
            nlr.addLayerDependency( i - 1, i );

        // Set the weights and biases for the weighted sum layers
        nlr.setWeight( 0, 0, 1, 0, 1 );
        nlr.setWeight( 0, 0, 1, 1, -2 );
        nlr.setWeight( 0, 0, 1, 2, 1 );
        nlr.setWeight( 0, 1, 1, 1, -3 );
        nlr.setWeight( 0, 1, 1, 2, 2 );
        nlr.setWeight( 0, 1, 1, 3, -3 );

        nlr.setWeight( 2, 0, 3, 0, 1 );
        nlr.setWeight( 2, 0, 3, 1, -1 );
        nlr.setWeight( 2, 1, 3, 0, 1 );
        nlr.setWeight( 2, 1, 3, 1, 1 );

        nlr.setWeight( 4, 0, 5, 0, -1 );

        nlr.setBias( 1, 0, 1 );
        nlr.setBias( 3, 0, 2 );

        // Mark the Max sources
        nlr.addActivationSource( 1, 0, 2, 0 );
        nlr.addActivationSource( 1, 1, 2, 0 );
        nlr.addActivationSource( 1, 2, 2, 1 );
        nlr.addActivationSource( 1, 3, 2, 1 );

        nlr.addActivationSource( 3, 0, 4, 0 );
        nlr.addActivationSource( 3, 1, 4, 0 );

        // Variable indexing
        nlr.setNeuronVariable( NLR::NeuronIndex( 0, 0 ), 0 );
        nlr.setNeuronVariable( NLR::NeuronIndex( 0, 1 ), 1 );

        nlr.setNeuronVariable( NLR::NeuronIndex( 1, 0 ), 2 );
        nlr.setNeuronVariable( NLR::NeuronIndex( 1, 1 ), 3 );
        nlr.setNeuronVariable( NLR::NeuronIndex( 1, 2 ), 4 );
        nlr.setNeuronVariable( NLR::NeuronIndex( 1, 3 ), 5 );

        nlr.setNeuronVariable( NLR::NeuronIndex( 2, 0 ), 6 );
        nlr.setNeuronVariable( NLR::NeuronIndex( 2, 1 ), 7 );

        nlr.setNeuronVariable( NLR::NeuronIndex( 3, 0 ), 8 );
        nlr.setNeuronVariable( NLR::NeuronIndex( 3, 1 ), 9 );

        nlr.setNeuronVariable( NLR::NeuronIndex( 4, 0 ), 10 );

        nlr.setNeuronVariable( NLR::NeuronIndex( 5, 0 ), 11 );
    }

    void populateNetworkWithSoftmax( NLR::NetworkLevelReasoner &nlr )
    {
        /*
                a
          x           d    f
                b
          y           e    g
                c
        */

        // Create the layers
        nlr.addLayer( 0, NLR::Layer::INPUT, 2 );
        nlr.addLayer( 1, NLR::Layer::WEIGHTED_SUM, 3 );
        nlr.addLayer( 2, NLR::Layer::SOFTMAX, 3 );
        nlr.addLayer( 3, NLR::Layer::WEIGHTED_SUM, 2 );
        nlr.addLayer( 4, NLR::Layer::SOFTMAX, 2 );
        nlr.addLayer( 5, NLR::Layer::WEIGHTED_SUM, 2 );

        // Mark layer dependencies
        for ( unsigned i = 1; i <= 5; ++i )
            nlr.addLayerDependency( i - 1, i );

        // Set the weights and biases for the weighted sum layers
        nlr.setWeight( 0, 0, 1, 0, 1 );
        nlr.setWeight( 0, 0, 1, 1, 2 );
        nlr.setWeight( 0, 1, 1, 1, -3 );
        nlr.setWeight( 0, 1, 1, 2, 1 );

        nlr.setWeight( 2, 0, 3, 0, 1 );
        nlr.setWeight( 2, 0, 3, 1, -1 );
        nlr.setWeight( 2, 1, 3, 0, 1 );
        nlr.setWeight( 2, 1, 3, 1, 1 );
        nlr.setWeight( 2, 2, 3, 0, -1 );
        nlr.setWeight( 2, 2, 3, 1, -1 );

        nlr.setWeight( 4, 0, 5, 0, 1 );
        nlr.setWeight( 4, 0, 5, 1, 1 );
        nlr.setWeight( 4, 1, 5, 1, 3 );

        nlr.setBias( 1, 0, 1 );
        nlr.setBias( 3, 1, 2 );

        // Mark the Softmax sources
        nlr.addActivationSource( 1, 0, 2, 0 );
        nlr.addActivationSource( 1, 0, 2, 1 );
        nlr.addActivationSource( 1, 0, 2, 2 );
        nlr.addActivationSource( 1, 1, 2, 0 );
        nlr.addActivationSource( 1, 1, 2, 1 );
        nlr.addActivationSource( 1, 1, 2, 2 );
        nlr.addActivationSource( 1, 2, 2, 0 );
        nlr.addActivationSource( 1, 2, 2, 1 );
        nlr.addActivationSource( 1, 2, 2, 2 );

        nlr.addActivationSource( 3, 0, 4, 0 );
        nlr.addActivationSource( 3, 0, 4, 1 );
        nlr.addActivationSource( 3, 1, 4, 0 );
        nlr.addActivationSource( 3, 1, 4, 1 );

        // Variable indexing
        nlr.setNeuronVariable( NLR::NeuronIndex( 0, 0 ), 0 );
        nlr.setNeuronVariable( NLR::NeuronIndex( 0, 1 ), 1 );

        nlr.setNeuronVariable( NLR::NeuronIndex( 1, 0 ), 2 );
        nlr.setNeuronVariable( NLR::NeuronIndex( 1, 1 ), 4 );
        nlr.setNeuronVariable( NLR::NeuronIndex( 1, 2 ), 6 );

        nlr.setNeuronVariable( NLR::NeuronIndex( 2, 0 ), 3 );
        nlr.setNeuronVariable( NLR::NeuronIndex( 2, 1 ), 5 );
        nlr.setNeuronVariable( NLR::NeuronIndex( 2, 2 ), 7 );

        nlr.setNeuronVariable( NLR::NeuronIndex( 3, 0 ), 8 );
        nlr.setNeuronVariable( NLR::NeuronIndex( 3, 1 ), 10 );

        nlr.setNeuronVariable( NLR::NeuronIndex( 4, 0 ), 9 );
        nlr.setNeuronVariable( NLR::NeuronIndex( 4, 1 ), 11 );

        nlr.setNeuronVariable( NLR::NeuronIndex( 5, 0 ), 12 );
        nlr.setNeuronVariable( NLR::NeuronIndex( 5, 1 ), 13 );
    }

    void populateNetworkWithBilinear( NLR::NetworkLevelReasoner &nlr )
    {
        /*
                a
          x     b      e
                              g
          y     c      f
                d
        */

        // Create the layers
        nlr.addLayer( 0, NLR::Layer::INPUT, 2 );
        nlr.addLayer( 1, NLR::Layer::WEIGHTED_SUM, 4 );
        nlr.addLayer( 2, NLR::Layer::BILINEAR, 2 );
        nlr.addLayer( 3, NLR::Layer::WEIGHTED_SUM, 2 );
        nlr.addLayer( 4, NLR::Layer::BILINEAR, 1 );
        nlr.addLayer( 5, NLR::Layer::WEIGHTED_SUM, 1 );

        // Mark layer dependencies
        for ( unsigned i = 1; i <= 5; ++i )
            nlr.addLayerDependency( i - 1, i );

        // Set the weights and biases for the weighted sum layers
        nlr.setWeight( 0, 0, 1, 0, 1 );
        nlr.setWeight( 0, 0, 1, 1, -2 );
        nlr.setWeight( 0, 0, 1, 2, 1 );
        nlr.setWeight( 0, 1, 1, 1, -3 );
        nlr.setWeight( 0, 1, 1, 2, 2 );
        nlr.setWeight( 0, 1, 1, 3, -3 );

        nlr.setWeight( 2, 0, 3, 0, 1 );
        nlr.setWeight( 2, 0, 3, 1, -1 );
        nlr.setWeight( 2, 1, 3, 0, 1 );
        nlr.setWeight( 2, 1, 3, 1, 1 );

        nlr.setWeight( 4, 0, 5, 0, -1 );

        nlr.setBias( 1, 0, 1 );
        nlr.setBias( 3, 0, 2 );

        // Mark the Bilinear sources
        nlr.addActivationSource( 1, 0, 2, 0 );
        nlr.addActivationSource( 1, 1, 2, 0 );
        nlr.addActivationSource( 1, 2, 2, 1 );
        nlr.addActivationSource( 1, 3, 2, 1 );

        nlr.addActivationSource( 3, 0, 4, 0 );
        nlr.addActivationSource( 3, 1, 4, 0 );

        // Variable indexing
        nlr.setNeuronVariable( NLR::NeuronIndex( 0, 0 ), 0 );
        nlr.setNeuronVariable( NLR::NeuronIndex( 0, 1 ), 1 );

        nlr.setNeuronVariable( NLR::NeuronIndex( 1, 0 ), 2 );
        nlr.setNeuronVariable( NLR::NeuronIndex( 1, 1 ), 3 );
        nlr.setNeuronVariable( NLR::NeuronIndex( 1, 2 ), 4 );
        nlr.setNeuronVariable( NLR::NeuronIndex( 1, 3 ), 5 );

        nlr.setNeuronVariable( NLR::NeuronIndex( 2, 0 ), 6 );
        nlr.setNeuronVariable( NLR::NeuronIndex( 2, 1 ), 7 );

        nlr.setNeuronVariable( NLR::NeuronIndex( 3, 0 ), 8 );
        nlr.setNeuronVariable( NLR::NeuronIndex( 3, 1 ), 9 );

        nlr.setNeuronVariable( NLR::NeuronIndex( 4, 0 ), 10 );

        nlr.setNeuronVariable( NLR::NeuronIndex( 5, 0 ), 11 );
    }

    void populateNetworkWithAbsAndRelu( NLR::NetworkLevelReasoner &nlr )
    {
        /*
                a
          x           d    f
                b
          y           e    g
                c
        */

        // Create the layers
        nlr.addLayer( 0, NLR::Layer::INPUT, 2 );
        nlr.addLayer( 1, NLR::Layer::WEIGHTED_SUM, 3 );
        nlr.addLayer( 2, NLR::Layer::ABSOLUTE_VALUE, 3 );
        nlr.addLayer( 3, NLR::Layer::WEIGHTED_SUM, 2 );
        nlr.addLayer( 4, NLR::Layer::RELU, 2 );
        nlr.addLayer( 5, NLR::Layer::WEIGHTED_SUM, 2 );

        // Mark layer dependencies
        for ( unsigned i = 1; i <= 5; ++i )
            nlr.addLayerDependency( i - 1, i );

        // Set the weights and biases for the weighted sum layers
        nlr.setWeight( 0, 0, 1, 0, 1 );
        nlr.setWeight( 0, 0, 1, 1, 2 );
        nlr.setWeight( 0, 1, 1, 1, -3 );
        nlr.setWeight( 0, 1, 1, 2, 1 );

        nlr.setWeight( 2, 0, 3, 0, 1 );
        nlr.setWeight( 2, 0, 3, 1, -1 );
        nlr.setWeight( 2, 1, 3, 0, 1 );
        nlr.setWeight( 2, 1, 3, 1, 1 );
        nlr.setWeight( 2, 2, 3, 0, -1 );
        nlr.setWeight( 2, 2, 3, 1, -5 );

        nlr.setWeight( 4, 0, 5, 0, 1 );
        nlr.setWeight( 4, 0, 5, 1, 1 );
        nlr.setWeight( 4, 1, 5, 1, 3 );

        nlr.setBias( 1, 0, 1 );
        nlr.setBias( 3, 1, 2 );

        // Mark the Round/Sign sources
        nlr.addActivationSource( 1, 0, 2, 0 );
        nlr.addActivationSource( 1, 1, 2, 1 );
        nlr.addActivationSource( 1, 2, 2, 2 );

        nlr.addActivationSource( 3, 0, 4, 0 );
        nlr.addActivationSource( 3, 1, 4, 1 );

        // Variable indexing
        nlr.setNeuronVariable( NLR::NeuronIndex( 0, 0 ), 0 );
        nlr.setNeuronVariable( NLR::NeuronIndex( 0, 1 ), 1 );

        nlr.setNeuronVariable( NLR::NeuronIndex( 1, 0 ), 2 );
        nlr.setNeuronVariable( NLR::NeuronIndex( 1, 1 ), 4 );
        nlr.setNeuronVariable( NLR::NeuronIndex( 1, 2 ), 6 );

        nlr.setNeuronVariable( NLR::NeuronIndex( 2, 0 ), 3 );
        nlr.setNeuronVariable( NLR::NeuronIndex( 2, 1 ), 5 );
        nlr.setNeuronVariable( NLR::NeuronIndex( 2, 2 ), 7 );

        nlr.setNeuronVariable( NLR::NeuronIndex( 3, 0 ), 8 );
        nlr.setNeuronVariable( NLR::NeuronIndex( 3, 1 ), 10 );

        nlr.setNeuronVariable( NLR::NeuronIndex( 4, 0 ), 9 );
        nlr.setNeuronVariable( NLR::NeuronIndex( 4, 1 ), 11 );

        nlr.setNeuronVariable( NLR::NeuronIndex( 5, 0 ), 12 );
        nlr.setNeuronVariable( NLR::NeuronIndex( 5, 1 ), 13 );
    }

    void populateNetworkWithRoundAndSign( NLR::NetworkLevelReasoner &nlr )
    {
        /*
                a
          x           d    f
                b
          y           e    g
                c
        */

        // Create the layers
        nlr.addLayer( 0, NLR::Layer::INPUT, 2 );
        nlr.addLayer( 1, NLR::Layer::WEIGHTED_SUM, 3 );
        nlr.addLayer( 2, NLR::Layer::ROUND, 3 );
        nlr.addLayer( 3, NLR::Layer::WEIGHTED_SUM, 2 );
        nlr.addLayer( 4, NLR::Layer::SIGN, 2 );
        nlr.addLayer( 5, NLR::Layer::WEIGHTED_SUM, 2 );

        // Mark layer dependencies
        for ( unsigned i = 1; i <= 5; ++i )
            nlr.addLayerDependency( i - 1, i );

        // Set the weights and biases for the weighted sum layers
        nlr.setWeight( 0, 0, 1, 0, 1 );
        nlr.setWeight( 0, 0, 1, 1, 2 );
        nlr.setWeight( 0, 1, 1, 1, -3 );
        nlr.setWeight( 0, 1, 1, 2, 1 );

        nlr.setWeight( 2, 0, 3, 0, 1 );
        nlr.setWeight( 2, 0, 3, 1, -1 );
        nlr.setWeight( 2, 1, 3, 0, 1 );
        nlr.setWeight( 2, 1, 3, 1, 1 );
        nlr.setWeight( 2, 2, 3, 0, -1 );
        nlr.setWeight( 2, 2, 3, 1, -1 );

        nlr.setWeight( 4, 0, 5, 0, 1 );
        nlr.setWeight( 4, 0, 5, 1, 1 );
        nlr.setWeight( 4, 1, 5, 1, 3 );

        nlr.setBias( 1, 0, 1 );
        nlr.setBias( 3, 1, 2 );

        // Mark the Round/Sign sources
        nlr.addActivationSource( 1, 0, 2, 0 );
        nlr.addActivationSource( 1, 1, 2, 1 );
        nlr.addActivationSource( 1, 2, 2, 2 );

        nlr.addActivationSource( 3, 0, 4, 0 );
        nlr.addActivationSource( 3, 1, 4, 1 );

        // Variable indexing
        nlr.setNeuronVariable( NLR::NeuronIndex( 0, 0 ), 0 );
        nlr.setNeuronVariable( NLR::NeuronIndex( 0, 1 ), 1 );

        nlr.setNeuronVariable( NLR::NeuronIndex( 1, 0 ), 2 );
        nlr.setNeuronVariable( NLR::NeuronIndex( 1, 1 ), 4 );
        nlr.setNeuronVariable( NLR::NeuronIndex( 1, 2 ), 6 );

        nlr.setNeuronVariable( NLR::NeuronIndex( 2, 0 ), 3 );
        nlr.setNeuronVariable( NLR::NeuronIndex( 2, 1 ), 5 );
        nlr.setNeuronVariable( NLR::NeuronIndex( 2, 2 ), 7 );

        nlr.setNeuronVariable( NLR::NeuronIndex( 3, 0 ), 8 );
        nlr.setNeuronVariable( NLR::NeuronIndex( 3, 1 ), 10 );

        nlr.setNeuronVariable( NLR::NeuronIndex( 4, 0 ), 9 );
        nlr.setNeuronVariable( NLR::NeuronIndex( 4, 1 ), 11 );

        nlr.setNeuronVariable( NLR::NeuronIndex( 5, 0 ), 12 );
        nlr.setNeuronVariable( NLR::NeuronIndex( 5, 1 ), 13 );
    }

    void populateNetworkWithLeakyReluAndSigmoid( NLR::NetworkLevelReasoner &nlr )
    {
        /*
                a
          x           d    f
                b
          y           e    g
                c
        */

        // Create the layers
        nlr.addLayer( 0, NLR::Layer::INPUT, 2 );
        nlr.addLayer( 1, NLR::Layer::WEIGHTED_SUM, 3 );
        nlr.addLayer( 2, NLR::Layer::LEAKY_RELU, 3 );
        nlr.addLayer( 3, NLR::Layer::WEIGHTED_SUM, 2 );
        nlr.addLayer( 4, NLR::Layer::SIGMOID, 2 );
        nlr.addLayer( 5, NLR::Layer::WEIGHTED_SUM, 2 );

        nlr.getLayer( 2 )->setAlpha( 0.1 );

        // Mark layer dependencies
        for ( unsigned i = 1; i <= 5; ++i )
            nlr.addLayerDependency( i - 1, i );

        // Set the weights and biases for the weighted sum layers
        nlr.setWeight( 0, 0, 1, 0, 1 );
        nlr.setWeight( 0, 0, 1, 1, 2 );
        nlr.setWeight( 0, 1, 1, 1, -3 );
        nlr.setWeight( 0, 1, 1, 2, 1 );

        nlr.setWeight( 2, 0, 3, 0, 1 );
        nlr.setWeight( 2, 0, 3, 1, -1 );
        nlr.setWeight( 2, 1, 3, 0, 1 );
        nlr.setWeight( 2, 1, 3, 1, 1 );
        nlr.setWeight( 2, 2, 3, 0, -1 );
        nlr.setWeight( 2, 2, 3, 1, -1 );

        nlr.setWeight( 4, 0, 5, 0, 1 );
        nlr.setWeight( 4, 0, 5, 1, 1 );
        nlr.setWeight( 4, 1, 5, 1, 3 );

        nlr.setBias( 1, 0, 1 );
        nlr.setBias( 3, 1, 2 );

        // Mark the LeakyReLU/Sigmoid sources
        nlr.addActivationSource( 1, 0, 2, 0 );
        nlr.addActivationSource( 1, 1, 2, 1 );
        nlr.addActivationSource( 1, 2, 2, 2 );

        nlr.addActivationSource( 3, 0, 4, 0 );
        nlr.addActivationSource( 3, 1, 4, 1 );

        // Variable indexing
        nlr.setNeuronVariable( NLR::NeuronIndex( 0, 0 ), 0 );
        nlr.setNeuronVariable( NLR::NeuronIndex( 0, 1 ), 1 );

        nlr.setNeuronVariable( NLR::NeuronIndex( 1, 0 ), 2 );
        nlr.setNeuronVariable( NLR::NeuronIndex( 1, 1 ), 4 );
        nlr.setNeuronVariable( NLR::NeuronIndex( 1, 2 ), 6 );

        nlr.setNeuronVariable( NLR::NeuronIndex( 2, 0 ), 3 );
        nlr.setNeuronVariable( NLR::NeuronIndex( 2, 1 ), 5 );
        nlr.setNeuronVariable( NLR::NeuronIndex( 2, 2 ), 7 );

        nlr.setNeuronVariable( NLR::NeuronIndex( 3, 0 ), 8 );
        nlr.setNeuronVariable( NLR::NeuronIndex( 3, 1 ), 10 );

        nlr.setNeuronVariable( NLR::NeuronIndex( 4, 0 ), 9 );
        nlr.setNeuronVariable( NLR::NeuronIndex( 4, 1 ), 11 );

        nlr.setNeuronVariable( NLR::NeuronIndex( 5, 0 ), 12 );
        nlr.setNeuronVariable( NLR::NeuronIndex( 5, 1 ), 13 );
    }

    void populateNetworkWithSoftmaxAndMax( NLR::NetworkLevelReasoner &nlr )
    {
        /*
                a
          x           d
                b          f
          y           e
                c
        */

        // Create the layers
        nlr.addLayer( 0, NLR::Layer::INPUT, 2 );
        nlr.addLayer( 1, NLR::Layer::WEIGHTED_SUM, 3 );
        nlr.addLayer( 2, NLR::Layer::SOFTMAX, 3 );
        nlr.addLayer( 3, NLR::Layer::WEIGHTED_SUM, 2 );
        nlr.addLayer( 4, NLR::Layer::MAX, 1 );
        nlr.addLayer( 5, NLR::Layer::WEIGHTED_SUM, 1 );

        // Mark layer dependencies
        for ( unsigned i = 1; i <= 5; ++i )
            nlr.addLayerDependency( i - 1, i );

        // Set the weights and biases for the weighted sum layers
        nlr.setWeight( 0, 0, 1, 0, 1 );
        nlr.setWeight( 0, 0, 1, 1, 2 );
        nlr.setWeight( 0, 1, 1, 1, -3 );
        nlr.setWeight( 0, 1, 1, 2, 1 );

        nlr.setWeight( 2, 0, 3, 0, 1 );
        nlr.setWeight( 2, 0, 3, 1, -1 );
        nlr.setWeight( 2, 1, 3, 0, 1 );
        nlr.setWeight( 2, 1, 3, 1, 1 );
        nlr.setWeight( 2, 2, 3, 0, -1 );
        nlr.setWeight( 2, 2, 3, 1, -1 );

        nlr.setWeight( 4, 0, 5, 0, -1 );

        nlr.setBias( 1, 0, 1 );
        nlr.setBias( 3, 1, 2 );

        // Mark the Softmax/Max sources
        nlr.addActivationSource( 1, 0, 2, 0 );
        nlr.addActivationSource( 1, 0, 2, 1 );
        nlr.addActivationSource( 1, 0, 2, 2 );
        nlr.addActivationSource( 1, 1, 2, 0 );
        nlr.addActivationSource( 1, 1, 2, 1 );
        nlr.addActivationSource( 1, 1, 2, 2 );
        nlr.addActivationSource( 1, 2, 2, 0 );
        nlr.addActivationSource( 1, 2, 2, 1 );
        nlr.addActivationSource( 1, 2, 2, 2 );

        nlr.addActivationSource( 3, 0, 4, 0 );
        nlr.addActivationSource( 3, 1, 4, 0 );

        // Variable indexing
        nlr.setNeuronVariable( NLR::NeuronIndex( 0, 0 ), 0 );
        nlr.setNeuronVariable( NLR::NeuronIndex( 0, 1 ), 1 );

        nlr.setNeuronVariable( NLR::NeuronIndex( 1, 0 ), 2 );
        nlr.setNeuronVariable( NLR::NeuronIndex( 1, 1 ), 4 );
        nlr.setNeuronVariable( NLR::NeuronIndex( 1, 2 ), 6 );

        nlr.setNeuronVariable( NLR::NeuronIndex( 2, 0 ), 3 );
        nlr.setNeuronVariable( NLR::NeuronIndex( 2, 1 ), 5 );
        nlr.setNeuronVariable( NLR::NeuronIndex( 2, 2 ), 7 );

        nlr.setNeuronVariable( NLR::NeuronIndex( 3, 0 ), 8 );
        nlr.setNeuronVariable( NLR::NeuronIndex( 3, 1 ), 9 );

        nlr.setNeuronVariable( NLR::NeuronIndex( 4, 0 ), 10 );

        nlr.setNeuronVariable( NLR::NeuronIndex( 5, 0 ), 11 );
    }

    void populateNetworkWithReluAndBilinear( NLR::NetworkLevelReasoner &nlr )
    {
        /*
                a
          x           d
                b          f
          y           e
                c
        */

        // Create the layers
        nlr.addLayer( 0, NLR::Layer::INPUT, 2 );
        nlr.addLayer( 1, NLR::Layer::WEIGHTED_SUM, 3 );
        nlr.addLayer( 2, NLR::Layer::RELU, 3 );
        nlr.addLayer( 3, NLR::Layer::WEIGHTED_SUM, 2 );
        nlr.addLayer( 4, NLR::Layer::BILINEAR, 1 );
        nlr.addLayer( 5, NLR::Layer::WEIGHTED_SUM, 1 );

        // Mark layer dependencies
        for ( unsigned i = 1; i <= 5; ++i )
            nlr.addLayerDependency( i - 1, i );

        // Set the weights and biases for the weighted sum layers
        nlr.setWeight( 0, 0, 1, 0, 1 );
        nlr.setWeight( 0, 0, 1, 1, 2 );
        nlr.setWeight( 0, 1, 1, 1, -3 );
        nlr.setWeight( 0, 1, 1, 2, 1 );

        nlr.setWeight( 2, 0, 3, 0, 1 );
        nlr.setWeight( 2, 0, 3, 1, -1 );
        nlr.setWeight( 2, 1, 3, 0, 1 );
        nlr.setWeight( 2, 1, 3, 1, 1 );
        nlr.setWeight( 2, 2, 3, 0, -1 );
        nlr.setWeight( 2, 2, 3, 1, -1 );

        nlr.setWeight( 4, 0, 5, 0, -1 );

        nlr.setBias( 1, 0, 1 );
        nlr.setBias( 3, 1, 2 );

        // Mark the ReLU/Bilinear sources
        nlr.addActivationSource( 1, 0, 2, 0 );
        nlr.addActivationSource( 1, 1, 2, 1 );
        nlr.addActivationSource( 1, 2, 2, 2 );

        nlr.addActivationSource( 3, 0, 4, 0 );
        nlr.addActivationSource( 3, 1, 4, 0 );

        // Variable indexing
        nlr.setNeuronVariable( NLR::NeuronIndex( 0, 0 ), 0 );
        nlr.setNeuronVariable( NLR::NeuronIndex( 0, 1 ), 1 );

        nlr.setNeuronVariable( NLR::NeuronIndex( 1, 0 ), 2 );
        nlr.setNeuronVariable( NLR::NeuronIndex( 1, 1 ), 4 );
        nlr.setNeuronVariable( NLR::NeuronIndex( 1, 2 ), 6 );

        nlr.setNeuronVariable( NLR::NeuronIndex( 2, 0 ), 3 );
        nlr.setNeuronVariable( NLR::NeuronIndex( 2, 1 ), 5 );
        nlr.setNeuronVariable( NLR::NeuronIndex( 2, 2 ), 7 );

        nlr.setNeuronVariable( NLR::NeuronIndex( 3, 0 ), 8 );
        nlr.setNeuronVariable( NLR::NeuronIndex( 3, 1 ), 9 );

        nlr.setNeuronVariable( NLR::NeuronIndex( 4, 0 ), 10 );

        nlr.setNeuronVariable( NLR::NeuronIndex( 5, 0 ), 11 );
    }

    void populateNetworkSBTRelu( NLR::NetworkLevelReasoner &nlr, MockTableau &tableau )
    {
        /*
              2      R       1
          x0 --- x2 ---> x4 --- x6
            \    /              /
           1 \  /              /
              \/           -1 /
              /\             /
           3 /  \           /
            /    \   R     /
          x1 --- x3 ---> x5
              1
        */

        // Create the layers
        nlr.addLayer( 0, NLR::Layer::INPUT, 2 );
        nlr.addLayer( 1, NLR::Layer::WEIGHTED_SUM, 2 );
        nlr.addLayer( 2, NLR::Layer::RELU, 2 );
        nlr.addLayer( 3, NLR::Layer::WEIGHTED_SUM, 1 );

        // Mark layer dependencies
        for ( unsigned i = 1; i <= 3; ++i )
            nlr.addLayerDependency( i - 1, i );

        // Weights
        nlr.setWeight( 0, 0, 1, 0, 2 );
        nlr.setWeight( 0, 0, 1, 1, 1 );
        nlr.setWeight( 0, 1, 1, 0, 3 );
        nlr.setWeight( 0, 1, 1, 1, 1 );
        nlr.setWeight( 2, 0, 3, 0, 1 );
        nlr.setWeight( 2, 1, 3, 0, -1 );

        // Mark the ReLU sources
        nlr.addActivationSource( 1, 0, 2, 0 );
        nlr.addActivationSource( 1, 1, 2, 1 );

        // Variable indexing
        nlr.setNeuronVariable( NLR::NeuronIndex( 0, 0 ), 0 );
        nlr.setNeuronVariable( NLR::NeuronIndex( 0, 1 ), 1 );

        nlr.setNeuronVariable( NLR::NeuronIndex( 1, 0 ), 2 );
        nlr.setNeuronVariable( NLR::NeuronIndex( 1, 1 ), 3 );

        nlr.setNeuronVariable( NLR::NeuronIndex( 2, 0 ), 4 );
        nlr.setNeuronVariable( NLR::NeuronIndex( 2, 1 ), 5 );

        nlr.setNeuronVariable( NLR::NeuronIndex( 3, 0 ), 6 );

        // Very loose bounds for neurons except inputs
        double large = 1000000;

        tableau.getBoundManager().initialize( 7 );
        tableau.setLowerBound( 2, -large );
        tableau.setUpperBound( 2, large );
        tableau.setLowerBound( 3, -large );
        tableau.setUpperBound( 3, large );
        tableau.setLowerBound( 4, -large );
        tableau.setUpperBound( 4, large );
        tableau.setLowerBound( 5, -large );
        tableau.setUpperBound( 5, large );
        tableau.setLowerBound( 6, -large );
        tableau.setUpperBound( 6, large );
    }

    void populateNetworkSBTReluResidual1( NLR::NetworkLevelReasoner &nlr, MockTableau &tableau )
    {
        /*
                     -1
             __________________
            /                  \
           /  1      R       -1  1    R    3  1
          x0 --- x1 ---> x2 --- x3 ---> x4 --- x5
                  \                            /
                   \            3             /
                    \________________________/

        */

        // Create the layers
        nlr.addLayer( 0, NLR::Layer::INPUT, 1 );
        nlr.addLayer( 1, NLR::Layer::WEIGHTED_SUM, 1 );
        nlr.addLayer( 2, NLR::Layer::RELU, 1 );
        nlr.addLayer( 3, NLR::Layer::WEIGHTED_SUM, 1 );
        nlr.addLayer( 4, NLR::Layer::RELU, 1 );
        nlr.addLayer( 5, NLR::Layer::WEIGHTED_SUM, 1 );

        // Mark layer dependencies
        for ( unsigned i = 1; i <= 5; ++i )
            nlr.addLayerDependency( i - 1, i );
        nlr.addLayerDependency( 0, 3 );
        nlr.addLayerDependency( 1, 5 );

        // Set the weights and biases for the weighted sum layers
        nlr.setWeight( 0, 0, 1, 0, 1 );
        nlr.setWeight( 2, 0, 3, 0, -1 );
        nlr.setWeight( 4, 0, 5, 0, 3 );
        nlr.setWeight( 0, 0, 3, 0, -1 );
        nlr.setWeight( 1, 0, 5, 0, 3 );


        nlr.setBias( 3, 0, 1 );
        nlr.setBias( 5, 0, 1 );

        // Mark the ReLU sources
        nlr.addActivationSource( 1, 0, 2, 0 );

        nlr.addActivationSource( 3, 0, 4, 0 );

        // Variable indexing
        nlr.setNeuronVariable( NLR::NeuronIndex( 0, 0 ), 0 );
        nlr.setNeuronVariable( NLR::NeuronIndex( 1, 0 ), 1 );
        nlr.setNeuronVariable( NLR::NeuronIndex( 2, 0 ), 2 );
        nlr.setNeuronVariable( NLR::NeuronIndex( 3, 0 ), 3 );
        nlr.setNeuronVariable( NLR::NeuronIndex( 4, 0 ), 4 );
        nlr.setNeuronVariable( NLR::NeuronIndex( 5, 0 ), 5 );

        // Very loose bounds for neurons except inputs
        double large = 1000000;

        tableau.getBoundManager().initialize( 6 );
        tableau.setLowerBound( 1, -large );
        tableau.setUpperBound( 1, large );
        tableau.setLowerBound( 2, -large );
        tableau.setUpperBound( 2, large );
        tableau.setLowerBound( 3, -large );
        tableau.setUpperBound( 3, large );
        tableau.setLowerBound( 4, -large );
        tableau.setUpperBound( 4, large );
        tableau.setLowerBound( 5, -large );
        tableau.setUpperBound( 5, large );
    }

    void populateNetworkSBTReluResidual2( NLR::NetworkLevelReasoner &nlr, MockTableau &tableau )
    {
        /*
                     -1
             __________________
            /                  \
           /  1      R       -1  1    R     3  1   1
          x0 --- x1 ---> x2 --- x3 ---> x4 --- x5 --- x6
           \                                   /
            \                1                /
             \_______________________________/

        */

        // Create the layers
        nlr.addLayer( 0, NLR::Layer::INPUT, 1 );
        nlr.addLayer( 1, NLR::Layer::WEIGHTED_SUM, 1 );
        nlr.addLayer( 2, NLR::Layer::RELU, 1 );
        nlr.addLayer( 3, NLR::Layer::WEIGHTED_SUM, 1 );
        nlr.addLayer( 4, NLR::Layer::RELU, 1 );
        nlr.addLayer( 5, NLR::Layer::WEIGHTED_SUM, 1 );
        nlr.addLayer( 6, NLR::Layer::WEIGHTED_SUM, 1 );

        // Mark layer dependencies
        for ( unsigned i = 1; i <= 6; ++i )
            nlr.addLayerDependency( i - 1, i );
        nlr.addLayerDependency( 0, 3 );
        nlr.addLayerDependency( 0, 5 );

        // Set the weights and biases for the weighted sum layers
        nlr.setWeight( 0, 0, 1, 0, 1 );
        nlr.setWeight( 2, 0, 3, 0, -1 );
        nlr.setWeight( 4, 0, 5, 0, 3 );
        nlr.setWeight( 0, 0, 3, 0, -1 );
        nlr.setWeight( 0, 0, 5, 0, 1 );
        nlr.setWeight( 5, 0, 6, 0, 1 );

        nlr.setBias( 3, 0, 1 );
        nlr.setBias( 5, 0, 1 );

        // Mark the ReLU sources
        nlr.addActivationSource( 1, 0, 2, 0 );

        nlr.addActivationSource( 3, 0, 4, 0 );

        // Variable indexing
        nlr.setNeuronVariable( NLR::NeuronIndex( 0, 0 ), 0 );
        nlr.setNeuronVariable( NLR::NeuronIndex( 1, 0 ), 1 );
        nlr.setNeuronVariable( NLR::NeuronIndex( 2, 0 ), 2 );
        nlr.setNeuronVariable( NLR::NeuronIndex( 3, 0 ), 3 );
        nlr.setNeuronVariable( NLR::NeuronIndex( 4, 0 ), 4 );
        nlr.setNeuronVariable( NLR::NeuronIndex( 5, 0 ), 5 );
        nlr.setNeuronVariable( NLR::NeuronIndex( 6, 0 ), 6 );

        // Very loose bounds for neurons except inputs
        double large = 1000000;

        tableau.getBoundManager().initialize( 7 );
        tableau.setLowerBound( 1, -large );
        tableau.setUpperBound( 1, large );
        tableau.setLowerBound( 2, -large );
        tableau.setUpperBound( 2, large );
        tableau.setLowerBound( 3, -large );
        tableau.setUpperBound( 3, large );
        tableau.setLowerBound( 4, -large );
        tableau.setUpperBound( 4, large );
        tableau.setLowerBound( 5, -large );
        tableau.setUpperBound( 5, large );
        tableau.setLowerBound( 6, -large );
        tableau.setUpperBound( 6, large );
    }

    void populateNetworkSBTReluReindex( NLR::NetworkLevelReasoner &nlr, MockTableau &tableau )
    {
        /*

              1             1            1   1
          x0 --- x2    x5 --- x6     x9 --- x10
            \    /\    /\    /  \    / \    /
           1 \  / R\  /-1\  /  R \  / 1 \  /
              \/    \/    \/      \/     \/
              /\    /\    /\      /\     /\
           1 /  \ R/  \ 1/  \  R /  \ 1 /  \
            /    \/    \/    \  /    \ / 0  \
          x1 --- x3    x4 --- x7     x8 --- x11
              -1           1

          The example described in Fig. 3 of
          https://files.sri.inf.ethz.ch/website/papers/DeepPoly.pdf
        */

        // Create the layers
        nlr.addLayer( 0, NLR::Layer::INPUT, 2 );
        nlr.addLayer( 1, NLR::Layer::WEIGHTED_SUM, 2 );
        nlr.addLayer( 2, NLR::Layer::RELU, 2 );
        nlr.addLayer( 3, NLR::Layer::WEIGHTED_SUM, 2 );
        nlr.addLayer( 4, NLR::Layer::RELU, 2 );
        nlr.addLayer( 5, NLR::Layer::WEIGHTED_SUM, 2 );

        // Mark layer dependencies
        for ( unsigned i = 1; i <= 5; ++i )
            nlr.addLayerDependency( i - 1, i );

        // Set the weights and biases for the weighted sum layers
        nlr.setWeight( 0, 0, 1, 0, 1 );
        nlr.setWeight( 0, 0, 1, 1, 1 );
        nlr.setWeight( 0, 1, 1, 0, 1 );
        nlr.setWeight( 0, 1, 1, 1, -1 );

        nlr.setWeight( 2, 0, 3, 0, 1 );
        nlr.setWeight( 2, 0, 3, 1, -1 );
        nlr.setWeight( 2, 1, 3, 0, 1 );
        nlr.setWeight( 2, 1, 3, 1, 1 );

        nlr.setWeight( 4, 0, 5, 0, 1 );
        nlr.setWeight( 4, 0, 5, 1, 1 );
        nlr.setWeight( 4, 1, 5, 0, 1 );
        nlr.setWeight( 4, 1, 5, 1, 0 );

        nlr.setBias( 5, 0, 1 );

        // Mark the ReLU sources
        nlr.addActivationSource( 1, 0, 2, 1 );
        nlr.addActivationSource( 1, 1, 2, 0 );

        nlr.addActivationSource( 3, 0, 4, 1 );
        nlr.addActivationSource( 3, 1, 4, 0 );

        // Variable indexing
        nlr.setNeuronVariable( NLR::NeuronIndex( 0, 0 ), 0 );
        nlr.setNeuronVariable( NLR::NeuronIndex( 0, 1 ), 1 );

        nlr.setNeuronVariable( NLR::NeuronIndex( 1, 0 ), 2 );
        nlr.setNeuronVariable( NLR::NeuronIndex( 1, 1 ), 3 );

        nlr.setNeuronVariable( NLR::NeuronIndex( 2, 0 ), 4 );
        nlr.setNeuronVariable( NLR::NeuronIndex( 2, 1 ), 5 );

        nlr.setNeuronVariable( NLR::NeuronIndex( 3, 0 ), 6 );
        nlr.setNeuronVariable( NLR::NeuronIndex( 3, 1 ), 7 );

        nlr.setNeuronVariable( NLR::NeuronIndex( 4, 0 ), 9 );
        nlr.setNeuronVariable( NLR::NeuronIndex( 4, 1 ), 8 );

        nlr.setNeuronVariable( NLR::NeuronIndex( 5, 0 ), 10 );
        nlr.setNeuronVariable( NLR::NeuronIndex( 5, 1 ), 11 );

        // Very loose bounds for neurons except inputs
        double large = 1000000;

        tableau.getBoundManager().initialize( 12 );
        tableau.setLowerBound( 2, -large );
        tableau.setUpperBound( 2, large );
        tableau.setLowerBound( 3, -large );
        tableau.setUpperBound( 3, large );
        tableau.setLowerBound( 4, -large );
        tableau.setUpperBound( 4, large );
        tableau.setLowerBound( 5, -large );
        tableau.setUpperBound( 5, large );
        tableau.setLowerBound( 6, -large );
        tableau.setUpperBound( 6, large );
        tableau.setLowerBound( 7, -large );
        tableau.setUpperBound( 7, large );
        tableau.setLowerBound( 8, -large );
        tableau.setUpperBound( 8, large );
        tableau.setLowerBound( 9, -large );
        tableau.setUpperBound( 9, large );
        tableau.setLowerBound( 10, -large );
        tableau.setUpperBound( 10, large );
        tableau.setLowerBound( 11, -large );
        tableau.setUpperBound( 11, large );
    }

    void populateNetworkSBTLeakyReLU( NLR::NetworkLevelReasoner &nlr, MockTableau &tableau )
    {
        /*

              1      LR      1     LR      1   1
          x0 --- x2 ---> x4 --- x6 ---> x8 --- x10
            \    /        \    /          \    /
           1 \  /        1 \  /          0 \  /
              \/            \/              \/
              /\            /\              /\
           1 /  \        1 /  \          1 /  \
            /    \   LR   /    \    LR    / 1  \
          x1 --- x3 ---> x5 --- x7 ---> x9 --- x11
              -1            -1

          The example described in Fig. 3 of
          https://files.sri.inf.ethz.ch/website/papers/DeepPoly.pdf
          using LeakyReLU activation instead of ReLU
        */

        // Create the layers
        nlr.addLayer( 0, NLR::Layer::INPUT, 2 );
        nlr.addLayer( 1, NLR::Layer::WEIGHTED_SUM, 2 );
        nlr.addLayer( 2, NLR::Layer::LEAKY_RELU, 2 );
        nlr.addLayer( 3, NLR::Layer::WEIGHTED_SUM, 2 );
        nlr.addLayer( 4, NLR::Layer::LEAKY_RELU, 2 );
        nlr.addLayer( 5, NLR::Layer::WEIGHTED_SUM, 2 );

        nlr.getLayer( 2 )->setAlpha( 0.2 );
        nlr.getLayer( 4 )->setAlpha( 0.2 );

        // Mark layer dependencies
        for ( unsigned i = 1; i <= 5; ++i )
            nlr.addLayerDependency( i - 1, i );

        // Set the weights and biases for the weighted sum layers
        nlr.setWeight( 0, 0, 1, 0, 1 );
        nlr.setWeight( 0, 0, 1, 1, 1 );
        nlr.setWeight( 0, 1, 1, 0, 1 );
        nlr.setWeight( 0, 1, 1, 1, -1 );

        nlr.setWeight( 2, 0, 3, 0, 1 );
        nlr.setWeight( 2, 0, 3, 1, 1 );
        nlr.setWeight( 2, 1, 3, 0, 1 );
        nlr.setWeight( 2, 1, 3, 1, -1 );

        nlr.setWeight( 4, 0, 5, 0, 1 );
        nlr.setWeight( 4, 0, 5, 1, 0 );
        nlr.setWeight( 4, 1, 5, 0, 1 );
        nlr.setWeight( 4, 1, 5, 1, 1 );

        nlr.setBias( 5, 0, 1 );

        // Mark the LeakyReLU sources
        nlr.addActivationSource( 1, 0, 2, 0 );
        nlr.addActivationSource( 1, 1, 2, 1 );

        nlr.addActivationSource( 3, 0, 4, 0 );
        nlr.addActivationSource( 3, 1, 4, 1 );

        // Variable indexing
        nlr.setNeuronVariable( NLR::NeuronIndex( 0, 0 ), 0 );
        nlr.setNeuronVariable( NLR::NeuronIndex( 0, 1 ), 1 );

        nlr.setNeuronVariable( NLR::NeuronIndex( 1, 0 ), 2 );
        nlr.setNeuronVariable( NLR::NeuronIndex( 1, 1 ), 3 );

        nlr.setNeuronVariable( NLR::NeuronIndex( 2, 0 ), 4 );
        nlr.setNeuronVariable( NLR::NeuronIndex( 2, 1 ), 5 );

        nlr.setNeuronVariable( NLR::NeuronIndex( 3, 0 ), 6 );
        nlr.setNeuronVariable( NLR::NeuronIndex( 3, 1 ), 7 );

        nlr.setNeuronVariable( NLR::NeuronIndex( 4, 0 ), 8 );
        nlr.setNeuronVariable( NLR::NeuronIndex( 4, 1 ), 9 );

        nlr.setNeuronVariable( NLR::NeuronIndex( 5, 0 ), 10 );
        nlr.setNeuronVariable( NLR::NeuronIndex( 5, 1 ), 11 );

        // Very loose bounds for neurons except inputs
        double large = 1000000;

        tableau.getBoundManager().initialize( 12 );
        tableau.setLowerBound( 2, -large );
        tableau.setUpperBound( 2, large );
        tableau.setLowerBound( 3, -large );
        tableau.setUpperBound( 3, large );
        tableau.setLowerBound( 4, -large );
        tableau.setUpperBound( 4, large );
        tableau.setLowerBound( 5, -large );
        tableau.setUpperBound( 5, large );
        tableau.setLowerBound( 6, -large );
        tableau.setUpperBound( 6, large );
        tableau.setLowerBound( 7, -large );
        tableau.setUpperBound( 7, large );
        tableau.setLowerBound( 8, -large );
        tableau.setUpperBound( 8, large );
        tableau.setLowerBound( 9, -large );
        tableau.setUpperBound( 9, large );
        tableau.setLowerBound( 10, -large );
        tableau.setUpperBound( 10, large );
        tableau.setLowerBound( 11, -large );
        tableau.setUpperBound( 11, large );
    }

    void populateNetworkSBTSigmoidsAndRound( NLR::NetworkLevelReasoner &nlr, MockTableau &tableau )
    {
        /*

              1      S       1     Rd
          x0 --- x2 ---> x4 --- x6 --- x8
            \    /        \    /
           1 \  /        1 \  /
              \/            \/
              /\            /\
           1 /  \        1 /  \
            /    \   S    /    \   Rd
          x1 --- x3 ---> x5 --- x7 --- x9
              -1            -1

        */

        // Create the layers
        nlr.addLayer( 0, NLR::Layer::INPUT, 2 );
        nlr.addLayer( 1, NLR::Layer::WEIGHTED_SUM, 2 );
        nlr.addLayer( 2, NLR::Layer::SIGMOID, 2 );
        nlr.addLayer( 3, NLR::Layer::WEIGHTED_SUM, 2 );
        nlr.addLayer( 4, NLR::Layer::ROUND, 2 );

        // Mark layer dependencies
        for ( unsigned i = 1; i <= 4; ++i )
            nlr.addLayerDependency( i - 1, i );

        // Set the weights and biases for the weighted sum layers
        nlr.setWeight( 0, 0, 1, 0, 1 );
        nlr.setWeight( 0, 0, 1, 1, 1 );
        nlr.setWeight( 0, 1, 1, 0, 1 );
        nlr.setWeight( 0, 1, 1, 1, -1 );

        nlr.setWeight( 2, 0, 3, 0, 1 );
        nlr.setWeight( 2, 0, 3, 1, 1 );
        nlr.setWeight( 2, 1, 3, 0, 1 );
        nlr.setWeight( 2, 1, 3, 1, -1 );

        // Mark the Sigmoid sources
        nlr.addActivationSource( 1, 0, 2, 0 );
        nlr.addActivationSource( 1, 1, 2, 1 );
        nlr.addActivationSource( 3, 0, 4, 0 );
        nlr.addActivationSource( 3, 1, 4, 1 );

        // Variable indexing
        nlr.setNeuronVariable( NLR::NeuronIndex( 0, 0 ), 0 );
        nlr.setNeuronVariable( NLR::NeuronIndex( 0, 1 ), 1 );

        nlr.setNeuronVariable( NLR::NeuronIndex( 1, 0 ), 2 );
        nlr.setNeuronVariable( NLR::NeuronIndex( 1, 1 ), 3 );

        nlr.setNeuronVariable( NLR::NeuronIndex( 2, 0 ), 4 );
        nlr.setNeuronVariable( NLR::NeuronIndex( 2, 1 ), 5 );

        nlr.setNeuronVariable( NLR::NeuronIndex( 3, 0 ), 6 );
        nlr.setNeuronVariable( NLR::NeuronIndex( 3, 1 ), 7 );

        nlr.setNeuronVariable( NLR::NeuronIndex( 4, 0 ), 8 );
        nlr.setNeuronVariable( NLR::NeuronIndex( 4, 1 ), 9 );

        // Very loose bounds for neurons except inputs
        double large = 1000000;

        tableau.getBoundManager().initialize( 10 );
        tableau.setLowerBound( 2, -large );
        tableau.setUpperBound( 2, large );
        tableau.setLowerBound( 3, -large );
        tableau.setUpperBound( 3, large );
        tableau.setLowerBound( 4, -large );
        tableau.setUpperBound( 4, large );
        tableau.setLowerBound( 5, -large );
        tableau.setUpperBound( 5, large );
        tableau.setLowerBound( 6, -large );
        tableau.setUpperBound( 6, large );
        tableau.setLowerBound( 7, -large );
        tableau.setUpperBound( 7, large );
        tableau.setLowerBound( 8, -large );
        tableau.setUpperBound( 8, large );
        tableau.setLowerBound( 9, -large );
        tableau.setUpperBound( 9, large );
    }

    void populateNetworkSBTMax( NLR::NetworkLevelReasoner &nlr, MockTableau &tableau )
    {
        /*

              1      R          Max  2
          x0 --- x2 ---> x4 --- x6  ---> x7
           \    /               /
          1 \  /               /
             \/               /
             /\              /
          1 /  \            /
           /    \    R     /
          x1 --- x3 ---> x5
             -1

        */

        // Create the layers
        nlr.addLayer( 0, NLR::Layer::INPUT, 2 );
        nlr.addLayer( 1, NLR::Layer::WEIGHTED_SUM, 2 );
        nlr.addLayer( 2, NLR::Layer::RELU, 2 );
        nlr.addLayer( 3, NLR::Layer::MAX, 1 );
        nlr.addLayer( 4, NLR::Layer::WEIGHTED_SUM, 1 );

        // Mark layer dependencies
        for ( unsigned i = 1; i <= 4; ++i )
            nlr.addLayerDependency( i - 1, i );

        // Set the weights and biases for the weighted sum layers
        nlr.setWeight( 0, 0, 1, 0, 1 );
        nlr.setWeight( 0, 0, 1, 1, 1 );
        nlr.setWeight( 0, 1, 1, 0, 1 );
        nlr.setWeight( 0, 1, 1, 1, -1 );
        nlr.setWeight( 3, 0, 4, 0, 2 );

        // Mark the ReLU sources
        nlr.addActivationSource( 1, 0, 2, 0 );
        nlr.addActivationSource( 1, 1, 2, 1 );

        // Mark the Max sources
        nlr.addActivationSource( 2, 0, 3, 0 );
        nlr.addActivationSource( 2, 1, 3, 0 );

        // Variable indexing
        nlr.setNeuronVariable( NLR::NeuronIndex( 0, 0 ), 0 );
        nlr.setNeuronVariable( NLR::NeuronIndex( 0, 1 ), 1 );
        nlr.setNeuronVariable( NLR::NeuronIndex( 1, 0 ), 2 );
        nlr.setNeuronVariable( NLR::NeuronIndex( 1, 1 ), 3 );
        nlr.setNeuronVariable( NLR::NeuronIndex( 2, 0 ), 4 );
        nlr.setNeuronVariable( NLR::NeuronIndex( 2, 1 ), 5 );
        nlr.setNeuronVariable( NLR::NeuronIndex( 3, 0 ), 6 );
        nlr.setNeuronVariable( NLR::NeuronIndex( 4, 0 ), 7 );
        // Very loose bounds for neurons except inputs
        double large = 1000000;

        tableau.getBoundManager().initialize( 8 );
        tableau.setLowerBound( 2, -large );
        tableau.setUpperBound( 2, large );
        tableau.setLowerBound( 3, -large );
        tableau.setUpperBound( 3, large );
        tableau.setLowerBound( 4, -large );
        tableau.setUpperBound( 4, large );
        tableau.setLowerBound( 5, -large );
        tableau.setUpperBound( 5, large );
        tableau.setLowerBound( 6, -large );
        tableau.setUpperBound( 6, large );
        tableau.setLowerBound( 7, -large );
        tableau.setUpperBound( 7, large );
    }

    void populateNetworkSBTSoftmax( NLR::NetworkLevelReasoner &nlr, MockTableau &tableau )
    {
        /*


          x0      x3  S  x6

          x1      x4  S  x7

          x2      x5  S  x8

          x3 = x0 - x1 + x2 + 1
          x4 = -x0 + x1 + x2 + 2
          x5 = -x0 - x1 - x2 + 3

          x6 x7 x8 = softmax(x3, x4, x5)

          x9 = x6 + x7 + x8
          x10 = - x6 - x7 - x8

        */

        // Create the layers
        nlr.addLayer( 0, NLR::Layer::INPUT, 3 );
        nlr.addLayer( 1, NLR::Layer::WEIGHTED_SUM, 3 );
        nlr.addLayer( 2, NLR::Layer::SOFTMAX, 3 );
        nlr.addLayer( 3, NLR::Layer::WEIGHTED_SUM, 2 );

        // Mark layer dependencies
        for ( unsigned i = 1; i <= 3; ++i )
            nlr.addLayerDependency( i - 1, i );

        // Set the weights and biases for the weighted sum layers
        nlr.setWeight( 0, 0, 1, 0, 1 );
        nlr.setWeight( 0, 0, 1, 1, -1 );
        nlr.setWeight( 0, 0, 1, 2, -1 );
        nlr.setWeight( 0, 1, 1, 0, -1 );
        nlr.setWeight( 0, 1, 1, 1, 1 );
        nlr.setWeight( 0, 1, 1, 2, -1 );
        nlr.setWeight( 0, 2, 1, 0, 1 );
        nlr.setWeight( 0, 2, 1, 1, 1 );
        nlr.setWeight( 0, 2, 1, 2, -1 );
        nlr.setWeight( 2, 0, 3, 0, 1 );
        nlr.setWeight( 2, 1, 3, 0, 1 );
        nlr.setWeight( 2, 2, 3, 0, 1 );
        nlr.setWeight( 2, 0, 3, 1, -1 );
        nlr.setWeight( 2, 1, 3, 1, -1 );
        nlr.setWeight( 2, 2, 3, 1, -1 );

        nlr.setBias( 1, 0, 1 );
        nlr.setBias( 1, 1, 2 );
        nlr.setBias( 1, 2, 3 );

        nlr.addActivationSource( 1, 0, 2, 0 );
        nlr.addActivationSource( 1, 1, 2, 0 );
        nlr.addActivationSource( 1, 2, 2, 0 );
        nlr.addActivationSource( 1, 0, 2, 1 );
        nlr.addActivationSource( 1, 1, 2, 1 );
        nlr.addActivationSource( 1, 2, 2, 1 );
        nlr.addActivationSource( 1, 0, 2, 2 );
        nlr.addActivationSource( 1, 1, 2, 2 );
        nlr.addActivationSource( 1, 2, 2, 2 );


        // Variable indexing
        nlr.setNeuronVariable( NLR::NeuronIndex( 0, 0 ), 0 );
        nlr.setNeuronVariable( NLR::NeuronIndex( 0, 1 ), 1 );
        nlr.setNeuronVariable( NLR::NeuronIndex( 0, 2 ), 2 );

        nlr.setNeuronVariable( NLR::NeuronIndex( 1, 0 ), 3 );
        nlr.setNeuronVariable( NLR::NeuronIndex( 1, 1 ), 4 );
        nlr.setNeuronVariable( NLR::NeuronIndex( 1, 2 ), 5 );

        nlr.setNeuronVariable( NLR::NeuronIndex( 2, 0 ), 6 );
        nlr.setNeuronVariable( NLR::NeuronIndex( 2, 1 ), 7 );
        nlr.setNeuronVariable( NLR::NeuronIndex( 2, 2 ), 8 );

        nlr.setNeuronVariable( NLR::NeuronIndex( 3, 0 ), 9 );
        nlr.setNeuronVariable( NLR::NeuronIndex( 3, 1 ), 10 );

        // Very loose bounds for neurons except inputs
        double large = 1000000;

        tableau.getBoundManager().initialize( 11 );
        tableau.setLowerBound( 3, -large );
        tableau.setUpperBound( 3, large );
        tableau.setLowerBound( 4, -large );
        tableau.setUpperBound( 4, large );
        tableau.setLowerBound( 5, -large );
        tableau.setUpperBound( 5, large );
        tableau.setLowerBound( 6, -large );
        tableau.setUpperBound( 6, large );
        tableau.setLowerBound( 7, -large );
        tableau.setUpperBound( 7, large );
        tableau.setLowerBound( 8, -large );
        tableau.setUpperBound( 8, large );
        tableau.setLowerBound( 9, -large );
        tableau.setUpperBound( 9, large );
        tableau.setLowerBound( 10, -large );
        tableau.setUpperBound( 10, large );
    }

    void populateNetworkSBTSoftmax2( NLR::NetworkLevelReasoner &nlr, MockTableau &tableau )
    {
        /*


          x0      x3  S  x8

          x1      x4  S  x9

          x2      x5  S  x10

                  x6  S  x11

                  x7  S  x12

          x3 = x0 - x1 + x2 + 1
          x4 = -x0 + x1 + x2 + 2
          x5 = -x0 - x1 - x2 + 3
          x6 = -x0 - x1 - x2 + 2
          x7 = -x0 - x1 - x2 + 1

          x8 x10 x12 = softmax(x3, x5, x7)

          x9 x11 = softmax(x4, x6)

          x13 = x8 + x10 + x12
          x14 = -x8 - x10 - x12
          x15 = x9 + x11
          x16 = -x9 - x11

        */

        // Create the layers
        nlr.addLayer( 0, NLR::Layer::INPUT, 3 );
        nlr.addLayer( 1, NLR::Layer::WEIGHTED_SUM, 5 );
        nlr.addLayer( 2, NLR::Layer::SOFTMAX, 5 );
        nlr.addLayer( 3, NLR::Layer::WEIGHTED_SUM, 4 );

        // Mark layer dependencies
        for ( unsigned i = 1; i <= 3; ++i )
            nlr.addLayerDependency( i - 1, i );

        // Set the weights and biases for the weighted sum layers
        nlr.setWeight( 0, 0, 1, 0, 1 );
        nlr.setWeight( 0, 0, 1, 1, -1 );
        nlr.setWeight( 0, 0, 1, 2, -1 );
        nlr.setWeight( 0, 0, 1, 3, -1 );
        nlr.setWeight( 0, 0, 1, 4, -1 );
        nlr.setWeight( 0, 1, 1, 0, -1 );
        nlr.setWeight( 0, 1, 1, 1, 1 );
        nlr.setWeight( 0, 1, 1, 2, -1 );
        nlr.setWeight( 0, 1, 1, 3, -1 );
        nlr.setWeight( 0, 1, 1, 4, -1 );
        nlr.setWeight( 0, 2, 1, 0, 1 );
        nlr.setWeight( 0, 2, 1, 1, 1 );
        nlr.setWeight( 0, 2, 1, 2, -1 );
        nlr.setWeight( 0, 2, 1, 3, -1 );
        nlr.setWeight( 0, 2, 1, 4, -1 );
        nlr.setWeight( 2, 0, 3, 0, 1 );
        nlr.setWeight( 2, 2, 3, 0, 1 );
        nlr.setWeight( 2, 4, 3, 0, 1 );
        nlr.setWeight( 2, 0, 3, 1, -1 );
        nlr.setWeight( 2, 2, 3, 1, -1 );
        nlr.setWeight( 2, 4, 3, 1, -1 );
        nlr.setWeight( 2, 1, 3, 2, 1 );
        nlr.setWeight( 2, 3, 3, 2, 1 );
        nlr.setWeight( 2, 1, 3, 3, -1 );
        nlr.setWeight( 2, 3, 3, 3, -1 );

        nlr.setBias( 1, 0, 1 );
        nlr.setBias( 1, 1, 2 );
        nlr.setBias( 1, 2, 3 );
        nlr.setBias( 1, 3, 2 );
        nlr.setBias( 1, 4, 1 );

        nlr.addActivationSource( 1, 0, 2, 0 );
        nlr.addActivationSource( 1, 2, 2, 0 );
        nlr.addActivationSource( 1, 4, 2, 0 );
        nlr.addActivationSource( 1, 0, 2, 2 );
        nlr.addActivationSource( 1, 2, 2, 2 );
        nlr.addActivationSource( 1, 4, 2, 2 );
        nlr.addActivationSource( 1, 0, 2, 4 );
        nlr.addActivationSource( 1, 2, 2, 4 );
        nlr.addActivationSource( 1, 4, 2, 4 );
        nlr.addActivationSource( 1, 1, 2, 1 );
        nlr.addActivationSource( 1, 3, 2, 1 );
        nlr.addActivationSource( 1, 1, 2, 3 );
        nlr.addActivationSource( 1, 3, 2, 3 );

        // Variable indexing
        nlr.setNeuronVariable( NLR::NeuronIndex( 0, 0 ), 0 );
        nlr.setNeuronVariable( NLR::NeuronIndex( 0, 1 ), 1 );
        nlr.setNeuronVariable( NLR::NeuronIndex( 0, 2 ), 2 );

        nlr.setNeuronVariable( NLR::NeuronIndex( 1, 0 ), 3 );
        nlr.setNeuronVariable( NLR::NeuronIndex( 1, 1 ), 4 );
        nlr.setNeuronVariable( NLR::NeuronIndex( 1, 2 ), 5 );
        nlr.setNeuronVariable( NLR::NeuronIndex( 1, 3 ), 6 );
        nlr.setNeuronVariable( NLR::NeuronIndex( 1, 4 ), 7 );

        nlr.setNeuronVariable( NLR::NeuronIndex( 2, 0 ), 8 );
        nlr.setNeuronVariable( NLR::NeuronIndex( 2, 1 ), 9 );
        nlr.setNeuronVariable( NLR::NeuronIndex( 2, 2 ), 10 );
        nlr.setNeuronVariable( NLR::NeuronIndex( 2, 3 ), 11 );
        nlr.setNeuronVariable( NLR::NeuronIndex( 2, 4 ), 12 );

        nlr.setNeuronVariable( NLR::NeuronIndex( 3, 0 ), 13 );
        nlr.setNeuronVariable( NLR::NeuronIndex( 3, 1 ), 14 );
        nlr.setNeuronVariable( NLR::NeuronIndex( 3, 2 ), 15 );
        nlr.setNeuronVariable( NLR::NeuronIndex( 3, 3 ), 16 );

        // Very loose bounds for neurons except inputs
        double large = 1000000;

        tableau.getBoundManager().initialize( 17 );
        tableau.setLowerBound( 3, -large );
        tableau.setUpperBound( 3, large );
        tableau.setLowerBound( 4, -large );
        tableau.setUpperBound( 4, large );
        tableau.setLowerBound( 5, -large );
        tableau.setUpperBound( 5, large );
        tableau.setLowerBound( 6, -large );
        tableau.setUpperBound( 6, large );
        tableau.setLowerBound( 7, -large );
        tableau.setUpperBound( 7, large );
        tableau.setLowerBound( 8, -large );
        tableau.setUpperBound( 8, large );
        tableau.setLowerBound( 9, -large );
        tableau.setUpperBound( 9, large );
        tableau.setLowerBound( 10, -large );
        tableau.setUpperBound( 10, large );
        tableau.setLowerBound( 11, -large );
        tableau.setUpperBound( 11, large );
        tableau.setLowerBound( 12, -large );
        tableau.setUpperBound( 12, large );
        tableau.setLowerBound( 13, -large );
        tableau.setUpperBound( 13, large );
        tableau.setLowerBound( 14, -large );
        tableau.setUpperBound( 14, large );
        tableau.setLowerBound( 15, -large );
        tableau.setUpperBound( 15, large );
        tableau.setLowerBound( 16, -large );
        tableau.setUpperBound( 16, large );
    }

    void populateNetworkSBTBilinear( NLR::NetworkLevelReasoner &nlr, MockTableau &tableau )
    {
        /*


          x0    x2
                    x  x4 -- x5
          x1    x3

          x2 = x0 - 2 * x1
          x3 = x0 + x1
          x4 = -x5

          x4 = x2 * x3
        */

        // Create the layers
        nlr.addLayer( 0, NLR::Layer::INPUT, 2 );
        nlr.addLayer( 1, NLR::Layer::WEIGHTED_SUM, 2 );
        nlr.addLayer( 2, NLR::Layer::BILINEAR, 1 );
        nlr.addLayer( 3, NLR::Layer::WEIGHTED_SUM, 1 );

        // Mark layer dependencies
        for ( unsigned i = 1; i <= 3; ++i )
            nlr.addLayerDependency( i - 1, i );

        // Set the weights and biases for the weighted sum layers
        nlr.setWeight( 0, 0, 1, 0, 1 );
        nlr.setWeight( 0, 0, 1, 1, 1 );
        nlr.setWeight( 0, 1, 1, 0, -2 );
        nlr.setWeight( 0, 1, 1, 1, 1 );
        nlr.setWeight( 2, 0, 3, 0, -1 );

        nlr.addActivationSource( 1, 0, 2, 0 );
        nlr.addActivationSource( 1, 1, 2, 0 );


        // Variable indexing
        nlr.setNeuronVariable( NLR::NeuronIndex( 0, 0 ), 0 );
        nlr.setNeuronVariable( NLR::NeuronIndex( 0, 1 ), 1 );

        nlr.setNeuronVariable( NLR::NeuronIndex( 1, 0 ), 2 );
        nlr.setNeuronVariable( NLR::NeuronIndex( 1, 1 ), 3 );

        nlr.setNeuronVariable( NLR::NeuronIndex( 2, 0 ), 4 );

        nlr.setNeuronVariable( NLR::NeuronIndex( 3, 0 ), 5 );

        // Very loose bounds for neurons except inputs
        double large = 1000000;

        tableau.getBoundManager().initialize( 6 );
        tableau.setLowerBound( 2, -large );
        tableau.setUpperBound( 2, large );
        tableau.setLowerBound( 3, -large );
        tableau.setUpperBound( 3, large );
        tableau.setLowerBound( 4, -large );
        tableau.setUpperBound( 4, large );
        tableau.setLowerBound( 5, -large );
        tableau.setUpperBound( 5, large );
    }

    void populateNetworkBackwardReLU( NLR::NetworkLevelReasoner &nlr, MockTableau &tableau )
<<<<<<< HEAD
    {
        /*
              1      R      -1      R      -1  2
          x0 --- x2 ---> x4 --- x6 ---> x8 --- x10
            \    /        \    /          \    /
           1 \  /        2 \  /          1 \  /
              \/            \/              \/
              /\            /\              /\
          -1 /  \        1 /  \         -1 /  \
            /    \   R    /    \    R     /    \
          x1 --- x3 ---> x5 --- x7 ---> x9 --- x11
              1             -1              2

          The example described in Fig. 2 of
          https://dl.acm.org/doi/10.1145/3563325
          using ReLU activation instead of LeakyReLU
        */

        // Create the layers
        nlr.addLayer( 0, NLR::Layer::INPUT, 2 );
        nlr.addLayer( 1, NLR::Layer::WEIGHTED_SUM, 2 );
        nlr.addLayer( 2, NLR::Layer::RELU, 2 );
        nlr.addLayer( 3, NLR::Layer::WEIGHTED_SUM, 2 );
        nlr.addLayer( 4, NLR::Layer::RELU, 2 );
        nlr.addLayer( 5, NLR::Layer::WEIGHTED_SUM, 2 );

        // Mark layer dependencies
        for ( unsigned i = 1; i <= 5; ++i )
            nlr.addLayerDependency( i - 1, i );

        // Set the weights and biases for the weighted sum layers
        nlr.setWeight( 0, 0, 1, 0, 1 );
        nlr.setWeight( 0, 0, 1, 1, 1 );
        nlr.setWeight( 0, 1, 1, 0, -1 );
        nlr.setWeight( 0, 1, 1, 1, 1 );

        nlr.setWeight( 2, 0, 3, 0, -1 );
        nlr.setWeight( 2, 0, 3, 1, 2 );
        nlr.setWeight( 2, 1, 3, 0, 1 );
        nlr.setWeight( 2, 1, 3, 1, -1 );

        nlr.setWeight( 4, 0, 5, 0, -1 );
        nlr.setWeight( 4, 0, 5, 1, 1 );
        nlr.setWeight( 4, 1, 5, 0, -1 );
        nlr.setWeight( 4, 1, 5, 1, 2 );

        nlr.setBias( 5, 1, 2 );

        // Mark the ReLU sources
        nlr.addActivationSource( 1, 0, 2, 0 );
        nlr.addActivationSource( 1, 1, 2, 1 );

        nlr.addActivationSource( 3, 0, 4, 0 );
        nlr.addActivationSource( 3, 1, 4, 1 );

        // Variable indexing
        nlr.setNeuronVariable( NLR::NeuronIndex( 0, 0 ), 0 );
        nlr.setNeuronVariable( NLR::NeuronIndex( 0, 1 ), 1 );

        nlr.setNeuronVariable( NLR::NeuronIndex( 1, 0 ), 2 );
        nlr.setNeuronVariable( NLR::NeuronIndex( 1, 1 ), 3 );

        nlr.setNeuronVariable( NLR::NeuronIndex( 2, 0 ), 4 );
        nlr.setNeuronVariable( NLR::NeuronIndex( 2, 1 ), 5 );

        nlr.setNeuronVariable( NLR::NeuronIndex( 3, 0 ), 6 );
        nlr.setNeuronVariable( NLR::NeuronIndex( 3, 1 ), 7 );

        nlr.setNeuronVariable( NLR::NeuronIndex( 4, 0 ), 8 );
        nlr.setNeuronVariable( NLR::NeuronIndex( 4, 1 ), 9 );

        nlr.setNeuronVariable( NLR::NeuronIndex( 5, 0 ), 10 );
        nlr.setNeuronVariable( NLR::NeuronIndex( 5, 1 ), 11 );

        // Very loose bounds for neurons except inputs
        double large = 1000000;

        tableau.getBoundManager().initialize( 12 );
        tableau.setLowerBound( 2, -large );
        tableau.setUpperBound( 2, large );
        tableau.setLowerBound( 3, -large );
        tableau.setUpperBound( 3, large );
        tableau.setLowerBound( 4, -large );
        tableau.setUpperBound( 4, large );
        tableau.setLowerBound( 5, -large );
        tableau.setUpperBound( 5, large );
        tableau.setLowerBound( 6, -large );
        tableau.setUpperBound( 6, large );
        tableau.setLowerBound( 7, -large );
        tableau.setUpperBound( 7, large );
        tableau.setLowerBound( 8, -large );
        tableau.setUpperBound( 8, large );
        tableau.setLowerBound( 9, -large );
        tableau.setUpperBound( 9, large );
        tableau.setLowerBound( 10, -large );
        tableau.setUpperBound( 10, large );
        tableau.setLowerBound( 11, -large );
        tableau.setUpperBound( 11, large );
    }

    void populateNetworkBackwardReLU2( NLR::NetworkLevelReasoner &nlr, MockTableau &tableau )
    {
        /*
                x3    x7
          x0                 x11    x14
                x4    x8                   x17    x19
          x1                 x12    x15                  x21
                x5    x9                   x18    x20
          x2                 x13    x16
                x6    x10

          x3 = -x0 + x1
          x4 = x0 + 2*x1
          x5 = x0 + x1 + x2
          x6 = 3*x0 - 2*x1 - x2

          x7 = ReLU( x3 )
          x8 = ReLU( x4 )
          x9 = ReLU( x5 )
          x10 = ReLU( x6 )

          x11 = 2x7 + x9 - x10 + 2
          x12 = -x7 + 2x8 + x10
          x13 = x7 - x8 + 2x9 - 2

          x14 = ReLU( x11 )
          x15 = ReLU( x12 )
          x16 = ReLU( x13 )

          x17 = -x14 + x15 - x16
          x18 = x14 + x15 + x16

          x19 = ReLU( x17 )
          x20 = ReLU( x18 )

          x21 = x19 - x20 - 1
        */

        // Create the layers
        nlr.addLayer( 0, NLR::Layer::INPUT, 3 );
        nlr.addLayer( 1, NLR::Layer::WEIGHTED_SUM, 4 );
        nlr.addLayer( 2, NLR::Layer::RELU, 4 );
        nlr.addLayer( 3, NLR::Layer::WEIGHTED_SUM, 3 );
        nlr.addLayer( 4, NLR::Layer::RELU, 3 );
        nlr.addLayer( 5, NLR::Layer::WEIGHTED_SUM, 2 );
        nlr.addLayer( 6, NLR::Layer::RELU, 2 );
        nlr.addLayer( 7, NLR::Layer::WEIGHTED_SUM, 1 );

        // Mark layer dependencies
        for ( unsigned i = 1; i <= 7; ++i )
            nlr.addLayerDependency( i - 1, i );

        // Set the weights and biases for the weighted sum layers
        nlr.setWeight( 0, 0, 1, 0, -1 );
        nlr.setWeight( 0, 0, 1, 1, 1 );
        nlr.setWeight( 0, 0, 1, 2, 1 );
        nlr.setWeight( 0, 0, 1, 3, 3 );
        nlr.setWeight( 0, 1, 1, 0, 1 );
        nlr.setWeight( 0, 1, 1, 1, 2 );
        nlr.setWeight( 0, 1, 1, 2, 1 );
        nlr.setWeight( 0, 1, 1, 3, -2 );
        nlr.setWeight( 0, 2, 1, 2, 1 );
        nlr.setWeight( 0, 2, 1, 3, -1 );

        nlr.setWeight( 2, 0, 3, 0, 2 );
        nlr.setWeight( 2, 0, 3, 1, -1 );
        nlr.setWeight( 2, 0, 3, 2, 1 );
        nlr.setWeight( 2, 1, 3, 1, 2 );
        nlr.setWeight( 2, 1, 3, 2, -1 );
        nlr.setWeight( 2, 2, 3, 0, 1 );
        nlr.setWeight( 2, 2, 3, 2, 2 );
        nlr.setWeight( 2, 3, 3, 0, -1 );
        nlr.setWeight( 2, 3, 3, 1, 1 );

        nlr.setWeight( 4, 0, 5, 0, -1 );
        nlr.setWeight( 4, 0, 5, 1, 1 );
        nlr.setWeight( 4, 1, 5, 0, 1 );
        nlr.setWeight( 4, 1, 5, 1, 1 );
        nlr.setWeight( 4, 2, 5, 0, -1 );
        nlr.setWeight( 4, 2, 5, 1, 1 );

        nlr.setWeight( 6, 0, 7, 0, 1 );
        nlr.setWeight( 6, 1, 7, 0, -1 );

        nlr.setBias( 3, 0, 2 );
        nlr.setBias( 3, 2, -2 );
        nlr.setBias( 7, 0, -1 );

        // Mark the ReLU sources
        nlr.addActivationSource( 1, 0, 2, 0 );
        nlr.addActivationSource( 1, 1, 2, 1 );
        nlr.addActivationSource( 1, 2, 2, 2 );
        nlr.addActivationSource( 1, 3, 2, 3 );

        nlr.addActivationSource( 3, 0, 4, 0 );
        nlr.addActivationSource( 3, 1, 4, 1 );
        nlr.addActivationSource( 3, 2, 4, 2 );

        nlr.addActivationSource( 5, 0, 6, 0 );
        nlr.addActivationSource( 5, 1, 6, 1 );

        // Variable indexing
        nlr.setNeuronVariable( NLR::NeuronIndex( 0, 0 ), 0 );
        nlr.setNeuronVariable( NLR::NeuronIndex( 0, 1 ), 1 );
        nlr.setNeuronVariable( NLR::NeuronIndex( 0, 2 ), 2 );

        nlr.setNeuronVariable( NLR::NeuronIndex( 1, 0 ), 3 );
        nlr.setNeuronVariable( NLR::NeuronIndex( 1, 1 ), 4 );
        nlr.setNeuronVariable( NLR::NeuronIndex( 1, 2 ), 5 );
        nlr.setNeuronVariable( NLR::NeuronIndex( 1, 3 ), 6 );

        nlr.setNeuronVariable( NLR::NeuronIndex( 2, 0 ), 7 );
        nlr.setNeuronVariable( NLR::NeuronIndex( 2, 1 ), 8 );
        nlr.setNeuronVariable( NLR::NeuronIndex( 2, 2 ), 9 );
        nlr.setNeuronVariable( NLR::NeuronIndex( 2, 3 ), 10 );

        nlr.setNeuronVariable( NLR::NeuronIndex( 3, 0 ), 11 );
        nlr.setNeuronVariable( NLR::NeuronIndex( 3, 1 ), 12 );
        nlr.setNeuronVariable( NLR::NeuronIndex( 3, 2 ), 13 );

        nlr.setNeuronVariable( NLR::NeuronIndex( 4, 0 ), 14 );
        nlr.setNeuronVariable( NLR::NeuronIndex( 4, 1 ), 15 );
        nlr.setNeuronVariable( NLR::NeuronIndex( 4, 2 ), 16 );

        nlr.setNeuronVariable( NLR::NeuronIndex( 5, 0 ), 17 );
        nlr.setNeuronVariable( NLR::NeuronIndex( 5, 1 ), 18 );

        nlr.setNeuronVariable( NLR::NeuronIndex( 6, 0 ), 19 );
        nlr.setNeuronVariable( NLR::NeuronIndex( 6, 1 ), 20 );

        nlr.setNeuronVariable( NLR::NeuronIndex( 7, 0 ), 21 );

        // Very loose bounds for neurons except inputs
        double large = 1000000;

        tableau.getBoundManager().initialize( 22 );
        tableau.setLowerBound( 3, -large );
        tableau.setUpperBound( 3, large );
        tableau.setLowerBound( 4, -large );
        tableau.setUpperBound( 4, large );
        tableau.setLowerBound( 5, -large );
        tableau.setUpperBound( 5, large );
        tableau.setLowerBound( 6, -large );
        tableau.setUpperBound( 6, large );
        tableau.setLowerBound( 7, -large );
        tableau.setUpperBound( 7, large );
        tableau.setLowerBound( 8, -large );
        tableau.setUpperBound( 8, large );
        tableau.setLowerBound( 9, -large );
        tableau.setUpperBound( 9, large );
        tableau.setLowerBound( 10, -large );
        tableau.setUpperBound( 10, large );
        tableau.setLowerBound( 11, -large );
        tableau.setUpperBound( 11, large );
        tableau.setLowerBound( 12, -large );
        tableau.setUpperBound( 12, large );
        tableau.setLowerBound( 13, -large );
        tableau.setUpperBound( 13, large );
        tableau.setLowerBound( 14, -large );
        tableau.setUpperBound( 14, large );
        tableau.setLowerBound( 15, -large );
        tableau.setUpperBound( 15, large );
        tableau.setLowerBound( 16, -large );
        tableau.setUpperBound( 16, large );
        tableau.setLowerBound( 17, -large );
        tableau.setUpperBound( 17, large );
        tableau.setLowerBound( 18, -large );
        tableau.setUpperBound( 18, large );
        tableau.setLowerBound( 19, -large );
        tableau.setUpperBound( 19, large );
        tableau.setLowerBound( 20, -large );
        tableau.setUpperBound( 20, large );
        tableau.setLowerBound( 21, -large );
        tableau.setUpperBound( 21, large );
    }

    void populateNetworkBackwardSigmoid( NLR::NetworkLevelReasoner &nlr, MockTableau &tableau )
    {
        /*
              1      S      -1      S      -1  2
          x0 --- x2 ---> x4 --- x6 ---> x8 --- x10
            \    /        \    /          \    /
           1 \  /        2 \  /          1 \  /
              \/            \/              \/
              /\            /\              /\
          -1 /  \        1 /  \         -1 /  \
            /    \   S    /    \    S     /    \
          x1 --- x3 ---> x5 --- x7 ---> x9 --- x11
              1             -1              2

          The example described in Fig. 2 of
          https://dl.acm.org/doi/10.1145/3563325
          using Sigmoid activation instead of LeakyReLU
        */

        // Create the layers
        nlr.addLayer( 0, NLR::Layer::INPUT, 2 );
        nlr.addLayer( 1, NLR::Layer::WEIGHTED_SUM, 2 );
        nlr.addLayer( 2, NLR::Layer::SIGMOID, 2 );
        nlr.addLayer( 3, NLR::Layer::WEIGHTED_SUM, 2 );
        nlr.addLayer( 4, NLR::Layer::SIGMOID, 2 );
        nlr.addLayer( 5, NLR::Layer::WEIGHTED_SUM, 2 );

        // Mark layer dependencies
        for ( unsigned i = 1; i <= 5; ++i )
            nlr.addLayerDependency( i - 1, i );

        // Set the weights and biases for the weighted sum layers
        nlr.setWeight( 0, 0, 1, 0, 1 );
        nlr.setWeight( 0, 0, 1, 1, 1 );
        nlr.setWeight( 0, 1, 1, 0, -1 );
        nlr.setWeight( 0, 1, 1, 1, 1 );

        nlr.setWeight( 2, 0, 3, 0, -1 );
        nlr.setWeight( 2, 0, 3, 1, 2 );
        nlr.setWeight( 2, 1, 3, 0, 1 );
        nlr.setWeight( 2, 1, 3, 1, -1 );

        nlr.setWeight( 4, 0, 5, 0, -1 );
        nlr.setWeight( 4, 0, 5, 1, 1 );
        nlr.setWeight( 4, 1, 5, 0, -1 );
        nlr.setWeight( 4, 1, 5, 1, 2 );

        nlr.setBias( 5, 1, 2 );

        // Mark the Sigmoid sources
        nlr.addActivationSource( 1, 0, 2, 0 );
        nlr.addActivationSource( 1, 1, 2, 1 );

        nlr.addActivationSource( 3, 0, 4, 0 );
        nlr.addActivationSource( 3, 1, 4, 1 );

        // Variable indexing
        nlr.setNeuronVariable( NLR::NeuronIndex( 0, 0 ), 0 );
        nlr.setNeuronVariable( NLR::NeuronIndex( 0, 1 ), 1 );

        nlr.setNeuronVariable( NLR::NeuronIndex( 1, 0 ), 2 );
        nlr.setNeuronVariable( NLR::NeuronIndex( 1, 1 ), 3 );

        nlr.setNeuronVariable( NLR::NeuronIndex( 2, 0 ), 4 );
        nlr.setNeuronVariable( NLR::NeuronIndex( 2, 1 ), 5 );

        nlr.setNeuronVariable( NLR::NeuronIndex( 3, 0 ), 6 );
        nlr.setNeuronVariable( NLR::NeuronIndex( 3, 1 ), 7 );

        nlr.setNeuronVariable( NLR::NeuronIndex( 4, 0 ), 8 );
        nlr.setNeuronVariable( NLR::NeuronIndex( 4, 1 ), 9 );

        nlr.setNeuronVariable( NLR::NeuronIndex( 5, 0 ), 10 );
        nlr.setNeuronVariable( NLR::NeuronIndex( 5, 1 ), 11 );

        // Very loose bounds for neurons except inputs
        double large = 1000000;

        tableau.getBoundManager().initialize( 12 );
        tableau.setLowerBound( 2, -large );
        tableau.setUpperBound( 2, large );
        tableau.setLowerBound( 3, -large );
        tableau.setUpperBound( 3, large );
        tableau.setLowerBound( 4, -large );
        tableau.setUpperBound( 4, large );
        tableau.setLowerBound( 5, -large );
        tableau.setUpperBound( 5, large );
        tableau.setLowerBound( 6, -large );
        tableau.setUpperBound( 6, large );
        tableau.setLowerBound( 7, -large );
        tableau.setUpperBound( 7, large );
        tableau.setLowerBound( 8, -large );
        tableau.setUpperBound( 8, large );
        tableau.setLowerBound( 9, -large );
        tableau.setUpperBound( 9, large );
        tableau.setLowerBound( 10, -large );
        tableau.setUpperBound( 10, large );
        tableau.setLowerBound( 11, -large );
        tableau.setUpperBound( 11, large );
    }

    void populateNetworkBackwardSigmoid2( NLR::NetworkLevelReasoner &nlr, MockTableau &tableau )
    {
        /*
                x3    x7
          x0                 x11    x14
                x4    x8                   x17    x19
          x1                 x12    x15                  x21
                x5    x9                   x18    x20
          x2                 x13    x16
                x6    x10

          x3 = -x0 + x1
          x4 = x0 + 2*x1
          x5 = x0 + x1 + x2
          x6 = 3*x0 - 2*x1 - x2

          x7 = Sigmoid( x3 )
          x8 = Sigmoid( x4 )
          x9 = Sigmoid( x5 )
          x10 = Sigmoid( x6 )

          x11 = 2x7 + x9 - x10 + 2
          x12 = -x7 + 2x8 + x10
          x13 = x7 - x8 + 2x9 - 2

          x14 = Sigmoid( x11 )
          x15 = Sigmoid( x12 )
          x16 = Sigmoid( x13 )

          x17 = -x14 + x15 - x16
          x18 = x14 + x15 + x16

          x19 = Sigmoid( x17 )
          x20 = Sigmoid( x18 )

          x21 = x19 - x20 - 1
        */

        // Create the layers
        nlr.addLayer( 0, NLR::Layer::INPUT, 3 );
        nlr.addLayer( 1, NLR::Layer::WEIGHTED_SUM, 4 );
        nlr.addLayer( 2, NLR::Layer::SIGMOID, 4 );
        nlr.addLayer( 3, NLR::Layer::WEIGHTED_SUM, 3 );
        nlr.addLayer( 4, NLR::Layer::SIGMOID, 3 );
        nlr.addLayer( 5, NLR::Layer::WEIGHTED_SUM, 2 );
        nlr.addLayer( 6, NLR::Layer::SIGMOID, 2 );
        nlr.addLayer( 7, NLR::Layer::WEIGHTED_SUM, 1 );

        // Mark layer dependencies
        for ( unsigned i = 1; i <= 7; ++i )
            nlr.addLayerDependency( i - 1, i );

        // Set the weights and biases for the weighted sum layers
        nlr.setWeight( 0, 0, 1, 0, -1 );
        nlr.setWeight( 0, 0, 1, 1, 1 );
        nlr.setWeight( 0, 0, 1, 2, 1 );
        nlr.setWeight( 0, 0, 1, 3, 3 );
        nlr.setWeight( 0, 1, 1, 0, 1 );
        nlr.setWeight( 0, 1, 1, 1, 2 );
        nlr.setWeight( 0, 1, 1, 2, 1 );
        nlr.setWeight( 0, 1, 1, 3, -2 );
        nlr.setWeight( 0, 2, 1, 2, 1 );
        nlr.setWeight( 0, 2, 1, 3, -1 );

        nlr.setWeight( 2, 0, 3, 0, 2 );
        nlr.setWeight( 2, 0, 3, 1, -1 );
        nlr.setWeight( 2, 0, 3, 2, 1 );
        nlr.setWeight( 2, 1, 3, 1, 2 );
        nlr.setWeight( 2, 1, 3, 2, -1 );
        nlr.setWeight( 2, 2, 3, 0, 1 );
        nlr.setWeight( 2, 2, 3, 2, 2 );
        nlr.setWeight( 2, 3, 3, 0, -1 );
        nlr.setWeight( 2, 3, 3, 1, 1 );

        nlr.setWeight( 4, 0, 5, 0, -1 );
        nlr.setWeight( 4, 0, 5, 1, 1 );
        nlr.setWeight( 4, 1, 5, 0, 1 );
        nlr.setWeight( 4, 1, 5, 1, 1 );
        nlr.setWeight( 4, 2, 5, 0, -1 );
        nlr.setWeight( 4, 2, 5, 1, 1 );

        nlr.setWeight( 6, 0, 7, 0, 1 );
        nlr.setWeight( 6, 1, 7, 0, -1 );

        nlr.setBias( 3, 0, 2 );
        nlr.setBias( 3, 2, -2 );
        nlr.setBias( 7, 0, -1 );

        // Mark the Sigmoid sources
        nlr.addActivationSource( 1, 0, 2, 0 );
        nlr.addActivationSource( 1, 1, 2, 1 );
        nlr.addActivationSource( 1, 2, 2, 2 );
        nlr.addActivationSource( 1, 3, 2, 3 );

        nlr.addActivationSource( 3, 0, 4, 0 );
        nlr.addActivationSource( 3, 1, 4, 1 );
        nlr.addActivationSource( 3, 2, 4, 2 );

        nlr.addActivationSource( 5, 0, 6, 0 );
        nlr.addActivationSource( 5, 1, 6, 1 );

        // Variable indexing
        nlr.setNeuronVariable( NLR::NeuronIndex( 0, 0 ), 0 );
        nlr.setNeuronVariable( NLR::NeuronIndex( 0, 1 ), 1 );
        nlr.setNeuronVariable( NLR::NeuronIndex( 0, 2 ), 2 );

        nlr.setNeuronVariable( NLR::NeuronIndex( 1, 0 ), 3 );
        nlr.setNeuronVariable( NLR::NeuronIndex( 1, 1 ), 4 );
        nlr.setNeuronVariable( NLR::NeuronIndex( 1, 2 ), 5 );
        nlr.setNeuronVariable( NLR::NeuronIndex( 1, 3 ), 6 );

        nlr.setNeuronVariable( NLR::NeuronIndex( 2, 0 ), 7 );
        nlr.setNeuronVariable( NLR::NeuronIndex( 2, 1 ), 8 );
        nlr.setNeuronVariable( NLR::NeuronIndex( 2, 2 ), 9 );
        nlr.setNeuronVariable( NLR::NeuronIndex( 2, 3 ), 10 );

        nlr.setNeuronVariable( NLR::NeuronIndex( 3, 0 ), 11 );
        nlr.setNeuronVariable( NLR::NeuronIndex( 3, 1 ), 12 );
        nlr.setNeuronVariable( NLR::NeuronIndex( 3, 2 ), 13 );

        nlr.setNeuronVariable( NLR::NeuronIndex( 4, 0 ), 14 );
        nlr.setNeuronVariable( NLR::NeuronIndex( 4, 1 ), 15 );
        nlr.setNeuronVariable( NLR::NeuronIndex( 4, 2 ), 16 );

        nlr.setNeuronVariable( NLR::NeuronIndex( 5, 0 ), 17 );
        nlr.setNeuronVariable( NLR::NeuronIndex( 5, 1 ), 18 );

        nlr.setNeuronVariable( NLR::NeuronIndex( 6, 0 ), 19 );
        nlr.setNeuronVariable( NLR::NeuronIndex( 6, 1 ), 20 );

        nlr.setNeuronVariable( NLR::NeuronIndex( 7, 0 ), 21 );

        // Very loose bounds for neurons except inputs
        double large = 1000000;

        tableau.getBoundManager().initialize( 22 );
        tableau.setLowerBound( 3, -large );
        tableau.setUpperBound( 3, large );
        tableau.setLowerBound( 4, -large );
        tableau.setUpperBound( 4, large );
        tableau.setLowerBound( 5, -large );
        tableau.setUpperBound( 5, large );
        tableau.setLowerBound( 6, -large );
        tableau.setUpperBound( 6, large );
        tableau.setLowerBound( 7, -large );
        tableau.setUpperBound( 7, large );
        tableau.setLowerBound( 8, -large );
        tableau.setUpperBound( 8, large );
        tableau.setLowerBound( 9, -large );
        tableau.setUpperBound( 9, large );
        tableau.setLowerBound( 10, -large );
        tableau.setUpperBound( 10, large );
        tableau.setLowerBound( 11, -large );
        tableau.setUpperBound( 11, large );
        tableau.setLowerBound( 12, -large );
        tableau.setUpperBound( 12, large );
        tableau.setLowerBound( 13, -large );
        tableau.setUpperBound( 13, large );
        tableau.setLowerBound( 14, -large );
        tableau.setUpperBound( 14, large );
        tableau.setLowerBound( 15, -large );
        tableau.setUpperBound( 15, large );
        tableau.setLowerBound( 16, -large );
        tableau.setUpperBound( 16, large );
        tableau.setLowerBound( 17, -large );
        tableau.setUpperBound( 17, large );
        tableau.setLowerBound( 18, -large );
        tableau.setUpperBound( 18, large );
        tableau.setLowerBound( 19, -large );
        tableau.setUpperBound( 19, large );
        tableau.setLowerBound( 20, -large );
        tableau.setUpperBound( 20, large );
        tableau.setLowerBound( 21, -large );
        tableau.setUpperBound( 21, large );
    }

    void populateNetworkBackwardSign( NLR::NetworkLevelReasoner &nlr, MockTableau &tableau )
    {
        /*
              1     Sign    -1     Sign    -1  2
          x0 --- x2 ---> x4 --- x6 ---> x8 --- x10
            \    /        \    /          \    /
           1 \  /        2 \  /          1 \  /
              \/            \/              \/
              /\            /\              /\
          -1 /  \        1 /  \         -1 /  \
            /    \  Sign  /    \   Sign   /    \
          x1 --- x3 ---> x5 --- x7 ---> x9 --- x11
              1             -1              2

          The example described in Fig. 2 of
          https://dl.acm.org/doi/10.1145/3563325
          using Sign activation instead of LeakyReLU
        */

        // Create the layers
        nlr.addLayer( 0, NLR::Layer::INPUT, 2 );
        nlr.addLayer( 1, NLR::Layer::WEIGHTED_SUM, 2 );
        nlr.addLayer( 2, NLR::Layer::SIGN, 2 );
        nlr.addLayer( 3, NLR::Layer::WEIGHTED_SUM, 2 );
        nlr.addLayer( 4, NLR::Layer::SIGN, 2 );
        nlr.addLayer( 5, NLR::Layer::WEIGHTED_SUM, 2 );

        // Mark layer dependencies
        for ( unsigned i = 1; i <= 5; ++i )
            nlr.addLayerDependency( i - 1, i );

        // Set the weights and biases for the weighted sum layers
        nlr.setWeight( 0, 0, 1, 0, 1 );
        nlr.setWeight( 0, 0, 1, 1, 1 );
        nlr.setWeight( 0, 1, 1, 0, -1 );
        nlr.setWeight( 0, 1, 1, 1, 1 );

        nlr.setWeight( 2, 0, 3, 0, -1 );
        nlr.setWeight( 2, 0, 3, 1, 2 );
        nlr.setWeight( 2, 1, 3, 0, 1 );
        nlr.setWeight( 2, 1, 3, 1, -1 );

        nlr.setWeight( 4, 0, 5, 0, -1 );
        nlr.setWeight( 4, 0, 5, 1, 1 );
        nlr.setWeight( 4, 1, 5, 0, -1 );
        nlr.setWeight( 4, 1, 5, 1, 2 );

        nlr.setBias( 5, 1, 2 );

        // Mark the Sign sources
        nlr.addActivationSource( 1, 0, 2, 0 );
        nlr.addActivationSource( 1, 1, 2, 1 );

        nlr.addActivationSource( 3, 0, 4, 0 );
        nlr.addActivationSource( 3, 1, 4, 1 );

        // Variable indexing
        nlr.setNeuronVariable( NLR::NeuronIndex( 0, 0 ), 0 );
        nlr.setNeuronVariable( NLR::NeuronIndex( 0, 1 ), 1 );

        nlr.setNeuronVariable( NLR::NeuronIndex( 1, 0 ), 2 );
        nlr.setNeuronVariable( NLR::NeuronIndex( 1, 1 ), 3 );

        nlr.setNeuronVariable( NLR::NeuronIndex( 2, 0 ), 4 );
        nlr.setNeuronVariable( NLR::NeuronIndex( 2, 1 ), 5 );

        nlr.setNeuronVariable( NLR::NeuronIndex( 3, 0 ), 6 );
        nlr.setNeuronVariable( NLR::NeuronIndex( 3, 1 ), 7 );

        nlr.setNeuronVariable( NLR::NeuronIndex( 4, 0 ), 8 );
        nlr.setNeuronVariable( NLR::NeuronIndex( 4, 1 ), 9 );

        nlr.setNeuronVariable( NLR::NeuronIndex( 5, 0 ), 10 );
        nlr.setNeuronVariable( NLR::NeuronIndex( 5, 1 ), 11 );

        // Very loose bounds for neurons except inputs
        double large = 1000000;

        tableau.getBoundManager().initialize( 12 );
        tableau.setLowerBound( 2, -large );
        tableau.setUpperBound( 2, large );
        tableau.setLowerBound( 3, -large );
        tableau.setUpperBound( 3, large );
        tableau.setLowerBound( 4, -large );
        tableau.setUpperBound( 4, large );
        tableau.setLowerBound( 5, -large );
        tableau.setUpperBound( 5, large );
        tableau.setLowerBound( 6, -large );
        tableau.setUpperBound( 6, large );
        tableau.setLowerBound( 7, -large );
        tableau.setUpperBound( 7, large );
        tableau.setLowerBound( 8, -large );
        tableau.setUpperBound( 8, large );
        tableau.setLowerBound( 9, -large );
        tableau.setUpperBound( 9, large );
        tableau.setLowerBound( 10, -large );
        tableau.setUpperBound( 10, large );
        tableau.setLowerBound( 11, -large );
        tableau.setUpperBound( 11, large );
    }

    void populateNetworkBackwardSign2( NLR::NetworkLevelReasoner &nlr, MockTableau &tableau )
    {
        /*
                x3    x7
          x0                 x11    x14
                x4    x8                   x17    x19
          x1                 x12    x15                  x21
                x5    x9                   x18    x20
          x2                 x13    x16
                x6    x10

          x3 = -x0 + x1
          x4 = x0 + 2*x1
          x5 = x0 + x1 + x2
          x6 = 3*x0 - 2*x1 - x2

          x7 = Sign( x3 )
          x8 = Sign( x4 )
          x9 = SIgn( x5 )
          x10 = Sign( x6 )

          x11 = 2x7 + x9 - x10 + 2
          x12 = -x7 + 2x8 + x10
          x13 = x7 - x8 + 2x9 - 2

          x14 = Sign( x11 )
          x15 = Sign( x12 )
          x16 = Sign( x13 )

          x17 = -x14 + x15 - x16
          x18 = x14 + x15 + x16

          x19 = Sign( x17 )
          x20 = Sign( x18 )

          x21 = x19 - x20 - 1
        */

        // Create the layers
        nlr.addLayer( 0, NLR::Layer::INPUT, 3 );
        nlr.addLayer( 1, NLR::Layer::WEIGHTED_SUM, 4 );
        nlr.addLayer( 2, NLR::Layer::SIGN, 4 );
        nlr.addLayer( 3, NLR::Layer::WEIGHTED_SUM, 3 );
        nlr.addLayer( 4, NLR::Layer::SIGN, 3 );
        nlr.addLayer( 5, NLR::Layer::WEIGHTED_SUM, 2 );
        nlr.addLayer( 6, NLR::Layer::SIGN, 2 );
        nlr.addLayer( 7, NLR::Layer::WEIGHTED_SUM, 1 );

        // Mark layer dependencies
        for ( unsigned i = 1; i <= 7; ++i )
            nlr.addLayerDependency( i - 1, i );

        // Set the weights and biases for the weighted sum layers
        nlr.setWeight( 0, 0, 1, 0, -1 );
        nlr.setWeight( 0, 0, 1, 1, 1 );
        nlr.setWeight( 0, 0, 1, 2, 1 );
        nlr.setWeight( 0, 0, 1, 3, 3 );
        nlr.setWeight( 0, 1, 1, 0, 1 );
        nlr.setWeight( 0, 1, 1, 1, 2 );
        nlr.setWeight( 0, 1, 1, 2, 1 );
        nlr.setWeight( 0, 1, 1, 3, -2 );
        nlr.setWeight( 0, 2, 1, 2, 1 );
        nlr.setWeight( 0, 2, 1, 3, -1 );

        nlr.setWeight( 2, 0, 3, 0, 2 );
        nlr.setWeight( 2, 0, 3, 1, -1 );
        nlr.setWeight( 2, 0, 3, 2, 1 );
        nlr.setWeight( 2, 1, 3, 1, 2 );
        nlr.setWeight( 2, 1, 3, 2, -1 );
        nlr.setWeight( 2, 2, 3, 0, 1 );
        nlr.setWeight( 2, 2, 3, 2, 2 );
        nlr.setWeight( 2, 3, 3, 0, -1 );
        nlr.setWeight( 2, 3, 3, 1, 1 );

        nlr.setWeight( 4, 0, 5, 0, -1 );
        nlr.setWeight( 4, 0, 5, 1, 1 );
        nlr.setWeight( 4, 1, 5, 0, 1 );
        nlr.setWeight( 4, 1, 5, 1, 1 );
        nlr.setWeight( 4, 2, 5, 0, -1 );
        nlr.setWeight( 4, 2, 5, 1, 1 );

        nlr.setWeight( 6, 0, 7, 0, 1 );
        nlr.setWeight( 6, 1, 7, 0, -1 );

        nlr.setBias( 3, 0, 2 );
        nlr.setBias( 3, 2, -2 );
        nlr.setBias( 7, 0, -1 );

        // Mark the Sign sources
        nlr.addActivationSource( 1, 0, 2, 0 );
        nlr.addActivationSource( 1, 1, 2, 1 );
        nlr.addActivationSource( 1, 2, 2, 2 );
        nlr.addActivationSource( 1, 3, 2, 3 );

        nlr.addActivationSource( 3, 0, 4, 0 );
        nlr.addActivationSource( 3, 1, 4, 1 );
        nlr.addActivationSource( 3, 2, 4, 2 );

        nlr.addActivationSource( 5, 0, 6, 0 );
        nlr.addActivationSource( 5, 1, 6, 1 );

        // Variable indexing
        nlr.setNeuronVariable( NLR::NeuronIndex( 0, 0 ), 0 );
        nlr.setNeuronVariable( NLR::NeuronIndex( 0, 1 ), 1 );
        nlr.setNeuronVariable( NLR::NeuronIndex( 0, 2 ), 2 );

        nlr.setNeuronVariable( NLR::NeuronIndex( 1, 0 ), 3 );
        nlr.setNeuronVariable( NLR::NeuronIndex( 1, 1 ), 4 );
        nlr.setNeuronVariable( NLR::NeuronIndex( 1, 2 ), 5 );
        nlr.setNeuronVariable( NLR::NeuronIndex( 1, 3 ), 6 );

        nlr.setNeuronVariable( NLR::NeuronIndex( 2, 0 ), 7 );
        nlr.setNeuronVariable( NLR::NeuronIndex( 2, 1 ), 8 );
        nlr.setNeuronVariable( NLR::NeuronIndex( 2, 2 ), 9 );
        nlr.setNeuronVariable( NLR::NeuronIndex( 2, 3 ), 10 );

        nlr.setNeuronVariable( NLR::NeuronIndex( 3, 0 ), 11 );
        nlr.setNeuronVariable( NLR::NeuronIndex( 3, 1 ), 12 );
        nlr.setNeuronVariable( NLR::NeuronIndex( 3, 2 ), 13 );

        nlr.setNeuronVariable( NLR::NeuronIndex( 4, 0 ), 14 );
        nlr.setNeuronVariable( NLR::NeuronIndex( 4, 1 ), 15 );
        nlr.setNeuronVariable( NLR::NeuronIndex( 4, 2 ), 16 );

        nlr.setNeuronVariable( NLR::NeuronIndex( 5, 0 ), 17 );
        nlr.setNeuronVariable( NLR::NeuronIndex( 5, 1 ), 18 );

        nlr.setNeuronVariable( NLR::NeuronIndex( 6, 0 ), 19 );
        nlr.setNeuronVariable( NLR::NeuronIndex( 6, 1 ), 20 );

        nlr.setNeuronVariable( NLR::NeuronIndex( 7, 0 ), 21 );

        // Very loose bounds for neurons except inputs
        double large = 1000000;

        tableau.getBoundManager().initialize( 22 );
        tableau.setLowerBound( 3, -large );
        tableau.setUpperBound( 3, large );
        tableau.setLowerBound( 4, -large );
        tableau.setUpperBound( 4, large );
        tableau.setLowerBound( 5, -large );
        tableau.setUpperBound( 5, large );
        tableau.setLowerBound( 6, -large );
        tableau.setUpperBound( 6, large );
        tableau.setLowerBound( 7, -large );
        tableau.setUpperBound( 7, large );
        tableau.setLowerBound( 8, -large );
        tableau.setUpperBound( 8, large );
        tableau.setLowerBound( 9, -large );
        tableau.setUpperBound( 9, large );
        tableau.setLowerBound( 10, -large );
        tableau.setUpperBound( 10, large );
        tableau.setLowerBound( 11, -large );
        tableau.setUpperBound( 11, large );
        tableau.setLowerBound( 12, -large );
        tableau.setUpperBound( 12, large );
        tableau.setLowerBound( 13, -large );
        tableau.setUpperBound( 13, large );
        tableau.setLowerBound( 14, -large );
        tableau.setUpperBound( 14, large );
        tableau.setLowerBound( 15, -large );
        tableau.setUpperBound( 15, large );
        tableau.setLowerBound( 16, -large );
        tableau.setUpperBound( 16, large );
        tableau.setLowerBound( 17, -large );
        tableau.setUpperBound( 17, large );
        tableau.setLowerBound( 18, -large );
        tableau.setUpperBound( 18, large );
        tableau.setLowerBound( 19, -large );
        tableau.setUpperBound( 19, large );
        tableau.setLowerBound( 20, -large );
        tableau.setUpperBound( 20, large );
        tableau.setLowerBound( 21, -large );
        tableau.setUpperBound( 21, large );
    }

    void populateNetworkBackwardRound( NLR::NetworkLevelReasoner &nlr, MockTableau &tableau )
    {
        /*

              1     Rnd     -1     Rnd     -1  2
          x0 --- x2 ---> x4 --- x6 ---> x8 --- x10
            \    /        \    /          \    /
           1 \  /        2 \  /          1 \  /
              \/            \/              \/
              /\            /\              /\
          -1 /  \        1 /  \         -1 /  \
            /    \  Rnd   /    \   Rnd    /    \
          x1 --- x3 ---> x5 --- x7 ---> x9 --- x11
              1             -1              2

          The example described in Fig. 2 of
          https://dl.acm.org/doi/10.1145/3563325
          using Round activation instead of LeakyReLU
        */

        // Create the layers
        nlr.addLayer( 0, NLR::Layer::INPUT, 2 );
        nlr.addLayer( 1, NLR::Layer::WEIGHTED_SUM, 2 );
        nlr.addLayer( 2, NLR::Layer::ROUND, 2 );
        nlr.addLayer( 3, NLR::Layer::WEIGHTED_SUM, 2 );
        nlr.addLayer( 4, NLR::Layer::ROUND, 2 );
        nlr.addLayer( 5, NLR::Layer::WEIGHTED_SUM, 2 );

        // Mark layer dependencies
        for ( unsigned i = 1; i <= 5; ++i )
            nlr.addLayerDependency( i - 1, i );

        // Set the weights and biases for the weighted sum layers
        nlr.setWeight( 0, 0, 1, 0, 1 );
        nlr.setWeight( 0, 0, 1, 1, 1 );
        nlr.setWeight( 0, 1, 1, 0, -1 );
        nlr.setWeight( 0, 1, 1, 1, 1 );

        nlr.setWeight( 2, 0, 3, 0, -1 );
        nlr.setWeight( 2, 0, 3, 1, 2 );
        nlr.setWeight( 2, 1, 3, 0, 1 );
        nlr.setWeight( 2, 1, 3, 1, -1 );

        nlr.setWeight( 4, 0, 5, 0, -1 );
        nlr.setWeight( 4, 0, 5, 1, 1 );
        nlr.setWeight( 4, 1, 5, 0, -1 );
        nlr.setWeight( 4, 1, 5, 1, 2 );

        nlr.setBias( 5, 1, 2 );

        // Mark the Round sources
        nlr.addActivationSource( 1, 0, 2, 0 );
        nlr.addActivationSource( 1, 1, 2, 1 );

        nlr.addActivationSource( 3, 0, 4, 0 );
        nlr.addActivationSource( 3, 1, 4, 1 );

        // Variable indexing
        nlr.setNeuronVariable( NLR::NeuronIndex( 0, 0 ), 0 );
        nlr.setNeuronVariable( NLR::NeuronIndex( 0, 1 ), 1 );

        nlr.setNeuronVariable( NLR::NeuronIndex( 1, 0 ), 2 );
        nlr.setNeuronVariable( NLR::NeuronIndex( 1, 1 ), 3 );

        nlr.setNeuronVariable( NLR::NeuronIndex( 2, 0 ), 4 );
        nlr.setNeuronVariable( NLR::NeuronIndex( 2, 1 ), 5 );

        nlr.setNeuronVariable( NLR::NeuronIndex( 3, 0 ), 6 );
        nlr.setNeuronVariable( NLR::NeuronIndex( 3, 1 ), 7 );

        nlr.setNeuronVariable( NLR::NeuronIndex( 4, 0 ), 8 );
        nlr.setNeuronVariable( NLR::NeuronIndex( 4, 1 ), 9 );

        nlr.setNeuronVariable( NLR::NeuronIndex( 5, 0 ), 10 );
        nlr.setNeuronVariable( NLR::NeuronIndex( 5, 1 ), 11 );

        // Very loose bounds for neurons except inputs
        double large = 1000000;

        tableau.getBoundManager().initialize( 12 );
        tableau.setLowerBound( 2, -large );
        tableau.setUpperBound( 2, large );
        tableau.setLowerBound( 3, -large );
        tableau.setUpperBound( 3, large );
        tableau.setLowerBound( 4, -large );
        tableau.setUpperBound( 4, large );
        tableau.setLowerBound( 5, -large );
        tableau.setUpperBound( 5, large );
        tableau.setLowerBound( 6, -large );
        tableau.setUpperBound( 6, large );
        tableau.setLowerBound( 7, -large );
        tableau.setUpperBound( 7, large );
        tableau.setLowerBound( 8, -large );
        tableau.setUpperBound( 8, large );
        tableau.setLowerBound( 9, -large );
        tableau.setUpperBound( 9, large );
        tableau.setLowerBound( 10, -large );
        tableau.setUpperBound( 10, large );
        tableau.setLowerBound( 11, -large );
        tableau.setUpperBound( 11, large );
    }

    void populateNetworkBackwardRound2( NLR::NetworkLevelReasoner &nlr, MockTableau &tableau )
    {
        /*
                x3    x7
          x0                 x11    x14
                x4    x8                   x17    x19
          x1                 x12    x15                  x21
                x5    x9                   x18    x20
          x2                 x13    x16
                x6    x10

          x3 = -x0 + x1
          x4 = x0 + 2*x1
          x5 = x0 + x1 + x2
          x6 = 3*x0 - 2*x1 - x2

          x7 = Round( x3 )
          x8 = Round( x4 )
          x9 = Round( x5 )
          x10 = Round( x6 )

          x11 = 2x7 + x9 - x10 + 2
          x12 = -x7 + 2x8 + x10
          x13 = x7 - x8 + 2x9 - 2

          x14 = Round( x11 )
          x15 = Round( x12 )
          x16 = Round( x13 )

          x17 = -x14 + x15 - x16
          x18 = x14 + x15 + x16

          x19 = Round( x17 )
          x20 = Round( x18 )

          x21 = x19 - x20 - 1
        */

        // Create the layers
        nlr.addLayer( 0, NLR::Layer::INPUT, 3 );
        nlr.addLayer( 1, NLR::Layer::WEIGHTED_SUM, 4 );
        nlr.addLayer( 2, NLR::Layer::ROUND, 4 );
        nlr.addLayer( 3, NLR::Layer::WEIGHTED_SUM, 3 );
        nlr.addLayer( 4, NLR::Layer::ROUND, 3 );
        nlr.addLayer( 5, NLR::Layer::WEIGHTED_SUM, 2 );
        nlr.addLayer( 6, NLR::Layer::ROUND, 2 );
        nlr.addLayer( 7, NLR::Layer::WEIGHTED_SUM, 1 );

        // Mark layer dependencies
        for ( unsigned i = 1; i <= 7; ++i )
            nlr.addLayerDependency( i - 1, i );

        // Set the weights and biases for the weighted sum layers
        nlr.setWeight( 0, 0, 1, 0, -1 );
        nlr.setWeight( 0, 0, 1, 1, 1 );
        nlr.setWeight( 0, 0, 1, 2, 1 );
        nlr.setWeight( 0, 0, 1, 3, 3 );
        nlr.setWeight( 0, 1, 1, 0, 1 );
        nlr.setWeight( 0, 1, 1, 1, 2 );
        nlr.setWeight( 0, 1, 1, 2, 1 );
        nlr.setWeight( 0, 1, 1, 3, -2 );
        nlr.setWeight( 0, 2, 1, 2, 1 );
        nlr.setWeight( 0, 2, 1, 3, -1 );

        nlr.setWeight( 2, 0, 3, 0, 2 );
        nlr.setWeight( 2, 0, 3, 1, -1 );
        nlr.setWeight( 2, 0, 3, 2, 1 );
        nlr.setWeight( 2, 1, 3, 1, 2 );
        nlr.setWeight( 2, 1, 3, 2, -1 );
        nlr.setWeight( 2, 2, 3, 0, 1 );
        nlr.setWeight( 2, 2, 3, 2, 2 );
        nlr.setWeight( 2, 3, 3, 0, -1 );
        nlr.setWeight( 2, 3, 3, 1, 1 );

        nlr.setWeight( 4, 0, 5, 0, -1 );
        nlr.setWeight( 4, 0, 5, 1, 1 );
        nlr.setWeight( 4, 1, 5, 0, 1 );
        nlr.setWeight( 4, 1, 5, 1, 1 );
        nlr.setWeight( 4, 2, 5, 0, -1 );
        nlr.setWeight( 4, 2, 5, 1, 1 );

        nlr.setWeight( 6, 0, 7, 0, 1 );
        nlr.setWeight( 6, 1, 7, 0, -1 );

        nlr.setBias( 3, 0, 2 );
        nlr.setBias( 3, 2, -2 );
        nlr.setBias( 7, 0, -1 );

        // Mark the Round sources
        nlr.addActivationSource( 1, 0, 2, 0 );
        nlr.addActivationSource( 1, 1, 2, 1 );
        nlr.addActivationSource( 1, 2, 2, 2 );
        nlr.addActivationSource( 1, 3, 2, 3 );

        nlr.addActivationSource( 3, 0, 4, 0 );
        nlr.addActivationSource( 3, 1, 4, 1 );
        nlr.addActivationSource( 3, 2, 4, 2 );

        nlr.addActivationSource( 5, 0, 6, 0 );
        nlr.addActivationSource( 5, 1, 6, 1 );

        // Variable indexing
        nlr.setNeuronVariable( NLR::NeuronIndex( 0, 0 ), 0 );
        nlr.setNeuronVariable( NLR::NeuronIndex( 0, 1 ), 1 );
        nlr.setNeuronVariable( NLR::NeuronIndex( 0, 2 ), 2 );

        nlr.setNeuronVariable( NLR::NeuronIndex( 1, 0 ), 3 );
        nlr.setNeuronVariable( NLR::NeuronIndex( 1, 1 ), 4 );
        nlr.setNeuronVariable( NLR::NeuronIndex( 1, 2 ), 5 );
        nlr.setNeuronVariable( NLR::NeuronIndex( 1, 3 ), 6 );

        nlr.setNeuronVariable( NLR::NeuronIndex( 2, 0 ), 7 );
        nlr.setNeuronVariable( NLR::NeuronIndex( 2, 1 ), 8 );
        nlr.setNeuronVariable( NLR::NeuronIndex( 2, 2 ), 9 );
        nlr.setNeuronVariable( NLR::NeuronIndex( 2, 3 ), 10 );

        nlr.setNeuronVariable( NLR::NeuronIndex( 3, 0 ), 11 );
        nlr.setNeuronVariable( NLR::NeuronIndex( 3, 1 ), 12 );
        nlr.setNeuronVariable( NLR::NeuronIndex( 3, 2 ), 13 );

        nlr.setNeuronVariable( NLR::NeuronIndex( 4, 0 ), 14 );
        nlr.setNeuronVariable( NLR::NeuronIndex( 4, 1 ), 15 );
        nlr.setNeuronVariable( NLR::NeuronIndex( 4, 2 ), 16 );

        nlr.setNeuronVariable( NLR::NeuronIndex( 5, 0 ), 17 );
        nlr.setNeuronVariable( NLR::NeuronIndex( 5, 1 ), 18 );

        nlr.setNeuronVariable( NLR::NeuronIndex( 6, 0 ), 19 );
        nlr.setNeuronVariable( NLR::NeuronIndex( 6, 1 ), 20 );

        nlr.setNeuronVariable( NLR::NeuronIndex( 7, 0 ), 21 );

        // Very loose bounds for neurons except inputs
        double large = 1000000;

        tableau.getBoundManager().initialize( 22 );
        tableau.setLowerBound( 3, -large );
        tableau.setUpperBound( 3, large );
        tableau.setLowerBound( 4, -large );
        tableau.setUpperBound( 4, large );
        tableau.setLowerBound( 5, -large );
        tableau.setUpperBound( 5, large );
        tableau.setLowerBound( 6, -large );
        tableau.setUpperBound( 6, large );
        tableau.setLowerBound( 7, -large );
        tableau.setUpperBound( 7, large );
        tableau.setLowerBound( 8, -large );
        tableau.setUpperBound( 8, large );
        tableau.setLowerBound( 9, -large );
        tableau.setUpperBound( 9, large );
        tableau.setLowerBound( 10, -large );
        tableau.setUpperBound( 10, large );
        tableau.setLowerBound( 11, -large );
        tableau.setUpperBound( 11, large );
        tableau.setLowerBound( 12, -large );
        tableau.setUpperBound( 12, large );
        tableau.setLowerBound( 13, -large );
        tableau.setUpperBound( 13, large );
        tableau.setLowerBound( 14, -large );
        tableau.setUpperBound( 14, large );
        tableau.setLowerBound( 15, -large );
        tableau.setUpperBound( 15, large );
        tableau.setLowerBound( 16, -large );
        tableau.setUpperBound( 16, large );
        tableau.setLowerBound( 17, -large );
        tableau.setUpperBound( 17, large );
        tableau.setLowerBound( 18, -large );
        tableau.setUpperBound( 18, large );
        tableau.setLowerBound( 19, -large );
        tableau.setUpperBound( 19, large );
        tableau.setLowerBound( 20, -large );
        tableau.setUpperBound( 20, large );
        tableau.setLowerBound( 21, -large );
        tableau.setUpperBound( 21, large );
    }

    void populateNetworkBackwardAbs( NLR::NetworkLevelReasoner &nlr, MockTableau &tableau )
    {
        /*

              1      A      -1      A      -1  2
          x0 --- x2 ---> x4 --- x6 ---> x8 --- x10
            \    /        \    /          \    /
           1 \  /        2 \  /          1 \  /
              \/            \/              \/
              /\            /\              /\
          -1 /  \        1 /  \         -1 /  \
            /    \   A    /    \    A     /    \
          x1 --- x3 ---> x5 --- x7 ---> x9 --- x11
              1             -1              2

          The example described in Fig. 2 of
          https://dl.acm.org/doi/10.1145/3563325
          using Absolute value activation instead of LeakyReLU
        */

        // Create the layers
        nlr.addLayer( 0, NLR::Layer::INPUT, 2 );
        nlr.addLayer( 1, NLR::Layer::WEIGHTED_SUM, 2 );
        nlr.addLayer( 2, NLR::Layer::ABSOLUTE_VALUE, 2 );
        nlr.addLayer( 3, NLR::Layer::WEIGHTED_SUM, 2 );
        nlr.addLayer( 4, NLR::Layer::ABSOLUTE_VALUE, 2 );
        nlr.addLayer( 5, NLR::Layer::WEIGHTED_SUM, 2 );

        // Mark layer dependencies
        for ( unsigned i = 1; i <= 5; ++i )
            nlr.addLayerDependency( i - 1, i );

        // Set the weights and biases for the weighted sum layers
        nlr.setWeight( 0, 0, 1, 0, 1 );
        nlr.setWeight( 0, 0, 1, 1, 1 );
        nlr.setWeight( 0, 1, 1, 0, -1 );
        nlr.setWeight( 0, 1, 1, 1, 1 );

        nlr.setWeight( 2, 0, 3, 0, -1 );
        nlr.setWeight( 2, 0, 3, 1, 2 );
        nlr.setWeight( 2, 1, 3, 0, 1 );
        nlr.setWeight( 2, 1, 3, 1, -1 );

        nlr.setWeight( 4, 0, 5, 0, -1 );
        nlr.setWeight( 4, 0, 5, 1, 1 );
        nlr.setWeight( 4, 1, 5, 0, -1 );
        nlr.setWeight( 4, 1, 5, 1, 2 );

        nlr.setBias( 5, 1, 2 );

        // Mark the Abs sources
        nlr.addActivationSource( 1, 0, 2, 0 );
        nlr.addActivationSource( 1, 1, 2, 1 );

        nlr.addActivationSource( 3, 0, 4, 0 );
        nlr.addActivationSource( 3, 1, 4, 1 );

        // Variable indexing
        nlr.setNeuronVariable( NLR::NeuronIndex( 0, 0 ), 0 );
        nlr.setNeuronVariable( NLR::NeuronIndex( 0, 1 ), 1 );

        nlr.setNeuronVariable( NLR::NeuronIndex( 1, 0 ), 2 );
        nlr.setNeuronVariable( NLR::NeuronIndex( 1, 1 ), 3 );

        nlr.setNeuronVariable( NLR::NeuronIndex( 2, 0 ), 4 );
        nlr.setNeuronVariable( NLR::NeuronIndex( 2, 1 ), 5 );

        nlr.setNeuronVariable( NLR::NeuronIndex( 3, 0 ), 6 );
        nlr.setNeuronVariable( NLR::NeuronIndex( 3, 1 ), 7 );

        nlr.setNeuronVariable( NLR::NeuronIndex( 4, 0 ), 8 );
        nlr.setNeuronVariable( NLR::NeuronIndex( 4, 1 ), 9 );

        nlr.setNeuronVariable( NLR::NeuronIndex( 5, 0 ), 10 );
        nlr.setNeuronVariable( NLR::NeuronIndex( 5, 1 ), 11 );

        // Very loose bounds for neurons except inputs
        double large = 1000000;

        tableau.getBoundManager().initialize( 12 );
        tableau.setLowerBound( 2, -large );
        tableau.setUpperBound( 2, large );
        tableau.setLowerBound( 3, -large );
        tableau.setUpperBound( 3, large );
        tableau.setLowerBound( 4, -large );
        tableau.setUpperBound( 4, large );
        tableau.setLowerBound( 5, -large );
        tableau.setUpperBound( 5, large );
        tableau.setLowerBound( 6, -large );
        tableau.setUpperBound( 6, large );
        tableau.setLowerBound( 7, -large );
        tableau.setUpperBound( 7, large );
        tableau.setLowerBound( 8, -large );
        tableau.setUpperBound( 8, large );
        tableau.setLowerBound( 9, -large );
        tableau.setUpperBound( 9, large );
        tableau.setLowerBound( 10, -large );
        tableau.setUpperBound( 10, large );
        tableau.setLowerBound( 11, -large );
        tableau.setUpperBound( 11, large );
    }

    void populateNetworkBackwardAbs2( NLR::NetworkLevelReasoner &nlr, MockTableau &tableau )
    {
        /*
                x3    x7
          x0                 x11    x14
                x4    x8                   x17    x19
          x1                 x12    x15                  x21
                x5    x9                   x18    x20
          x2                 x13    x16
                x6    x10

          x3 = -x0 + x1
          x4 = x0 + 2*x1
          x5 = x0 + x1 + x2
          x6 = 3*x0 - 2*x1 - x2

          x7 = Abs( x3 )
          x8 = Abs( x4 )
          x9 = Abs( x5 )
          x10 = Abs( x6 )

          x11 = 2x7 + x9 - x10 + 2
          x12 = -x7 + 2x8 + x10
          x13 = x7 - x8 + 2x9 - 2

          x14 = Abs( x11 )
          x15 = Abs( x12 )
          x16 = Abs( x13 )

          x17 = -x14 + x15 - x16
          x18 = x14 + x15 + x16

          x19 = Abs( x17 )
          x20 = Abs( x18 )

          x21 = x19 - x20 - 1
        */

        // Create the layers
        nlr.addLayer( 0, NLR::Layer::INPUT, 3 );
        nlr.addLayer( 1, NLR::Layer::WEIGHTED_SUM, 4 );
        nlr.addLayer( 2, NLR::Layer::ABSOLUTE_VALUE, 4 );
        nlr.addLayer( 3, NLR::Layer::WEIGHTED_SUM, 3 );
        nlr.addLayer( 4, NLR::Layer::ABSOLUTE_VALUE, 3 );
        nlr.addLayer( 5, NLR::Layer::WEIGHTED_SUM, 2 );
        nlr.addLayer( 6, NLR::Layer::ABSOLUTE_VALUE, 2 );
        nlr.addLayer( 7, NLR::Layer::WEIGHTED_SUM, 1 );

        // Mark layer dependencies
        for ( unsigned i = 1; i <= 7; ++i )
            nlr.addLayerDependency( i - 1, i );

        // Set the weights and biases for the weighted sum layers
        nlr.setWeight( 0, 0, 1, 0, -1 );
        nlr.setWeight( 0, 0, 1, 1, 1 );
        nlr.setWeight( 0, 0, 1, 2, 1 );
        nlr.setWeight( 0, 0, 1, 3, 3 );
        nlr.setWeight( 0, 1, 1, 0, 1 );
        nlr.setWeight( 0, 1, 1, 1, 2 );
        nlr.setWeight( 0, 1, 1, 2, 1 );
        nlr.setWeight( 0, 1, 1, 3, -2 );
        nlr.setWeight( 0, 2, 1, 2, 1 );
        nlr.setWeight( 0, 2, 1, 3, -1 );

        nlr.setWeight( 2, 0, 3, 0, 2 );
        nlr.setWeight( 2, 0, 3, 1, -1 );
        nlr.setWeight( 2, 0, 3, 2, 1 );
        nlr.setWeight( 2, 1, 3, 1, 2 );
        nlr.setWeight( 2, 1, 3, 2, -1 );
        nlr.setWeight( 2, 2, 3, 0, 1 );
        nlr.setWeight( 2, 2, 3, 2, 2 );
        nlr.setWeight( 2, 3, 3, 0, -1 );
        nlr.setWeight( 2, 3, 3, 1, 1 );

        nlr.setWeight( 4, 0, 5, 0, -1 );
        nlr.setWeight( 4, 0, 5, 1, 1 );
        nlr.setWeight( 4, 1, 5, 0, 1 );
        nlr.setWeight( 4, 1, 5, 1, 1 );
        nlr.setWeight( 4, 2, 5, 0, -1 );
        nlr.setWeight( 4, 2, 5, 1, 1 );

        nlr.setWeight( 6, 0, 7, 0, 1 );
        nlr.setWeight( 6, 1, 7, 0, -1 );

        nlr.setBias( 3, 0, 2 );
        nlr.setBias( 3, 2, -2 );
        nlr.setBias( 7, 0, -1 );

        // Mark the Abs sources
        nlr.addActivationSource( 1, 0, 2, 0 );
        nlr.addActivationSource( 1, 1, 2, 1 );
        nlr.addActivationSource( 1, 2, 2, 2 );
        nlr.addActivationSource( 1, 3, 2, 3 );

        nlr.addActivationSource( 3, 0, 4, 0 );
        nlr.addActivationSource( 3, 1, 4, 1 );
        nlr.addActivationSource( 3, 2, 4, 2 );

        nlr.addActivationSource( 5, 0, 6, 0 );
        nlr.addActivationSource( 5, 1, 6, 1 );

        // Variable indexing
        nlr.setNeuronVariable( NLR::NeuronIndex( 0, 0 ), 0 );
        nlr.setNeuronVariable( NLR::NeuronIndex( 0, 1 ), 1 );
        nlr.setNeuronVariable( NLR::NeuronIndex( 0, 2 ), 2 );

        nlr.setNeuronVariable( NLR::NeuronIndex( 1, 0 ), 3 );
        nlr.setNeuronVariable( NLR::NeuronIndex( 1, 1 ), 4 );
        nlr.setNeuronVariable( NLR::NeuronIndex( 1, 2 ), 5 );
        nlr.setNeuronVariable( NLR::NeuronIndex( 1, 3 ), 6 );

        nlr.setNeuronVariable( NLR::NeuronIndex( 2, 0 ), 7 );
        nlr.setNeuronVariable( NLR::NeuronIndex( 2, 1 ), 8 );
        nlr.setNeuronVariable( NLR::NeuronIndex( 2, 2 ), 9 );
        nlr.setNeuronVariable( NLR::NeuronIndex( 2, 3 ), 10 );

        nlr.setNeuronVariable( NLR::NeuronIndex( 3, 0 ), 11 );
        nlr.setNeuronVariable( NLR::NeuronIndex( 3, 1 ), 12 );
        nlr.setNeuronVariable( NLR::NeuronIndex( 3, 2 ), 13 );

        nlr.setNeuronVariable( NLR::NeuronIndex( 4, 0 ), 14 );
        nlr.setNeuronVariable( NLR::NeuronIndex( 4, 1 ), 15 );
        nlr.setNeuronVariable( NLR::NeuronIndex( 4, 2 ), 16 );

        nlr.setNeuronVariable( NLR::NeuronIndex( 5, 0 ), 17 );
        nlr.setNeuronVariable( NLR::NeuronIndex( 5, 1 ), 18 );

        nlr.setNeuronVariable( NLR::NeuronIndex( 6, 0 ), 19 );
        nlr.setNeuronVariable( NLR::NeuronIndex( 6, 1 ), 20 );

        nlr.setNeuronVariable( NLR::NeuronIndex( 7, 0 ), 21 );

        // Very loose bounds for neurons except inputs
        double large = 1000000;

        tableau.getBoundManager().initialize( 22 );
        tableau.setLowerBound( 3, -large );
        tableau.setUpperBound( 3, large );
        tableau.setLowerBound( 4, -large );
        tableau.setUpperBound( 4, large );
        tableau.setLowerBound( 5, -large );
        tableau.setUpperBound( 5, large );
        tableau.setLowerBound( 6, -large );
        tableau.setUpperBound( 6, large );
        tableau.setLowerBound( 7, -large );
        tableau.setUpperBound( 7, large );
        tableau.setLowerBound( 8, -large );
        tableau.setUpperBound( 8, large );
        tableau.setLowerBound( 9, -large );
        tableau.setUpperBound( 9, large );
        tableau.setLowerBound( 10, -large );
        tableau.setUpperBound( 10, large );
        tableau.setLowerBound( 11, -large );
        tableau.setUpperBound( 11, large );
        tableau.setLowerBound( 12, -large );
        tableau.setUpperBound( 12, large );
        tableau.setLowerBound( 13, -large );
        tableau.setUpperBound( 13, large );
        tableau.setLowerBound( 14, -large );
        tableau.setUpperBound( 14, large );
        tableau.setLowerBound( 15, -large );
        tableau.setUpperBound( 15, large );
        tableau.setLowerBound( 16, -large );
        tableau.setUpperBound( 16, large );
        tableau.setLowerBound( 17, -large );
        tableau.setUpperBound( 17, large );
        tableau.setLowerBound( 18, -large );
        tableau.setUpperBound( 18, large );
        tableau.setLowerBound( 19, -large );
        tableau.setUpperBound( 19, large );
        tableau.setLowerBound( 20, -large );
        tableau.setUpperBound( 20, large );
        tableau.setLowerBound( 21, -large );
        tableau.setUpperBound( 21, large );
    }

    void populateNetworkBackwardLeakyReLU( NLR::NetworkLevelReasoner &nlr, MockTableau &tableau )
    {
        /*

              1      LR     -1      LR     -1  2
          x0 --- x2 ---> x4 --- x6 ---> x8 --- x10
            \    /        \    /          \    /
           1 \  /        2 \  /          1 \  /
              \/            \/              \/
              /\            /\              /\
          -1 /  \        1 /  \         -1 /  \
            /    \   LR   /    \    LR    /    \
          x1 --- x3 ---> x5 --- x7 ---> x9 --- x11
              1             -1              2

          The example described in Fig. 2 of
          https://dl.acm.org/doi/10.1145/3563325
        */

        // Create the layers
        nlr.addLayer( 0, NLR::Layer::INPUT, 2 );
        nlr.addLayer( 1, NLR::Layer::WEIGHTED_SUM, 2 );
        nlr.addLayer( 2, NLR::Layer::LEAKY_RELU, 2 );
        nlr.addLayer( 3, NLR::Layer::WEIGHTED_SUM, 2 );
        nlr.addLayer( 4, NLR::Layer::LEAKY_RELU, 2 );
        nlr.addLayer( 5, NLR::Layer::WEIGHTED_SUM, 2 );

        nlr.getLayer( 2 )->setAlpha( 0.1 );
        nlr.getLayer( 4 )->setAlpha( 0.1 );

        // Mark layer dependencies
        for ( unsigned i = 1; i <= 5; ++i )
            nlr.addLayerDependency( i - 1, i );

        // Set the weights and biases for the weighted sum layers
        nlr.setWeight( 0, 0, 1, 0, 1 );
        nlr.setWeight( 0, 0, 1, 1, 1 );
        nlr.setWeight( 0, 1, 1, 0, -1 );
        nlr.setWeight( 0, 1, 1, 1, 1 );

        nlr.setWeight( 2, 0, 3, 0, -1 );
        nlr.setWeight( 2, 0, 3, 1, 2 );
        nlr.setWeight( 2, 1, 3, 0, 1 );
        nlr.setWeight( 2, 1, 3, 1, -1 );

        nlr.setWeight( 4, 0, 5, 0, -1 );
        nlr.setWeight( 4, 0, 5, 1, 1 );
        nlr.setWeight( 4, 1, 5, 0, -1 );
        nlr.setWeight( 4, 1, 5, 1, 2 );

        nlr.setBias( 5, 1, 2 );

        // Mark the LeakyReLU sources
        nlr.addActivationSource( 1, 0, 2, 0 );
        nlr.addActivationSource( 1, 1, 2, 1 );

        nlr.addActivationSource( 3, 0, 4, 0 );
        nlr.addActivationSource( 3, 1, 4, 1 );

        // Variable indexing
        nlr.setNeuronVariable( NLR::NeuronIndex( 0, 0 ), 0 );
        nlr.setNeuronVariable( NLR::NeuronIndex( 0, 1 ), 1 );

        nlr.setNeuronVariable( NLR::NeuronIndex( 1, 0 ), 2 );
        nlr.setNeuronVariable( NLR::NeuronIndex( 1, 1 ), 3 );

        nlr.setNeuronVariable( NLR::NeuronIndex( 2, 0 ), 4 );
        nlr.setNeuronVariable( NLR::NeuronIndex( 2, 1 ), 5 );

        nlr.setNeuronVariable( NLR::NeuronIndex( 3, 0 ), 6 );
        nlr.setNeuronVariable( NLR::NeuronIndex( 3, 1 ), 7 );

        nlr.setNeuronVariable( NLR::NeuronIndex( 4, 0 ), 8 );
        nlr.setNeuronVariable( NLR::NeuronIndex( 4, 1 ), 9 );

        nlr.setNeuronVariable( NLR::NeuronIndex( 5, 0 ), 10 );
        nlr.setNeuronVariable( NLR::NeuronIndex( 5, 1 ), 11 );

        // Very loose bounds for neurons except inputs
        double large = 1000000;

        tableau.getBoundManager().initialize( 12 );
        tableau.setLowerBound( 2, -large );
        tableau.setUpperBound( 2, large );
        tableau.setLowerBound( 3, -large );
        tableau.setUpperBound( 3, large );
        tableau.setLowerBound( 4, -large );
        tableau.setUpperBound( 4, large );
        tableau.setLowerBound( 5, -large );
        tableau.setUpperBound( 5, large );
        tableau.setLowerBound( 6, -large );
        tableau.setUpperBound( 6, large );
        tableau.setLowerBound( 7, -large );
        tableau.setUpperBound( 7, large );
        tableau.setLowerBound( 8, -large );
        tableau.setUpperBound( 8, large );
        tableau.setLowerBound( 9, -large );
        tableau.setUpperBound( 9, large );
        tableau.setLowerBound( 10, -large );
        tableau.setUpperBound( 10, large );
        tableau.setLowerBound( 11, -large );
        tableau.setUpperBound( 11, large );
    }

    void populateNetworkBackwardLeakyRelu2( NLR::NetworkLevelReasoner &nlr, MockTableau &tableau )
    {
        /*
                x3    x7
          x0                 x11    x14
                x4    x8                   x17    x19
          x1                 x12    x15                  x21
                x5    x9                   x18    x20
          x2                 x13    x16
                x6    x10

          x3 = -x0 + x1
          x4 = x0 + 2*x1
          x5 = x0 + x1 + x2
          x6 = 3*x0 - 2*x1 - x2

          x7 = LeakyReLU( x3 )
          x8 = LeakyReLU( x4 )
          x9 = LeakyReLU( x5 )
          x10 = LeakyReLU( x6 )

          x11 = 2x7 + x9 - x10 + 2
          x12 = -x7 + 2x8 + x10
          x13 = x7 - x8 + 2x9 - 2

          x14 = LeakyReLU( x11 )
          x15 = LeakyReLU( x12 )
          x16 = LeakyReLU( x13 )

          x17 = -x14 + x15 - x16
          x18 = x14 + x15 + x16

          x19 = LeakyReLU( x17 )
          x20 = LeakyReLU( x18 )

          x21 = x19 - x20 - 1
        */

        // Create the layers
        nlr.addLayer( 0, NLR::Layer::INPUT, 3 );
        nlr.addLayer( 1, NLR::Layer::WEIGHTED_SUM, 4 );
        nlr.addLayer( 2, NLR::Layer::LEAKY_RELU, 4 );
        nlr.addLayer( 3, NLR::Layer::WEIGHTED_SUM, 3 );
        nlr.addLayer( 4, NLR::Layer::LEAKY_RELU, 3 );
        nlr.addLayer( 5, NLR::Layer::WEIGHTED_SUM, 2 );
        nlr.addLayer( 6, NLR::Layer::LEAKY_RELU, 2 );
        nlr.addLayer( 7, NLR::Layer::WEIGHTED_SUM, 1 );

        nlr.getLayer( 2 )->setAlpha( 0.1 );
        nlr.getLayer( 4 )->setAlpha( 0.1 );
        nlr.getLayer( 6 )->setAlpha( 0.1 );

        // Mark layer dependencies
        for ( unsigned i = 1; i <= 7; ++i )
            nlr.addLayerDependency( i - 1, i );

        // Set the weights and biases for the weighted sum layers
        nlr.setWeight( 0, 0, 1, 0, -1 );
        nlr.setWeight( 0, 0, 1, 1, 1 );
        nlr.setWeight( 0, 0, 1, 2, 1 );
        nlr.setWeight( 0, 0, 1, 3, 3 );
        nlr.setWeight( 0, 1, 1, 0, 1 );
        nlr.setWeight( 0, 1, 1, 1, 2 );
        nlr.setWeight( 0, 1, 1, 2, 1 );
        nlr.setWeight( 0, 1, 1, 3, -2 );
        nlr.setWeight( 0, 2, 1, 2, 1 );
        nlr.setWeight( 0, 2, 1, 3, -1 );

        nlr.setWeight( 2, 0, 3, 0, 2 );
        nlr.setWeight( 2, 0, 3, 1, -1 );
        nlr.setWeight( 2, 0, 3, 2, 1 );
        nlr.setWeight( 2, 1, 3, 1, 2 );
        nlr.setWeight( 2, 1, 3, 2, -1 );
        nlr.setWeight( 2, 2, 3, 0, 1 );
        nlr.setWeight( 2, 2, 3, 2, 2 );
        nlr.setWeight( 2, 3, 3, 0, -1 );
        nlr.setWeight( 2, 3, 3, 1, 1 );

        nlr.setWeight( 4, 0, 5, 0, -1 );
        nlr.setWeight( 4, 0, 5, 1, 1 );
        nlr.setWeight( 4, 1, 5, 0, 1 );
        nlr.setWeight( 4, 1, 5, 1, 1 );
        nlr.setWeight( 4, 2, 5, 0, -1 );
        nlr.setWeight( 4, 2, 5, 1, 1 );

        nlr.setWeight( 6, 0, 7, 0, 1 );
        nlr.setWeight( 6, 1, 7, 0, -1 );

        nlr.setBias( 3, 0, 2 );
        nlr.setBias( 3, 2, -2 );
        nlr.setBias( 7, 0, -1 );

        // Mark the LeakyReLU sources
        nlr.addActivationSource( 1, 0, 2, 0 );
        nlr.addActivationSource( 1, 1, 2, 1 );
        nlr.addActivationSource( 1, 2, 2, 2 );
        nlr.addActivationSource( 1, 3, 2, 3 );

        nlr.addActivationSource( 3, 0, 4, 0 );
        nlr.addActivationSource( 3, 1, 4, 1 );
        nlr.addActivationSource( 3, 2, 4, 2 );

        nlr.addActivationSource( 5, 0, 6, 0 );
        nlr.addActivationSource( 5, 1, 6, 1 );

        // Variable indexing
        nlr.setNeuronVariable( NLR::NeuronIndex( 0, 0 ), 0 );
        nlr.setNeuronVariable( NLR::NeuronIndex( 0, 1 ), 1 );
        nlr.setNeuronVariable( NLR::NeuronIndex( 0, 2 ), 2 );

        nlr.setNeuronVariable( NLR::NeuronIndex( 1, 0 ), 3 );
        nlr.setNeuronVariable( NLR::NeuronIndex( 1, 1 ), 4 );
        nlr.setNeuronVariable( NLR::NeuronIndex( 1, 2 ), 5 );
        nlr.setNeuronVariable( NLR::NeuronIndex( 1, 3 ), 6 );

        nlr.setNeuronVariable( NLR::NeuronIndex( 2, 0 ), 7 );
        nlr.setNeuronVariable( NLR::NeuronIndex( 2, 1 ), 8 );
        nlr.setNeuronVariable( NLR::NeuronIndex( 2, 2 ), 9 );
        nlr.setNeuronVariable( NLR::NeuronIndex( 2, 3 ), 10 );

        nlr.setNeuronVariable( NLR::NeuronIndex( 3, 0 ), 11 );
        nlr.setNeuronVariable( NLR::NeuronIndex( 3, 1 ), 12 );
        nlr.setNeuronVariable( NLR::NeuronIndex( 3, 2 ), 13 );

        nlr.setNeuronVariable( NLR::NeuronIndex( 4, 0 ), 14 );
        nlr.setNeuronVariable( NLR::NeuronIndex( 4, 1 ), 15 );
        nlr.setNeuronVariable( NLR::NeuronIndex( 4, 2 ), 16 );

        nlr.setNeuronVariable( NLR::NeuronIndex( 5, 0 ), 17 );
        nlr.setNeuronVariable( NLR::NeuronIndex( 5, 1 ), 18 );

        nlr.setNeuronVariable( NLR::NeuronIndex( 6, 0 ), 19 );
        nlr.setNeuronVariable( NLR::NeuronIndex( 6, 1 ), 20 );

        nlr.setNeuronVariable( NLR::NeuronIndex( 7, 0 ), 21 );

        // Very loose bounds for neurons except inputs
        double large = 1000000;

        tableau.getBoundManager().initialize( 22 );
        tableau.setLowerBound( 3, -large );
        tableau.setUpperBound( 3, large );
        tableau.setLowerBound( 4, -large );
        tableau.setUpperBound( 4, large );
        tableau.setLowerBound( 5, -large );
        tableau.setUpperBound( 5, large );
        tableau.setLowerBound( 6, -large );
        tableau.setUpperBound( 6, large );
        tableau.setLowerBound( 7, -large );
        tableau.setUpperBound( 7, large );
        tableau.setLowerBound( 8, -large );
        tableau.setUpperBound( 8, large );
        tableau.setLowerBound( 9, -large );
        tableau.setUpperBound( 9, large );
        tableau.setLowerBound( 10, -large );
        tableau.setUpperBound( 10, large );
        tableau.setLowerBound( 11, -large );
        tableau.setUpperBound( 11, large );
        tableau.setLowerBound( 12, -large );
        tableau.setUpperBound( 12, large );
        tableau.setLowerBound( 13, -large );
        tableau.setUpperBound( 13, large );
        tableau.setLowerBound( 14, -large );
        tableau.setUpperBound( 14, large );
        tableau.setLowerBound( 15, -large );
        tableau.setUpperBound( 15, large );
        tableau.setLowerBound( 16, -large );
        tableau.setUpperBound( 16, large );
        tableau.setLowerBound( 17, -large );
        tableau.setUpperBound( 17, large );
        tableau.setLowerBound( 18, -large );
        tableau.setUpperBound( 18, large );
        tableau.setLowerBound( 19, -large );
        tableau.setUpperBound( 19, large );
        tableau.setLowerBound( 20, -large );
        tableau.setUpperBound( 20, large );
        tableau.setLowerBound( 21, -large );
        tableau.setUpperBound( 21, large );
    }

    void populateNetworkBackwardSoftmaxAndMax( NLR::NetworkLevelReasoner &nlr,
                                               MockTableau &tableau )
    {
        /*
                a    a'
          x                e
                b    b'         f    h
          y                d
                c    c'
        */

        // Create the layers
        nlr.addLayer( 0, NLR::Layer::INPUT, 2 );
        nlr.addLayer( 1, NLR::Layer::WEIGHTED_SUM, 3 );
        nlr.addLayer( 2, NLR::Layer::SOFTMAX, 3 );
        nlr.addLayer( 3, NLR::Layer::WEIGHTED_SUM, 2 );
        nlr.addLayer( 4, NLR::Layer::MAX, 1 );
        nlr.addLayer( 5, NLR::Layer::WEIGHTED_SUM, 1 );

        // Mark layer dependencies
        for ( unsigned i = 1; i <= 5; ++i )
            nlr.addLayerDependency( i - 1, i );

        // Set the weights and biases for the weighted sum layers
        nlr.setWeight( 0, 0, 1, 0, 1 );
        nlr.setWeight( 0, 0, 1, 1, 2 );
        nlr.setWeight( 0, 1, 1, 1, -3 );
        nlr.setWeight( 0, 1, 1, 2, 1 );

        nlr.setWeight( 2, 0, 3, 0, 1 );
        nlr.setWeight( 2, 0, 3, 1, -1 );
        nlr.setWeight( 2, 1, 3, 0, 1 );
        nlr.setWeight( 2, 1, 3, 1, 1 );
        nlr.setWeight( 2, 2, 3, 0, -1 );
        nlr.setWeight( 2, 2, 3, 1, -1 );

        nlr.setWeight( 4, 0, 5, 0, -1 );

        nlr.setBias( 1, 0, 1 );
        nlr.setBias( 3, 1, 2 );

        // Mark the Softmax/Max sources
        nlr.addActivationSource( 1, 0, 2, 0 );
        nlr.addActivationSource( 1, 0, 2, 1 );
        nlr.addActivationSource( 1, 0, 2, 2 );
        nlr.addActivationSource( 1, 1, 2, 0 );
        nlr.addActivationSource( 1, 1, 2, 1 );
        nlr.addActivationSource( 1, 1, 2, 2 );
        nlr.addActivationSource( 1, 2, 2, 0 );
        nlr.addActivationSource( 1, 2, 2, 1 );
        nlr.addActivationSource( 1, 2, 2, 2 );

        nlr.addActivationSource( 3, 0, 4, 0 );
        nlr.addActivationSource( 3, 1, 4, 0 );

        // Variable indexing
        nlr.setNeuronVariable( NLR::NeuronIndex( 0, 0 ), 0 );
        nlr.setNeuronVariable( NLR::NeuronIndex( 0, 1 ), 1 );

        nlr.setNeuronVariable( NLR::NeuronIndex( 1, 0 ), 2 );
        nlr.setNeuronVariable( NLR::NeuronIndex( 1, 1 ), 4 );
        nlr.setNeuronVariable( NLR::NeuronIndex( 1, 2 ), 6 );

        nlr.setNeuronVariable( NLR::NeuronIndex( 2, 0 ), 3 );
        nlr.setNeuronVariable( NLR::NeuronIndex( 2, 1 ), 5 );
        nlr.setNeuronVariable( NLR::NeuronIndex( 2, 2 ), 7 );

        nlr.setNeuronVariable( NLR::NeuronIndex( 3, 0 ), 8 );
        nlr.setNeuronVariable( NLR::NeuronIndex( 3, 1 ), 9 );

        nlr.setNeuronVariable( NLR::NeuronIndex( 4, 0 ), 10 );

        nlr.setNeuronVariable( NLR::NeuronIndex( 5, 0 ), 11 );

        // Very loose bounds for neurons except inputs
        double large = 1000000;

        tableau.getBoundManager().initialize( 12 );
        tableau.setLowerBound( 2, -large );
        tableau.setUpperBound( 2, large );
        tableau.setLowerBound( 3, -large );
        tableau.setUpperBound( 3, large );
        tableau.setLowerBound( 4, -large );
        tableau.setUpperBound( 4, large );
        tableau.setLowerBound( 5, -large );
        tableau.setUpperBound( 5, large );
        tableau.setLowerBound( 6, -large );
        tableau.setUpperBound( 6, large );
        tableau.setLowerBound( 7, -large );
        tableau.setUpperBound( 7, large );
        tableau.setLowerBound( 8, -large );
        tableau.setUpperBound( 8, large );
        tableau.setLowerBound( 9, -large );
        tableau.setUpperBound( 9, large );
        tableau.setLowerBound( 10, -large );
        tableau.setUpperBound( 10, large );
        tableau.setLowerBound( 11, -large );
        tableau.setUpperBound( 11, large );
    }


    void populateNetworkBackwardSoftmaxAndMax2( NLR::NetworkLevelReasoner &nlr,
                                                MockTableau &tableau )
    {
        /*
                x3    x7
          x0                 x11    x14
                x4    x8
          x1                 x12    x15    x17
                x5    x9
          x2                 x13    x16
                x6    x10

          x3 = -x0 + x1
          x4 = x0 + 2*x1
          x5 = x0 + x1 + x2
          x6 = 3*x0 - 2*x1 - x2

          x7, x8, x9, x10 = Softmax( x2, x3, x4, x5 )

          x11 = 2x7 + x9 - x10 + 2
          x12 = -x7 + 2x8 + x10
          x13 = x7 - x8 + 2x9 - 2

          x14, x15, x16 = Softmax( x11, x12, x13 )

          x17 = Max( x14, x15, x16 )
        */

        // Create the layers
        nlr.addLayer( 0, NLR::Layer::INPUT, 3 );
        nlr.addLayer( 1, NLR::Layer::WEIGHTED_SUM, 4 );
        nlr.addLayer( 2, NLR::Layer::SOFTMAX, 4 );
        nlr.addLayer( 3, NLR::Layer::WEIGHTED_SUM, 3 );
        nlr.addLayer( 4, NLR::Layer::SOFTMAX, 3 );
        nlr.addLayer( 5, NLR::Layer::MAX, 1 );

        // Mark layer dependencies
        for ( unsigned i = 1; i <= 5; ++i )
            nlr.addLayerDependency( i - 1, i );

        // Set the weights and biases for the weighted sum layers
        nlr.setWeight( 0, 0, 1, 0, -1 );
        nlr.setWeight( 0, 0, 1, 1, 1 );
        nlr.setWeight( 0, 0, 1, 2, 1 );
        nlr.setWeight( 0, 0, 1, 3, 3 );
        nlr.setWeight( 0, 1, 1, 0, 1 );
        nlr.setWeight( 0, 1, 1, 1, 2 );
        nlr.setWeight( 0, 1, 1, 2, 1 );
        nlr.setWeight( 0, 1, 1, 3, -2 );
        nlr.setWeight( 0, 2, 1, 2, 1 );
        nlr.setWeight( 0, 2, 1, 3, -1 );

        nlr.setWeight( 2, 0, 3, 0, 2 );
        nlr.setWeight( 2, 0, 3, 1, -1 );
        nlr.setWeight( 2, 0, 3, 2, 1 );
        nlr.setWeight( 2, 1, 3, 1, 2 );
        nlr.setWeight( 2, 1, 3, 2, -1 );
        nlr.setWeight( 2, 2, 3, 0, 1 );
        nlr.setWeight( 2, 2, 3, 2, 2 );
        nlr.setWeight( 2, 3, 3, 0, -1 );
        nlr.setWeight( 2, 3, 3, 1, 1 );

        nlr.setBias( 3, 0, 2 );
        nlr.setBias( 3, 2, -2 );

        // Mark the Softmax/Max sources
        nlr.addActivationSource( 1, 0, 2, 0 );
        nlr.addActivationSource( 1, 1, 2, 0 );
        nlr.addActivationSource( 1, 2, 2, 0 );
        nlr.addActivationSource( 1, 3, 2, 0 );
        nlr.addActivationSource( 1, 0, 2, 1 );
        nlr.addActivationSource( 1, 1, 2, 1 );
        nlr.addActivationSource( 1, 2, 2, 1 );
        nlr.addActivationSource( 1, 3, 2, 1 );
        nlr.addActivationSource( 1, 0, 2, 2 );
        nlr.addActivationSource( 1, 1, 2, 2 );
        nlr.addActivationSource( 1, 2, 2, 2 );
        nlr.addActivationSource( 1, 3, 2, 2 );
        nlr.addActivationSource( 1, 0, 2, 3 );
        nlr.addActivationSource( 1, 1, 2, 3 );
        nlr.addActivationSource( 1, 2, 2, 3 );
        nlr.addActivationSource( 1, 3, 2, 3 );

        nlr.addActivationSource( 3, 0, 4, 0 );
        nlr.addActivationSource( 3, 1, 4, 0 );
        nlr.addActivationSource( 3, 2, 4, 0 );
        nlr.addActivationSource( 3, 0, 4, 1 );
        nlr.addActivationSource( 3, 1, 4, 1 );
        nlr.addActivationSource( 3, 2, 4, 1 );
        nlr.addActivationSource( 3, 0, 4, 2 );
        nlr.addActivationSource( 3, 1, 4, 2 );
        nlr.addActivationSource( 3, 2, 4, 2 );

        nlr.addActivationSource( 4, 0, 5, 0 );
        nlr.addActivationSource( 4, 1, 5, 0 );
        nlr.addActivationSource( 4, 2, 5, 0 );

        // Variable indexing
        nlr.setNeuronVariable( NLR::NeuronIndex( 0, 0 ), 0 );
        nlr.setNeuronVariable( NLR::NeuronIndex( 0, 1 ), 1 );
        nlr.setNeuronVariable( NLR::NeuronIndex( 0, 2 ), 2 );

        nlr.setNeuronVariable( NLR::NeuronIndex( 1, 0 ), 3 );
        nlr.setNeuronVariable( NLR::NeuronIndex( 1, 1 ), 4 );
        nlr.setNeuronVariable( NLR::NeuronIndex( 1, 2 ), 5 );
        nlr.setNeuronVariable( NLR::NeuronIndex( 1, 3 ), 6 );

        nlr.setNeuronVariable( NLR::NeuronIndex( 2, 0 ), 7 );
        nlr.setNeuronVariable( NLR::NeuronIndex( 2, 1 ), 8 );
        nlr.setNeuronVariable( NLR::NeuronIndex( 2, 2 ), 9 );
        nlr.setNeuronVariable( NLR::NeuronIndex( 2, 3 ), 10 );

        nlr.setNeuronVariable( NLR::NeuronIndex( 3, 0 ), 11 );
        nlr.setNeuronVariable( NLR::NeuronIndex( 3, 1 ), 12 );
        nlr.setNeuronVariable( NLR::NeuronIndex( 3, 2 ), 13 );

        nlr.setNeuronVariable( NLR::NeuronIndex( 4, 0 ), 14 );
        nlr.setNeuronVariable( NLR::NeuronIndex( 4, 1 ), 15 );
        nlr.setNeuronVariable( NLR::NeuronIndex( 4, 2 ), 16 );

        nlr.setNeuronVariable( NLR::NeuronIndex( 5, 0 ), 17 );

        // Very loose bounds for neurons except inputs
        double large = 1000000;

        tableau.getBoundManager().initialize( 18 );
        tableau.setLowerBound( 3, -large );
        tableau.setUpperBound( 3, large );
        tableau.setLowerBound( 4, -large );
        tableau.setUpperBound( 4, large );
        tableau.setLowerBound( 5, -large );
        tableau.setUpperBound( 5, large );
        tableau.setLowerBound( 6, -large );
        tableau.setUpperBound( 6, large );
        tableau.setLowerBound( 7, -large );
        tableau.setUpperBound( 7, large );
        tableau.setLowerBound( 8, -large );
        tableau.setUpperBound( 8, large );
        tableau.setLowerBound( 9, -large );
        tableau.setUpperBound( 9, large );
        tableau.setLowerBound( 10, -large );
        tableau.setUpperBound( 10, large );
        tableau.setLowerBound( 11, -large );
        tableau.setUpperBound( 11, large );
        tableau.setLowerBound( 12, -large );
        tableau.setUpperBound( 12, large );
        tableau.setLowerBound( 13, -large );
        tableau.setUpperBound( 13, large );
        tableau.setLowerBound( 14, -large );
        tableau.setUpperBound( 14, large );
        tableau.setLowerBound( 15, -large );
        tableau.setUpperBound( 15, large );
        tableau.setLowerBound( 16, -large );
        tableau.setUpperBound( 16, large );
        tableau.setLowerBound( 17, -large );
        tableau.setUpperBound( 17, large );
    }

    void populateNetworkBackwardReluAndBilinear( NLR::NetworkLevelReasoner &nlr,
                                                 MockTableau &tableau )
    {
        /*
                a    a'
          x                e
                b    b'         f    h
          y                d
                c    c'
        */

        // Create the layers
        nlr.addLayer( 0, NLR::Layer::INPUT, 2 );
        nlr.addLayer( 1, NLR::Layer::WEIGHTED_SUM, 3 );
        nlr.addLayer( 2, NLR::Layer::RELU, 3 );
        nlr.addLayer( 3, NLR::Layer::WEIGHTED_SUM, 2 );
        nlr.addLayer( 4, NLR::Layer::BILINEAR, 1 );
        nlr.addLayer( 5, NLR::Layer::WEIGHTED_SUM, 1 );

        // Mark layer dependencies
        for ( unsigned i = 1; i <= 5; ++i )
            nlr.addLayerDependency( i - 1, i );

        // Set the weights and biases for the weighted sum layers
        nlr.setWeight( 0, 0, 1, 0, 1 );
        nlr.setWeight( 0, 0, 1, 1, 2 );
        nlr.setWeight( 0, 1, 1, 1, -3 );
        nlr.setWeight( 0, 1, 1, 2, 1 );

        nlr.setWeight( 2, 0, 3, 0, 1 );
        nlr.setWeight( 2, 0, 3, 1, -1 );
        nlr.setWeight( 2, 1, 3, 0, 1 );
        nlr.setWeight( 2, 1, 3, 1, 1 );
        nlr.setWeight( 2, 2, 3, 0, -1 );
        nlr.setWeight( 2, 2, 3, 1, -1 );

        nlr.setWeight( 4, 0, 5, 0, -1 );

        nlr.setBias( 1, 0, 1 );
        nlr.setBias( 3, 1, 2 );

        // Mark the ReLU/Bilinear sources
        nlr.addActivationSource( 1, 0, 2, 0 );
        nlr.addActivationSource( 1, 1, 2, 1 );
        nlr.addActivationSource( 1, 2, 2, 2 );

        nlr.addActivationSource( 3, 0, 4, 0 );
        nlr.addActivationSource( 3, 1, 4, 0 );

        // Variable indexing
        nlr.setNeuronVariable( NLR::NeuronIndex( 0, 0 ), 0 );
        nlr.setNeuronVariable( NLR::NeuronIndex( 0, 1 ), 1 );

        nlr.setNeuronVariable( NLR::NeuronIndex( 1, 0 ), 2 );
        nlr.setNeuronVariable( NLR::NeuronIndex( 1, 1 ), 4 );
        nlr.setNeuronVariable( NLR::NeuronIndex( 1, 2 ), 6 );

        nlr.setNeuronVariable( NLR::NeuronIndex( 2, 0 ), 3 );
        nlr.setNeuronVariable( NLR::NeuronIndex( 2, 1 ), 5 );
        nlr.setNeuronVariable( NLR::NeuronIndex( 2, 2 ), 7 );

        nlr.setNeuronVariable( NLR::NeuronIndex( 3, 0 ), 8 );
        nlr.setNeuronVariable( NLR::NeuronIndex( 3, 1 ), 9 );

        nlr.setNeuronVariable( NLR::NeuronIndex( 4, 0 ), 10 );

        nlr.setNeuronVariable( NLR::NeuronIndex( 5, 0 ), 11 );

        // Very loose bounds for neurons except inputs
        double large = 1000000;

        tableau.getBoundManager().initialize( 12 );
        tableau.setLowerBound( 2, -large );
        tableau.setUpperBound( 2, large );
        tableau.setLowerBound( 3, -large );
        tableau.setUpperBound( 3, large );
        tableau.setLowerBound( 4, -large );
        tableau.setUpperBound( 4, large );
        tableau.setLowerBound( 5, -large );
        tableau.setUpperBound( 5, large );
        tableau.setLowerBound( 6, -large );
        tableau.setUpperBound( 6, large );
        tableau.setLowerBound( 7, -large );
        tableau.setUpperBound( 7, large );
        tableau.setLowerBound( 8, -large );
        tableau.setUpperBound( 8, large );
        tableau.setLowerBound( 9, -large );
        tableau.setUpperBound( 9, large );
        tableau.setLowerBound( 10, -large );
        tableau.setUpperBound( 10, large );
        tableau.setLowerBound( 11, -large );
        tableau.setUpperBound( 11, large );
    }

    void populateNetworkBackwardReluAndBilinear2( NLR::NetworkLevelReasoner &nlr,
                                                  MockTableau &tableau )
    {
        /*
                x3    x7
          x0
                x4    x8     x11    x13
          x1                               x15
                x5    x9     x12    x14
          x2
                x6    x10

          x3 = -x0 + x1
          x4 = x0 + 2*x1
          x5 = x0 + x1 + x2
          x6 = 3*x0 - 2*x1 - x2

          x7 = ReLU( x3 )
          x8 = ReLU( x4 )
          x9 = ReLU( x5 )
          x10 = ReLU( x6 )

          x11 = 2x7 + x9 - x10 + 2
          x12 = -x7 + 2x8 + x10

          x13 = ReLU( x11 )
          x14 = ReLU( x12 )

          x15 = x13 * x14
        */

        // Create the layers
        nlr.addLayer( 0, NLR::Layer::INPUT, 3 );
        nlr.addLayer( 1, NLR::Layer::WEIGHTED_SUM, 4 );
        nlr.addLayer( 2, NLR::Layer::RELU, 4 );
        nlr.addLayer( 3, NLR::Layer::WEIGHTED_SUM, 2 );
        nlr.addLayer( 4, NLR::Layer::RELU, 2 );
        nlr.addLayer( 5, NLR::Layer::BILINEAR, 1 );

        // Mark layer dependencies
        for ( unsigned i = 1; i <= 5; ++i )
            nlr.addLayerDependency( i - 1, i );

        // Set the weights and biases for the weighted sum layers
        nlr.setWeight( 0, 0, 1, 0, -1 );
        nlr.setWeight( 0, 0, 1, 1, 1 );
        nlr.setWeight( 0, 0, 1, 2, 1 );
        nlr.setWeight( 0, 0, 1, 3, 3 );
        nlr.setWeight( 0, 1, 1, 0, 1 );
        nlr.setWeight( 0, 1, 1, 1, 2 );
        nlr.setWeight( 0, 1, 1, 2, 1 );
        nlr.setWeight( 0, 1, 1, 3, -2 );
        nlr.setWeight( 0, 2, 1, 2, 1 );
        nlr.setWeight( 0, 2, 1, 3, -1 );

        nlr.setWeight( 2, 0, 3, 0, 2 );
        nlr.setWeight( 2, 0, 3, 1, -1 );
        nlr.setWeight( 2, 1, 3, 1, 2 );
        nlr.setWeight( 2, 2, 3, 0, 1 );
        nlr.setWeight( 2, 3, 3, 0, -1 );
        nlr.setWeight( 2, 3, 3, 1, 1 );

        nlr.setBias( 3, 0, 2 );

        // Mark the ReLU/Bilinear sources
        nlr.addActivationSource( 1, 0, 2, 0 );
        nlr.addActivationSource( 1, 1, 2, 1 );
        nlr.addActivationSource( 1, 2, 2, 2 );
        nlr.addActivationSource( 1, 3, 2, 3 );

        nlr.addActivationSource( 3, 0, 4, 0 );
        nlr.addActivationSource( 3, 1, 4, 1 );

        nlr.addActivationSource( 4, 0, 5, 0 );
        nlr.addActivationSource( 4, 1, 5, 0 );

        // Variable indexing
        nlr.setNeuronVariable( NLR::NeuronIndex( 0, 0 ), 0 );
        nlr.setNeuronVariable( NLR::NeuronIndex( 0, 1 ), 1 );
        nlr.setNeuronVariable( NLR::NeuronIndex( 0, 2 ), 2 );

        nlr.setNeuronVariable( NLR::NeuronIndex( 1, 0 ), 3 );
        nlr.setNeuronVariable( NLR::NeuronIndex( 1, 1 ), 4 );
        nlr.setNeuronVariable( NLR::NeuronIndex( 1, 2 ), 5 );
        nlr.setNeuronVariable( NLR::NeuronIndex( 1, 3 ), 6 );

        nlr.setNeuronVariable( NLR::NeuronIndex( 2, 0 ), 7 );
        nlr.setNeuronVariable( NLR::NeuronIndex( 2, 1 ), 8 );
        nlr.setNeuronVariable( NLR::NeuronIndex( 2, 2 ), 9 );
        nlr.setNeuronVariable( NLR::NeuronIndex( 2, 3 ), 10 );

        nlr.setNeuronVariable( NLR::NeuronIndex( 3, 0 ), 11 );
        nlr.setNeuronVariable( NLR::NeuronIndex( 3, 1 ), 12 );

        nlr.setNeuronVariable( NLR::NeuronIndex( 4, 0 ), 13 );
        nlr.setNeuronVariable( NLR::NeuronIndex( 4, 1 ), 14 );

        nlr.setNeuronVariable( NLR::NeuronIndex( 5, 0 ), 15 );

        // Very loose bounds for neurons except inputs
        double large = 1000000;

        tableau.getBoundManager().initialize( 16 );
        tableau.setLowerBound( 3, -large );
        tableau.setUpperBound( 3, large );
        tableau.setLowerBound( 4, -large );
        tableau.setUpperBound( 4, large );
        tableau.setLowerBound( 5, -large );
        tableau.setUpperBound( 5, large );
        tableau.setLowerBound( 6, -large );
        tableau.setUpperBound( 6, large );
        tableau.setLowerBound( 7, -large );
        tableau.setUpperBound( 7, large );
        tableau.setLowerBound( 8, -large );
        tableau.setUpperBound( 8, large );
        tableau.setLowerBound( 9, -large );
        tableau.setUpperBound( 9, large );
        tableau.setLowerBound( 10, -large );
        tableau.setUpperBound( 10, large );
        tableau.setLowerBound( 11, -large );
        tableau.setUpperBound( 11, large );
        tableau.setLowerBound( 12, -large );
        tableau.setUpperBound( 12, large );
        tableau.setLowerBound( 13, -large );
        tableau.setUpperBound( 13, large );
        tableau.setLowerBound( 14, -large );
        tableau.setUpperBound( 14, large );
        tableau.setLowerBound( 15, -large );
        tableau.setUpperBound( 15, large );
    }

    void test_evaluate_relu()
=======
>>>>>>> 4cf1ca4c
    {
        /*
              1      R      -1      R      -1  2
          x0 --- x2 ---> x4 --- x6 ---> x8 --- x10
            \    /        \    /          \    /
           1 \  /        2 \  /          1 \  /
              \/            \/              \/
              /\            /\              /\
          -1 /  \        1 /  \         -1 /  \
            /    \   R    /    \    R     /    \
          x1 --- x3 ---> x5 --- x7 ---> x9 --- x11
              1             -1              2

          The example described in Fig. 2 of
          https://dl.acm.org/doi/10.1145/3563325
          using ReLU activation instead of LeakyReLU
        */

        // Create the layers
        nlr.addLayer( 0, NLR::Layer::INPUT, 2 );
        nlr.addLayer( 1, NLR::Layer::WEIGHTED_SUM, 2 );
        nlr.addLayer( 2, NLR::Layer::RELU, 2 );
        nlr.addLayer( 3, NLR::Layer::WEIGHTED_SUM, 2 );
        nlr.addLayer( 4, NLR::Layer::RELU, 2 );
        nlr.addLayer( 5, NLR::Layer::WEIGHTED_SUM, 2 );

        // Mark layer dependencies
        for ( unsigned i = 1; i <= 5; ++i )
            nlr.addLayerDependency( i - 1, i );

        // Set the weights and biases for the weighted sum layers
        nlr.setWeight( 0, 0, 1, 0, 1 );
        nlr.setWeight( 0, 0, 1, 1, 1 );
        nlr.setWeight( 0, 1, 1, 0, -1 );
        nlr.setWeight( 0, 1, 1, 1, 1 );

        nlr.setWeight( 2, 0, 3, 0, -1 );
        nlr.setWeight( 2, 0, 3, 1, 2 );
        nlr.setWeight( 2, 1, 3, 0, 1 );
        nlr.setWeight( 2, 1, 3, 1, -1 );

        nlr.setWeight( 4, 0, 5, 0, -1 );
        nlr.setWeight( 4, 0, 5, 1, 1 );
        nlr.setWeight( 4, 1, 5, 0, -1 );
        nlr.setWeight( 4, 1, 5, 1, 2 );

        nlr.setBias( 5, 1, 2 );

        // Mark the ReLU sources
        nlr.addActivationSource( 1, 0, 2, 0 );
        nlr.addActivationSource( 1, 1, 2, 1 );

        nlr.addActivationSource( 3, 0, 4, 0 );
        nlr.addActivationSource( 3, 1, 4, 1 );

        // Variable indexing
        nlr.setNeuronVariable( NLR::NeuronIndex( 0, 0 ), 0 );
        nlr.setNeuronVariable( NLR::NeuronIndex( 0, 1 ), 1 );

        nlr.setNeuronVariable( NLR::NeuronIndex( 1, 0 ), 2 );
        nlr.setNeuronVariable( NLR::NeuronIndex( 1, 1 ), 3 );

        nlr.setNeuronVariable( NLR::NeuronIndex( 2, 0 ), 4 );
        nlr.setNeuronVariable( NLR::NeuronIndex( 2, 1 ), 5 );

        nlr.setNeuronVariable( NLR::NeuronIndex( 3, 0 ), 6 );
        nlr.setNeuronVariable( NLR::NeuronIndex( 3, 1 ), 7 );

        nlr.setNeuronVariable( NLR::NeuronIndex( 4, 0 ), 8 );
        nlr.setNeuronVariable( NLR::NeuronIndex( 4, 1 ), 9 );

        nlr.setNeuronVariable( NLR::NeuronIndex( 5, 0 ), 10 );
        nlr.setNeuronVariable( NLR::NeuronIndex( 5, 1 ), 11 );

        // Very loose bounds for neurons except inputs
        double large = 1000000;

        tableau.getBoundManager().initialize( 12 );
        tableau.setLowerBound( 2, -large );
        tableau.setUpperBound( 2, large );
        tableau.setLowerBound( 3, -large );
        tableau.setUpperBound( 3, large );
        tableau.setLowerBound( 4, -large );
        tableau.setUpperBound( 4, large );
        tableau.setLowerBound( 5, -large );
        tableau.setUpperBound( 5, large );
        tableau.setLowerBound( 6, -large );
        tableau.setUpperBound( 6, large );
        tableau.setLowerBound( 7, -large );
        tableau.setUpperBound( 7, large );
        tableau.setLowerBound( 8, -large );
        tableau.setUpperBound( 8, large );
        tableau.setLowerBound( 9, -large );
        tableau.setUpperBound( 9, large );
        tableau.setLowerBound( 10, -large );
        tableau.setUpperBound( 10, large );
        tableau.setLowerBound( 11, -large );
        tableau.setUpperBound( 11, large );
    }

    void populateNetworkBackwardReLU2( NLR::NetworkLevelReasoner &nlr, MockTableau &tableau )
    {
        /*
                x3    x7
          x0                 x11    x14
                x4    x8                   x17    x19
          x1                 x12    x15                  x21
                x5    x9                   x18    x20
          x2                 x13    x16
                x6    x10

          x3 = -x0 + x1
          x4 = x0 + 2*x1
          x5 = x0 + x1 + x2
          x6 = 3*x0 - 2*x1 - x2

          x7 = ReLU( x3 )
          x8 = ReLU( x4 )
          x9 = ReLU( x5 )
          x10 = ReLU( x6 )

          x11 = 2x7 + x9 - x10 + 2
          x12 = -x7 + 2x8 + x10
          x13 = x7 - x8 + 2x9 - 2

          x14 = ReLU( x11 )
          x15 = ReLU( x12 )
          x16 = ReLU( x13 )

          x17 = -x14 + x15 - x16
          x18 = x14 + x15 + x16

          x19 = ReLU( x17 )
          x20 = ReLU( x18 )

          x21 = x19 - x20 - 1
        */

        // Create the layers
        nlr.addLayer( 0, NLR::Layer::INPUT, 3 );
        nlr.addLayer( 1, NLR::Layer::WEIGHTED_SUM, 4 );
        nlr.addLayer( 2, NLR::Layer::RELU, 4 );
        nlr.addLayer( 3, NLR::Layer::WEIGHTED_SUM, 3 );
        nlr.addLayer( 4, NLR::Layer::RELU, 3 );
        nlr.addLayer( 5, NLR::Layer::WEIGHTED_SUM, 2 );
        nlr.addLayer( 6, NLR::Layer::RELU, 2 );
        nlr.addLayer( 7, NLR::Layer::WEIGHTED_SUM, 1 );

        // Mark layer dependencies
        for ( unsigned i = 1; i <= 7; ++i )
            nlr.addLayerDependency( i - 1, i );

        // Set the weights and biases for the weighted sum layers
        nlr.setWeight( 0, 0, 1, 0, -1 );
        nlr.setWeight( 0, 0, 1, 1, 1 );
        nlr.setWeight( 0, 0, 1, 2, 1 );
        nlr.setWeight( 0, 0, 1, 3, 3 );
        nlr.setWeight( 0, 1, 1, 0, 1 );
        nlr.setWeight( 0, 1, 1, 1, 2 );
        nlr.setWeight( 0, 1, 1, 2, 1 );
        nlr.setWeight( 0, 1, 1, 3, -2 );
        nlr.setWeight( 0, 2, 1, 2, 1 );
        nlr.setWeight( 0, 2, 1, 3, -1 );

        nlr.setWeight( 2, 0, 3, 0, 2 );
        nlr.setWeight( 2, 0, 3, 1, -1 );
        nlr.setWeight( 2, 0, 3, 2, 1 );
        nlr.setWeight( 2, 1, 3, 1, 2 );
        nlr.setWeight( 2, 1, 3, 2, -1 );
        nlr.setWeight( 2, 2, 3, 0, 1 );
        nlr.setWeight( 2, 2, 3, 2, 2 );
        nlr.setWeight( 2, 3, 3, 0, -1 );
        nlr.setWeight( 2, 3, 3, 1, 1 );

        nlr.setWeight( 4, 0, 5, 0, -1 );
        nlr.setWeight( 4, 0, 5, 1, 1 );
        nlr.setWeight( 4, 1, 5, 0, 1 );
        nlr.setWeight( 4, 1, 5, 1, 1 );
        nlr.setWeight( 4, 2, 5, 0, -1 );
        nlr.setWeight( 4, 2, 5, 1, 1 );

        nlr.setWeight( 6, 0, 7, 0, 1 );
        nlr.setWeight( 6, 1, 7, 0, -1 );

        nlr.setBias( 3, 0, 2 );
        nlr.setBias( 3, 2, -2 );
        nlr.setBias( 7, 0, -1 );

        // Mark the ReLU sources
        nlr.addActivationSource( 1, 0, 2, 0 );
        nlr.addActivationSource( 1, 1, 2, 1 );
        nlr.addActivationSource( 1, 2, 2, 2 );
        nlr.addActivationSource( 1, 3, 2, 3 );

        nlr.addActivationSource( 3, 0, 4, 0 );
        nlr.addActivationSource( 3, 1, 4, 1 );
        nlr.addActivationSource( 3, 2, 4, 2 );

        nlr.addActivationSource( 5, 0, 6, 0 );
        nlr.addActivationSource( 5, 1, 6, 1 );

        // Variable indexing
        nlr.setNeuronVariable( NLR::NeuronIndex( 0, 0 ), 0 );
        nlr.setNeuronVariable( NLR::NeuronIndex( 0, 1 ), 1 );
        nlr.setNeuronVariable( NLR::NeuronIndex( 0, 2 ), 2 );

        nlr.setNeuronVariable( NLR::NeuronIndex( 1, 0 ), 3 );
        nlr.setNeuronVariable( NLR::NeuronIndex( 1, 1 ), 4 );
        nlr.setNeuronVariable( NLR::NeuronIndex( 1, 2 ), 5 );
        nlr.setNeuronVariable( NLR::NeuronIndex( 1, 3 ), 6 );

        nlr.setNeuronVariable( NLR::NeuronIndex( 2, 0 ), 7 );
        nlr.setNeuronVariable( NLR::NeuronIndex( 2, 1 ), 8 );
        nlr.setNeuronVariable( NLR::NeuronIndex( 2, 2 ), 9 );
        nlr.setNeuronVariable( NLR::NeuronIndex( 2, 3 ), 10 );

        nlr.setNeuronVariable( NLR::NeuronIndex( 3, 0 ), 11 );
        nlr.setNeuronVariable( NLR::NeuronIndex( 3, 1 ), 12 );
        nlr.setNeuronVariable( NLR::NeuronIndex( 3, 2 ), 13 );

        nlr.setNeuronVariable( NLR::NeuronIndex( 4, 0 ), 14 );
        nlr.setNeuronVariable( NLR::NeuronIndex( 4, 1 ), 15 );
        nlr.setNeuronVariable( NLR::NeuronIndex( 4, 2 ), 16 );

        nlr.setNeuronVariable( NLR::NeuronIndex( 5, 0 ), 17 );
        nlr.setNeuronVariable( NLR::NeuronIndex( 5, 1 ), 18 );

        nlr.setNeuronVariable( NLR::NeuronIndex( 6, 0 ), 19 );
        nlr.setNeuronVariable( NLR::NeuronIndex( 6, 1 ), 20 );

        nlr.setNeuronVariable( NLR::NeuronIndex( 7, 0 ), 21 );

        // Very loose bounds for neurons except inputs
        double large = 1000000;

        tableau.getBoundManager().initialize( 22 );
        tableau.setLowerBound( 3, -large );
        tableau.setUpperBound( 3, large );
        tableau.setLowerBound( 4, -large );
        tableau.setUpperBound( 4, large );
        tableau.setLowerBound( 5, -large );
        tableau.setUpperBound( 5, large );
        tableau.setLowerBound( 6, -large );
        tableau.setUpperBound( 6, large );
        tableau.setLowerBound( 7, -large );
        tableau.setUpperBound( 7, large );
        tableau.setLowerBound( 8, -large );
        tableau.setUpperBound( 8, large );
        tableau.setLowerBound( 9, -large );
        tableau.setUpperBound( 9, large );
        tableau.setLowerBound( 10, -large );
        tableau.setUpperBound( 10, large );
        tableau.setLowerBound( 11, -large );
        tableau.setUpperBound( 11, large );
        tableau.setLowerBound( 12, -large );
        tableau.setUpperBound( 12, large );
        tableau.setLowerBound( 13, -large );
        tableau.setUpperBound( 13, large );
        tableau.setLowerBound( 14, -large );
        tableau.setUpperBound( 14, large );
        tableau.setLowerBound( 15, -large );
        tableau.setUpperBound( 15, large );
        tableau.setLowerBound( 16, -large );
        tableau.setUpperBound( 16, large );
        tableau.setLowerBound( 17, -large );
        tableau.setUpperBound( 17, large );
        tableau.setLowerBound( 18, -large );
        tableau.setUpperBound( 18, large );
        tableau.setLowerBound( 19, -large );
        tableau.setUpperBound( 19, large );
        tableau.setLowerBound( 20, -large );
        tableau.setUpperBound( 20, large );
        tableau.setLowerBound( 21, -large );
        tableau.setUpperBound( 21, large );
    }

    void populateNetworkBackwardSigmoid( NLR::NetworkLevelReasoner &nlr, MockTableau &tableau )
    {
        /*
              1      S      -1      S      -1  2
          x0 --- x2 ---> x4 --- x6 ---> x8 --- x10
            \    /        \    /          \    /
           1 \  /        2 \  /          1 \  /
              \/            \/              \/
              /\            /\              /\
          -1 /  \        1 /  \         -1 /  \
            /    \   S    /    \    S     /    \
          x1 --- x3 ---> x5 --- x7 ---> x9 --- x11
              1             -1              2

          The example described in Fig. 2 of
          https://dl.acm.org/doi/10.1145/3563325
          using Sigmoid activation instead of LeakyReLU
        */

        // Create the layers
        nlr.addLayer( 0, NLR::Layer::INPUT, 2 );
        nlr.addLayer( 1, NLR::Layer::WEIGHTED_SUM, 2 );
        nlr.addLayer( 2, NLR::Layer::SIGMOID, 2 );
        nlr.addLayer( 3, NLR::Layer::WEIGHTED_SUM, 2 );
        nlr.addLayer( 4, NLR::Layer::SIGMOID, 2 );
        nlr.addLayer( 5, NLR::Layer::WEIGHTED_SUM, 2 );

        // Mark layer dependencies
        for ( unsigned i = 1; i <= 5; ++i )
            nlr.addLayerDependency( i - 1, i );

        // Set the weights and biases for the weighted sum layers
        nlr.setWeight( 0, 0, 1, 0, 1 );
        nlr.setWeight( 0, 0, 1, 1, 1 );
        nlr.setWeight( 0, 1, 1, 0, -1 );
        nlr.setWeight( 0, 1, 1, 1, 1 );

        nlr.setWeight( 2, 0, 3, 0, -1 );
        nlr.setWeight( 2, 0, 3, 1, 2 );
        nlr.setWeight( 2, 1, 3, 0, 1 );
        nlr.setWeight( 2, 1, 3, 1, -1 );

        nlr.setWeight( 4, 0, 5, 0, -1 );
        nlr.setWeight( 4, 0, 5, 1, 1 );
        nlr.setWeight( 4, 1, 5, 0, -1 );
        nlr.setWeight( 4, 1, 5, 1, 2 );

        nlr.setBias( 5, 1, 2 );

        // Mark the Sigmoid sources
        nlr.addActivationSource( 1, 0, 2, 0 );
        nlr.addActivationSource( 1, 1, 2, 1 );

        nlr.addActivationSource( 3, 0, 4, 0 );
        nlr.addActivationSource( 3, 1, 4, 1 );

        // Variable indexing
        nlr.setNeuronVariable( NLR::NeuronIndex( 0, 0 ), 0 );
        nlr.setNeuronVariable( NLR::NeuronIndex( 0, 1 ), 1 );

        nlr.setNeuronVariable( NLR::NeuronIndex( 1, 0 ), 2 );
        nlr.setNeuronVariable( NLR::NeuronIndex( 1, 1 ), 3 );

        nlr.setNeuronVariable( NLR::NeuronIndex( 2, 0 ), 4 );
        nlr.setNeuronVariable( NLR::NeuronIndex( 2, 1 ), 5 );

        nlr.setNeuronVariable( NLR::NeuronIndex( 3, 0 ), 6 );
        nlr.setNeuronVariable( NLR::NeuronIndex( 3, 1 ), 7 );

        nlr.setNeuronVariable( NLR::NeuronIndex( 4, 0 ), 8 );
        nlr.setNeuronVariable( NLR::NeuronIndex( 4, 1 ), 9 );

        nlr.setNeuronVariable( NLR::NeuronIndex( 5, 0 ), 10 );
        nlr.setNeuronVariable( NLR::NeuronIndex( 5, 1 ), 11 );

        // Very loose bounds for neurons except inputs
        double large = 1000000;

        tableau.getBoundManager().initialize( 12 );
        tableau.setLowerBound( 2, -large );
        tableau.setUpperBound( 2, large );
        tableau.setLowerBound( 3, -large );
        tableau.setUpperBound( 3, large );
        tableau.setLowerBound( 4, -large );
        tableau.setUpperBound( 4, large );
        tableau.setLowerBound( 5, -large );
        tableau.setUpperBound( 5, large );
        tableau.setLowerBound( 6, -large );
        tableau.setUpperBound( 6, large );
        tableau.setLowerBound( 7, -large );
        tableau.setUpperBound( 7, large );
        tableau.setLowerBound( 8, -large );
        tableau.setUpperBound( 8, large );
        tableau.setLowerBound( 9, -large );
        tableau.setUpperBound( 9, large );
        tableau.setLowerBound( 10, -large );
        tableau.setUpperBound( 10, large );
        tableau.setLowerBound( 11, -large );
        tableau.setUpperBound( 11, large );
    }

    void populateNetworkBackwardSigmoid2( NLR::NetworkLevelReasoner &nlr, MockTableau &tableau )
    {
        /*
                x3    x7
          x0                 x11    x14
                x4    x8                   x17    x19
          x1                 x12    x15                  x21
                x5    x9                   x18    x20
          x2                 x13    x16
                x6    x10

          x3 = -x0 + x1
          x4 = x0 + 2*x1
          x5 = x0 + x1 + x2
          x6 = 3*x0 - 2*x1 - x2

          x7 = Sigmoid( x3 )
          x8 = Sigmoid( x4 )
          x9 = Sigmoid( x5 )
          x10 = Sigmoid( x6 )

          x11 = 2x7 + x9 - x10 + 2
          x12 = -x7 + 2x8 + x10
          x13 = x7 - x8 + 2x9 - 2

          x14 = Sigmoid( x11 )
          x15 = Sigmoid( x12 )
          x16 = Sigmoid( x13 )

          x17 = -x14 + x15 - x16
          x18 = x14 + x15 + x16

          x19 = Sigmoid( x17 )
          x20 = Sigmoid( x18 )

          x21 = x19 - x20 - 1
        */

        // Create the layers
        nlr.addLayer( 0, NLR::Layer::INPUT, 3 );
        nlr.addLayer( 1, NLR::Layer::WEIGHTED_SUM, 4 );
        nlr.addLayer( 2, NLR::Layer::SIGMOID, 4 );
        nlr.addLayer( 3, NLR::Layer::WEIGHTED_SUM, 3 );
        nlr.addLayer( 4, NLR::Layer::SIGMOID, 3 );
        nlr.addLayer( 5, NLR::Layer::WEIGHTED_SUM, 2 );
        nlr.addLayer( 6, NLR::Layer::SIGMOID, 2 );
        nlr.addLayer( 7, NLR::Layer::WEIGHTED_SUM, 1 );

        // Mark layer dependencies
        for ( unsigned i = 1; i <= 7; ++i )
            nlr.addLayerDependency( i - 1, i );

        // Set the weights and biases for the weighted sum layers
        nlr.setWeight( 0, 0, 1, 0, -1 );
        nlr.setWeight( 0, 0, 1, 1, 1 );
        nlr.setWeight( 0, 0, 1, 2, 1 );
        nlr.setWeight( 0, 0, 1, 3, 3 );
        nlr.setWeight( 0, 1, 1, 0, 1 );
        nlr.setWeight( 0, 1, 1, 1, 2 );
        nlr.setWeight( 0, 1, 1, 2, 1 );
        nlr.setWeight( 0, 1, 1, 3, -2 );
        nlr.setWeight( 0, 2, 1, 2, 1 );
        nlr.setWeight( 0, 2, 1, 3, -1 );

        nlr.setWeight( 2, 0, 3, 0, 2 );
        nlr.setWeight( 2, 0, 3, 1, -1 );
        nlr.setWeight( 2, 0, 3, 2, 1 );
        nlr.setWeight( 2, 1, 3, 1, 2 );
        nlr.setWeight( 2, 1, 3, 2, -1 );
        nlr.setWeight( 2, 2, 3, 0, 1 );
        nlr.setWeight( 2, 2, 3, 2, 2 );
        nlr.setWeight( 2, 3, 3, 0, -1 );
        nlr.setWeight( 2, 3, 3, 1, 1 );

        nlr.setWeight( 4, 0, 5, 0, -1 );
        nlr.setWeight( 4, 0, 5, 1, 1 );
        nlr.setWeight( 4, 1, 5, 0, 1 );
        nlr.setWeight( 4, 1, 5, 1, 1 );
        nlr.setWeight( 4, 2, 5, 0, -1 );
        nlr.setWeight( 4, 2, 5, 1, 1 );

        nlr.setWeight( 6, 0, 7, 0, 1 );
        nlr.setWeight( 6, 1, 7, 0, -1 );

        nlr.setBias( 3, 0, 2 );
        nlr.setBias( 3, 2, -2 );
        nlr.setBias( 7, 0, -1 );

        // Mark the Sigmoid sources
        nlr.addActivationSource( 1, 0, 2, 0 );
        nlr.addActivationSource( 1, 1, 2, 1 );
        nlr.addActivationSource( 1, 2, 2, 2 );
        nlr.addActivationSource( 1, 3, 2, 3 );

        nlr.addActivationSource( 3, 0, 4, 0 );
        nlr.addActivationSource( 3, 1, 4, 1 );
        nlr.addActivationSource( 3, 2, 4, 2 );

        nlr.addActivationSource( 5, 0, 6, 0 );
        nlr.addActivationSource( 5, 1, 6, 1 );

        // Variable indexing
        nlr.setNeuronVariable( NLR::NeuronIndex( 0, 0 ), 0 );
        nlr.setNeuronVariable( NLR::NeuronIndex( 0, 1 ), 1 );
        nlr.setNeuronVariable( NLR::NeuronIndex( 0, 2 ), 2 );

        nlr.setNeuronVariable( NLR::NeuronIndex( 1, 0 ), 3 );
        nlr.setNeuronVariable( NLR::NeuronIndex( 1, 1 ), 4 );
        nlr.setNeuronVariable( NLR::NeuronIndex( 1, 2 ), 5 );
        nlr.setNeuronVariable( NLR::NeuronIndex( 1, 3 ), 6 );

        nlr.setNeuronVariable( NLR::NeuronIndex( 2, 0 ), 7 );
        nlr.setNeuronVariable( NLR::NeuronIndex( 2, 1 ), 8 );
        nlr.setNeuronVariable( NLR::NeuronIndex( 2, 2 ), 9 );
        nlr.setNeuronVariable( NLR::NeuronIndex( 2, 3 ), 10 );

        nlr.setNeuronVariable( NLR::NeuronIndex( 3, 0 ), 11 );
        nlr.setNeuronVariable( NLR::NeuronIndex( 3, 1 ), 12 );
        nlr.setNeuronVariable( NLR::NeuronIndex( 3, 2 ), 13 );

        nlr.setNeuronVariable( NLR::NeuronIndex( 4, 0 ), 14 );
        nlr.setNeuronVariable( NLR::NeuronIndex( 4, 1 ), 15 );
        nlr.setNeuronVariable( NLR::NeuronIndex( 4, 2 ), 16 );

        nlr.setNeuronVariable( NLR::NeuronIndex( 5, 0 ), 17 );
        nlr.setNeuronVariable( NLR::NeuronIndex( 5, 1 ), 18 );

        nlr.setNeuronVariable( NLR::NeuronIndex( 6, 0 ), 19 );
        nlr.setNeuronVariable( NLR::NeuronIndex( 6, 1 ), 20 );

        nlr.setNeuronVariable( NLR::NeuronIndex( 7, 0 ), 21 );

        // Very loose bounds for neurons except inputs
        double large = 1000000;

        tableau.getBoundManager().initialize( 22 );
        tableau.setLowerBound( 3, -large );
        tableau.setUpperBound( 3, large );
        tableau.setLowerBound( 4, -large );
        tableau.setUpperBound( 4, large );
        tableau.setLowerBound( 5, -large );
        tableau.setUpperBound( 5, large );
        tableau.setLowerBound( 6, -large );
        tableau.setUpperBound( 6, large );
        tableau.setLowerBound( 7, -large );
        tableau.setUpperBound( 7, large );
        tableau.setLowerBound( 8, -large );
        tableau.setUpperBound( 8, large );
        tableau.setLowerBound( 9, -large );
        tableau.setUpperBound( 9, large );
        tableau.setLowerBound( 10, -large );
        tableau.setUpperBound( 10, large );
        tableau.setLowerBound( 11, -large );
        tableau.setUpperBound( 11, large );
        tableau.setLowerBound( 12, -large );
        tableau.setUpperBound( 12, large );
        tableau.setLowerBound( 13, -large );
        tableau.setUpperBound( 13, large );
        tableau.setLowerBound( 14, -large );
        tableau.setUpperBound( 14, large );
        tableau.setLowerBound( 15, -large );
        tableau.setUpperBound( 15, large );
        tableau.setLowerBound( 16, -large );
        tableau.setUpperBound( 16, large );
        tableau.setLowerBound( 17, -large );
        tableau.setUpperBound( 17, large );
        tableau.setLowerBound( 18, -large );
        tableau.setUpperBound( 18, large );
        tableau.setLowerBound( 19, -large );
        tableau.setUpperBound( 19, large );
        tableau.setLowerBound( 20, -large );
        tableau.setUpperBound( 20, large );
        tableau.setLowerBound( 21, -large );
        tableau.setUpperBound( 21, large );
    }

    void populateNetworkBackwardSign( NLR::NetworkLevelReasoner &nlr, MockTableau &tableau )
    {
        /*
              1     Sign    -1     Sign    -1  2
          x0 --- x2 ---> x4 --- x6 ---> x8 --- x10
            \    /        \    /          \    /
           1 \  /        2 \  /          1 \  /
              \/            \/              \/
              /\            /\              /\
          -1 /  \        1 /  \         -1 /  \
            /    \  Sign  /    \   Sign   /    \
          x1 --- x3 ---> x5 --- x7 ---> x9 --- x11
              1             -1              2

          The example described in Fig. 2 of
          https://dl.acm.org/doi/10.1145/3563325
          using Sign activation instead of LeakyReLU
        */

        // Create the layers
        nlr.addLayer( 0, NLR::Layer::INPUT, 2 );
        nlr.addLayer( 1, NLR::Layer::WEIGHTED_SUM, 2 );
        nlr.addLayer( 2, NLR::Layer::SIGN, 2 );
        nlr.addLayer( 3, NLR::Layer::WEIGHTED_SUM, 2 );
        nlr.addLayer( 4, NLR::Layer::SIGN, 2 );
        nlr.addLayer( 5, NLR::Layer::WEIGHTED_SUM, 2 );

        // Mark layer dependencies
        for ( unsigned i = 1; i <= 5; ++i )
            nlr.addLayerDependency( i - 1, i );

        // Set the weights and biases for the weighted sum layers
        nlr.setWeight( 0, 0, 1, 0, 1 );
        nlr.setWeight( 0, 0, 1, 1, 1 );
        nlr.setWeight( 0, 1, 1, 0, -1 );
        nlr.setWeight( 0, 1, 1, 1, 1 );

        nlr.setWeight( 2, 0, 3, 0, -1 );
        nlr.setWeight( 2, 0, 3, 1, 2 );
        nlr.setWeight( 2, 1, 3, 0, 1 );
        nlr.setWeight( 2, 1, 3, 1, -1 );

        nlr.setWeight( 4, 0, 5, 0, -1 );
        nlr.setWeight( 4, 0, 5, 1, 1 );
        nlr.setWeight( 4, 1, 5, 0, -1 );
        nlr.setWeight( 4, 1, 5, 1, 2 );

        nlr.setBias( 5, 1, 2 );

        // Mark the Sign sources
        nlr.addActivationSource( 1, 0, 2, 0 );
        nlr.addActivationSource( 1, 1, 2, 1 );

        nlr.addActivationSource( 3, 0, 4, 0 );
        nlr.addActivationSource( 3, 1, 4, 1 );

        // Variable indexing
        nlr.setNeuronVariable( NLR::NeuronIndex( 0, 0 ), 0 );
        nlr.setNeuronVariable( NLR::NeuronIndex( 0, 1 ), 1 );

        nlr.setNeuronVariable( NLR::NeuronIndex( 1, 0 ), 2 );
        nlr.setNeuronVariable( NLR::NeuronIndex( 1, 1 ), 3 );

        nlr.setNeuronVariable( NLR::NeuronIndex( 2, 0 ), 4 );
        nlr.setNeuronVariable( NLR::NeuronIndex( 2, 1 ), 5 );

        nlr.setNeuronVariable( NLR::NeuronIndex( 3, 0 ), 6 );
        nlr.setNeuronVariable( NLR::NeuronIndex( 3, 1 ), 7 );

        nlr.setNeuronVariable( NLR::NeuronIndex( 4, 0 ), 8 );
        nlr.setNeuronVariable( NLR::NeuronIndex( 4, 1 ), 9 );

        nlr.setNeuronVariable( NLR::NeuronIndex( 5, 0 ), 10 );
        nlr.setNeuronVariable( NLR::NeuronIndex( 5, 1 ), 11 );

        // Very loose bounds for neurons except inputs
        double large = 1000000;

        tableau.getBoundManager().initialize( 12 );
        tableau.setLowerBound( 2, -large );
        tableau.setUpperBound( 2, large );
        tableau.setLowerBound( 3, -large );
        tableau.setUpperBound( 3, large );
        tableau.setLowerBound( 4, -large );
        tableau.setUpperBound( 4, large );
        tableau.setLowerBound( 5, -large );
        tableau.setUpperBound( 5, large );
        tableau.setLowerBound( 6, -large );
        tableau.setUpperBound( 6, large );
        tableau.setLowerBound( 7, -large );
        tableau.setUpperBound( 7, large );
        tableau.setLowerBound( 8, -large );
        tableau.setUpperBound( 8, large );
        tableau.setLowerBound( 9, -large );
        tableau.setUpperBound( 9, large );
        tableau.setLowerBound( 10, -large );
        tableau.setUpperBound( 10, large );
        tableau.setLowerBound( 11, -large );
        tableau.setUpperBound( 11, large );
    }

    void populateNetworkBackwardSign2( NLR::NetworkLevelReasoner &nlr, MockTableau &tableau )
    {
        /*
                x3    x7
          x0                 x11    x14
                x4    x8                   x17    x19
          x1                 x12    x15                  x21
                x5    x9                   x18    x20
          x2                 x13    x16
                x6    x10

          x3 = -x0 + x1
          x4 = x0 + 2*x1
          x5 = x0 + x1 + x2
          x6 = 3*x0 - 2*x1 - x2

          x7 = Sign( x3 )
          x8 = Sign( x4 )
          x9 = SIgn( x5 )
          x10 = Sign( x6 )

          x11 = 2x7 + x9 - x10 + 2
          x12 = -x7 + 2x8 + x10
          x13 = x7 - x8 + 2x9 - 2

          x14 = Sign( x11 )
          x15 = Sign( x12 )
          x16 = Sign( x13 )

          x17 = -x14 + x15 - x16
          x18 = x14 + x15 + x16

          x19 = Sign( x17 )
          x20 = Sign( x18 )

          x21 = x19 - x20 - 1
        */

        // Create the layers
        nlr.addLayer( 0, NLR::Layer::INPUT, 3 );
        nlr.addLayer( 1, NLR::Layer::WEIGHTED_SUM, 4 );
        nlr.addLayer( 2, NLR::Layer::SIGN, 4 );
        nlr.addLayer( 3, NLR::Layer::WEIGHTED_SUM, 3 );
        nlr.addLayer( 4, NLR::Layer::SIGN, 3 );
        nlr.addLayer( 5, NLR::Layer::WEIGHTED_SUM, 2 );
        nlr.addLayer( 6, NLR::Layer::SIGN, 2 );
        nlr.addLayer( 7, NLR::Layer::WEIGHTED_SUM, 1 );

        // Mark layer dependencies
        for ( unsigned i = 1; i <= 7; ++i )
            nlr.addLayerDependency( i - 1, i );

        // Set the weights and biases for the weighted sum layers
        nlr.setWeight( 0, 0, 1, 0, -1 );
        nlr.setWeight( 0, 0, 1, 1, 1 );
        nlr.setWeight( 0, 0, 1, 2, 1 );
        nlr.setWeight( 0, 0, 1, 3, 3 );
        nlr.setWeight( 0, 1, 1, 0, 1 );
        nlr.setWeight( 0, 1, 1, 1, 2 );
        nlr.setWeight( 0, 1, 1, 2, 1 );
        nlr.setWeight( 0, 1, 1, 3, -2 );
        nlr.setWeight( 0, 2, 1, 2, 1 );
        nlr.setWeight( 0, 2, 1, 3, -1 );

        nlr.setWeight( 2, 0, 3, 0, 2 );
        nlr.setWeight( 2, 0, 3, 1, -1 );
        nlr.setWeight( 2, 0, 3, 2, 1 );
        nlr.setWeight( 2, 1, 3, 1, 2 );
        nlr.setWeight( 2, 1, 3, 2, -1 );
        nlr.setWeight( 2, 2, 3, 0, 1 );
        nlr.setWeight( 2, 2, 3, 2, 2 );
        nlr.setWeight( 2, 3, 3, 0, -1 );
        nlr.setWeight( 2, 3, 3, 1, 1 );

        nlr.setWeight( 4, 0, 5, 0, -1 );
        nlr.setWeight( 4, 0, 5, 1, 1 );
        nlr.setWeight( 4, 1, 5, 0, 1 );
        nlr.setWeight( 4, 1, 5, 1, 1 );
        nlr.setWeight( 4, 2, 5, 0, -1 );
        nlr.setWeight( 4, 2, 5, 1, 1 );

        nlr.setWeight( 6, 0, 7, 0, 1 );
        nlr.setWeight( 6, 1, 7, 0, -1 );

        nlr.setBias( 3, 0, 2 );
        nlr.setBias( 3, 2, -2 );
        nlr.setBias( 7, 0, -1 );

        // Mark the Sign sources
        nlr.addActivationSource( 1, 0, 2, 0 );
        nlr.addActivationSource( 1, 1, 2, 1 );
        nlr.addActivationSource( 1, 2, 2, 2 );
        nlr.addActivationSource( 1, 3, 2, 3 );

        nlr.addActivationSource( 3, 0, 4, 0 );
        nlr.addActivationSource( 3, 1, 4, 1 );
        nlr.addActivationSource( 3, 2, 4, 2 );

        nlr.addActivationSource( 5, 0, 6, 0 );
        nlr.addActivationSource( 5, 1, 6, 1 );

        // Variable indexing
        nlr.setNeuronVariable( NLR::NeuronIndex( 0, 0 ), 0 );
        nlr.setNeuronVariable( NLR::NeuronIndex( 0, 1 ), 1 );
        nlr.setNeuronVariable( NLR::NeuronIndex( 0, 2 ), 2 );

        nlr.setNeuronVariable( NLR::NeuronIndex( 1, 0 ), 3 );
        nlr.setNeuronVariable( NLR::NeuronIndex( 1, 1 ), 4 );
        nlr.setNeuronVariable( NLR::NeuronIndex( 1, 2 ), 5 );
        nlr.setNeuronVariable( NLR::NeuronIndex( 1, 3 ), 6 );

        nlr.setNeuronVariable( NLR::NeuronIndex( 2, 0 ), 7 );
        nlr.setNeuronVariable( NLR::NeuronIndex( 2, 1 ), 8 );
        nlr.setNeuronVariable( NLR::NeuronIndex( 2, 2 ), 9 );
        nlr.setNeuronVariable( NLR::NeuronIndex( 2, 3 ), 10 );

        nlr.setNeuronVariable( NLR::NeuronIndex( 3, 0 ), 11 );
        nlr.setNeuronVariable( NLR::NeuronIndex( 3, 1 ), 12 );
        nlr.setNeuronVariable( NLR::NeuronIndex( 3, 2 ), 13 );

        nlr.setNeuronVariable( NLR::NeuronIndex( 4, 0 ), 14 );
        nlr.setNeuronVariable( NLR::NeuronIndex( 4, 1 ), 15 );
        nlr.setNeuronVariable( NLR::NeuronIndex( 4, 2 ), 16 );

        nlr.setNeuronVariable( NLR::NeuronIndex( 5, 0 ), 17 );
        nlr.setNeuronVariable( NLR::NeuronIndex( 5, 1 ), 18 );

        nlr.setNeuronVariable( NLR::NeuronIndex( 6, 0 ), 19 );
        nlr.setNeuronVariable( NLR::NeuronIndex( 6, 1 ), 20 );

        nlr.setNeuronVariable( NLR::NeuronIndex( 7, 0 ), 21 );

        // Very loose bounds for neurons except inputs
        double large = 1000000;

        tableau.getBoundManager().initialize( 22 );
        tableau.setLowerBound( 3, -large );
        tableau.setUpperBound( 3, large );
        tableau.setLowerBound( 4, -large );
        tableau.setUpperBound( 4, large );
        tableau.setLowerBound( 5, -large );
        tableau.setUpperBound( 5, large );
        tableau.setLowerBound( 6, -large );
        tableau.setUpperBound( 6, large );
        tableau.setLowerBound( 7, -large );
        tableau.setUpperBound( 7, large );
        tableau.setLowerBound( 8, -large );
        tableau.setUpperBound( 8, large );
        tableau.setLowerBound( 9, -large );
        tableau.setUpperBound( 9, large );
        tableau.setLowerBound( 10, -large );
        tableau.setUpperBound( 10, large );
        tableau.setLowerBound( 11, -large );
        tableau.setUpperBound( 11, large );
        tableau.setLowerBound( 12, -large );
        tableau.setUpperBound( 12, large );
        tableau.setLowerBound( 13, -large );
        tableau.setUpperBound( 13, large );
        tableau.setLowerBound( 14, -large );
        tableau.setUpperBound( 14, large );
        tableau.setLowerBound( 15, -large );
        tableau.setUpperBound( 15, large );
        tableau.setLowerBound( 16, -large );
        tableau.setUpperBound( 16, large );
        tableau.setLowerBound( 17, -large );
        tableau.setUpperBound( 17, large );
        tableau.setLowerBound( 18, -large );
        tableau.setUpperBound( 18, large );
        tableau.setLowerBound( 19, -large );
        tableau.setUpperBound( 19, large );
        tableau.setLowerBound( 20, -large );
        tableau.setUpperBound( 20, large );
        tableau.setLowerBound( 21, -large );
        tableau.setUpperBound( 21, large );
    }

    void populateNetworkBackwardRound( NLR::NetworkLevelReasoner &nlr, MockTableau &tableau )
    {
        /*

              1     Rnd     -1     Rnd     -1  2
          x0 --- x2 ---> x4 --- x6 ---> x8 --- x10
            \    /        \    /          \    /
           1 \  /        2 \  /          1 \  /
              \/            \/              \/
              /\            /\              /\
          -1 /  \        1 /  \         -1 /  \
            /    \  Rnd   /    \   Rnd    /    \
          x1 --- x3 ---> x5 --- x7 ---> x9 --- x11
              1             -1              2

          The example described in Fig. 2 of
          https://dl.acm.org/doi/10.1145/3563325
          using Round activation instead of LeakyReLU
        */

        // Create the layers
        nlr.addLayer( 0, NLR::Layer::INPUT, 2 );
        nlr.addLayer( 1, NLR::Layer::WEIGHTED_SUM, 2 );
        nlr.addLayer( 2, NLR::Layer::ROUND, 2 );
        nlr.addLayer( 3, NLR::Layer::WEIGHTED_SUM, 2 );
        nlr.addLayer( 4, NLR::Layer::ROUND, 2 );
        nlr.addLayer( 5, NLR::Layer::WEIGHTED_SUM, 2 );

        // Mark layer dependencies
        for ( unsigned i = 1; i <= 5; ++i )
            nlr.addLayerDependency( i - 1, i );

        // Set the weights and biases for the weighted sum layers
        nlr.setWeight( 0, 0, 1, 0, 1 );
        nlr.setWeight( 0, 0, 1, 1, 1 );
        nlr.setWeight( 0, 1, 1, 0, -1 );
        nlr.setWeight( 0, 1, 1, 1, 1 );

        nlr.setWeight( 2, 0, 3, 0, -1 );
        nlr.setWeight( 2, 0, 3, 1, 2 );
        nlr.setWeight( 2, 1, 3, 0, 1 );
        nlr.setWeight( 2, 1, 3, 1, -1 );

        nlr.setWeight( 4, 0, 5, 0, -1 );
        nlr.setWeight( 4, 0, 5, 1, 1 );
        nlr.setWeight( 4, 1, 5, 0, -1 );
        nlr.setWeight( 4, 1, 5, 1, 2 );

        nlr.setBias( 5, 1, 2 );

        // Mark the Round sources
        nlr.addActivationSource( 1, 0, 2, 0 );
        nlr.addActivationSource( 1, 1, 2, 1 );

        nlr.addActivationSource( 3, 0, 4, 0 );
        nlr.addActivationSource( 3, 1, 4, 1 );

        // Variable indexing
        nlr.setNeuronVariable( NLR::NeuronIndex( 0, 0 ), 0 );
        nlr.setNeuronVariable( NLR::NeuronIndex( 0, 1 ), 1 );

        nlr.setNeuronVariable( NLR::NeuronIndex( 1, 0 ), 2 );
        nlr.setNeuronVariable( NLR::NeuronIndex( 1, 1 ), 3 );

        nlr.setNeuronVariable( NLR::NeuronIndex( 2, 0 ), 4 );
        nlr.setNeuronVariable( NLR::NeuronIndex( 2, 1 ), 5 );

        nlr.setNeuronVariable( NLR::NeuronIndex( 3, 0 ), 6 );
        nlr.setNeuronVariable( NLR::NeuronIndex( 3, 1 ), 7 );

        nlr.setNeuronVariable( NLR::NeuronIndex( 4, 0 ), 8 );
        nlr.setNeuronVariable( NLR::NeuronIndex( 4, 1 ), 9 );

        nlr.setNeuronVariable( NLR::NeuronIndex( 5, 0 ), 10 );
        nlr.setNeuronVariable( NLR::NeuronIndex( 5, 1 ), 11 );

        // Very loose bounds for neurons except inputs
        double large = 1000000;

        tableau.getBoundManager().initialize( 12 );
        tableau.setLowerBound( 2, -large );
        tableau.setUpperBound( 2, large );
        tableau.setLowerBound( 3, -large );
        tableau.setUpperBound( 3, large );
        tableau.setLowerBound( 4, -large );
        tableau.setUpperBound( 4, large );
        tableau.setLowerBound( 5, -large );
        tableau.setUpperBound( 5, large );
        tableau.setLowerBound( 6, -large );
        tableau.setUpperBound( 6, large );
        tableau.setLowerBound( 7, -large );
        tableau.setUpperBound( 7, large );
        tableau.setLowerBound( 8, -large );
        tableau.setUpperBound( 8, large );
        tableau.setLowerBound( 9, -large );
        tableau.setUpperBound( 9, large );
        tableau.setLowerBound( 10, -large );
        tableau.setUpperBound( 10, large );
        tableau.setLowerBound( 11, -large );
        tableau.setUpperBound( 11, large );
    }

    void populateNetworkBackwardRound2( NLR::NetworkLevelReasoner &nlr, MockTableau &tableau )
    {
        /*
                x3    x7
          x0                 x11    x14
                x4    x8                   x17    x19
          x1                 x12    x15                  x21
                x5    x9                   x18    x20
          x2                 x13    x16
                x6    x10

          x3 = -x0 + x1
          x4 = x0 + 2*x1
          x5 = x0 + x1 + x2
          x6 = 3*x0 - 2*x1 - x2

          x7 = Round( x3 )
          x8 = Round( x4 )
          x9 = Round( x5 )
          x10 = Round( x6 )

          x11 = 2x7 + x9 - x10 + 2
          x12 = -x7 + 2x8 + x10
          x13 = x7 - x8 + 2x9 - 2

          x14 = Round( x11 )
          x15 = Round( x12 )
          x16 = Round( x13 )

          x17 = -x14 + x15 - x16
          x18 = x14 + x15 + x16

          x19 = Round( x17 )
          x20 = Round( x18 )

          x21 = x19 - x20 - 1
        */

        // Create the layers
        nlr.addLayer( 0, NLR::Layer::INPUT, 3 );
        nlr.addLayer( 1, NLR::Layer::WEIGHTED_SUM, 4 );
        nlr.addLayer( 2, NLR::Layer::ROUND, 4 );
        nlr.addLayer( 3, NLR::Layer::WEIGHTED_SUM, 3 );
        nlr.addLayer( 4, NLR::Layer::ROUND, 3 );
        nlr.addLayer( 5, NLR::Layer::WEIGHTED_SUM, 2 );
        nlr.addLayer( 6, NLR::Layer::ROUND, 2 );
        nlr.addLayer( 7, NLR::Layer::WEIGHTED_SUM, 1 );

        // Mark layer dependencies
        for ( unsigned i = 1; i <= 7; ++i )
            nlr.addLayerDependency( i - 1, i );

        // Set the weights and biases for the weighted sum layers
        nlr.setWeight( 0, 0, 1, 0, -1 );
        nlr.setWeight( 0, 0, 1, 1, 1 );
        nlr.setWeight( 0, 0, 1, 2, 1 );
        nlr.setWeight( 0, 0, 1, 3, 3 );
        nlr.setWeight( 0, 1, 1, 0, 1 );
        nlr.setWeight( 0, 1, 1, 1, 2 );
        nlr.setWeight( 0, 1, 1, 2, 1 );
        nlr.setWeight( 0, 1, 1, 3, -2 );
        nlr.setWeight( 0, 2, 1, 2, 1 );
        nlr.setWeight( 0, 2, 1, 3, -1 );

        nlr.setWeight( 2, 0, 3, 0, 2 );
        nlr.setWeight( 2, 0, 3, 1, -1 );
        nlr.setWeight( 2, 0, 3, 2, 1 );
        nlr.setWeight( 2, 1, 3, 1, 2 );
        nlr.setWeight( 2, 1, 3, 2, -1 );
        nlr.setWeight( 2, 2, 3, 0, 1 );
        nlr.setWeight( 2, 2, 3, 2, 2 );
        nlr.setWeight( 2, 3, 3, 0, -1 );
        nlr.setWeight( 2, 3, 3, 1, 1 );

        nlr.setWeight( 4, 0, 5, 0, -1 );
        nlr.setWeight( 4, 0, 5, 1, 1 );
        nlr.setWeight( 4, 1, 5, 0, 1 );
        nlr.setWeight( 4, 1, 5, 1, 1 );
        nlr.setWeight( 4, 2, 5, 0, -1 );
        nlr.setWeight( 4, 2, 5, 1, 1 );

        nlr.setWeight( 6, 0, 7, 0, 1 );
        nlr.setWeight( 6, 1, 7, 0, -1 );

        nlr.setBias( 3, 0, 2 );
        nlr.setBias( 3, 2, -2 );
        nlr.setBias( 7, 0, -1 );

        // Mark the Round sources
        nlr.addActivationSource( 1, 0, 2, 0 );
        nlr.addActivationSource( 1, 1, 2, 1 );
        nlr.addActivationSource( 1, 2, 2, 2 );
        nlr.addActivationSource( 1, 3, 2, 3 );

        nlr.addActivationSource( 3, 0, 4, 0 );
        nlr.addActivationSource( 3, 1, 4, 1 );
        nlr.addActivationSource( 3, 2, 4, 2 );

        nlr.addActivationSource( 5, 0, 6, 0 );
        nlr.addActivationSource( 5, 1, 6, 1 );

        // Variable indexing
        nlr.setNeuronVariable( NLR::NeuronIndex( 0, 0 ), 0 );
        nlr.setNeuronVariable( NLR::NeuronIndex( 0, 1 ), 1 );
        nlr.setNeuronVariable( NLR::NeuronIndex( 0, 2 ), 2 );

        nlr.setNeuronVariable( NLR::NeuronIndex( 1, 0 ), 3 );
        nlr.setNeuronVariable( NLR::NeuronIndex( 1, 1 ), 4 );
        nlr.setNeuronVariable( NLR::NeuronIndex( 1, 2 ), 5 );
        nlr.setNeuronVariable( NLR::NeuronIndex( 1, 3 ), 6 );

        nlr.setNeuronVariable( NLR::NeuronIndex( 2, 0 ), 7 );
        nlr.setNeuronVariable( NLR::NeuronIndex( 2, 1 ), 8 );
        nlr.setNeuronVariable( NLR::NeuronIndex( 2, 2 ), 9 );
        nlr.setNeuronVariable( NLR::NeuronIndex( 2, 3 ), 10 );

        nlr.setNeuronVariable( NLR::NeuronIndex( 3, 0 ), 11 );
        nlr.setNeuronVariable( NLR::NeuronIndex( 3, 1 ), 12 );
        nlr.setNeuronVariable( NLR::NeuronIndex( 3, 2 ), 13 );

        nlr.setNeuronVariable( NLR::NeuronIndex( 4, 0 ), 14 );
        nlr.setNeuronVariable( NLR::NeuronIndex( 4, 1 ), 15 );
        nlr.setNeuronVariable( NLR::NeuronIndex( 4, 2 ), 16 );

        nlr.setNeuronVariable( NLR::NeuronIndex( 5, 0 ), 17 );
        nlr.setNeuronVariable( NLR::NeuronIndex( 5, 1 ), 18 );

        nlr.setNeuronVariable( NLR::NeuronIndex( 6, 0 ), 19 );
        nlr.setNeuronVariable( NLR::NeuronIndex( 6, 1 ), 20 );

        nlr.setNeuronVariable( NLR::NeuronIndex( 7, 0 ), 21 );

        // Very loose bounds for neurons except inputs
        double large = 1000000;

        tableau.getBoundManager().initialize( 22 );
        tableau.setLowerBound( 3, -large );
        tableau.setUpperBound( 3, large );
        tableau.setLowerBound( 4, -large );
        tableau.setUpperBound( 4, large );
        tableau.setLowerBound( 5, -large );
        tableau.setUpperBound( 5, large );
        tableau.setLowerBound( 6, -large );
        tableau.setUpperBound( 6, large );
        tableau.setLowerBound( 7, -large );
        tableau.setUpperBound( 7, large );
        tableau.setLowerBound( 8, -large );
        tableau.setUpperBound( 8, large );
        tableau.setLowerBound( 9, -large );
        tableau.setUpperBound( 9, large );
        tableau.setLowerBound( 10, -large );
        tableau.setUpperBound( 10, large );
        tableau.setLowerBound( 11, -large );
        tableau.setUpperBound( 11, large );
        tableau.setLowerBound( 12, -large );
        tableau.setUpperBound( 12, large );
        tableau.setLowerBound( 13, -large );
        tableau.setUpperBound( 13, large );
        tableau.setLowerBound( 14, -large );
        tableau.setUpperBound( 14, large );
        tableau.setLowerBound( 15, -large );
        tableau.setUpperBound( 15, large );
        tableau.setLowerBound( 16, -large );
        tableau.setUpperBound( 16, large );
        tableau.setLowerBound( 17, -large );
        tableau.setUpperBound( 17, large );
        tableau.setLowerBound( 18, -large );
        tableau.setUpperBound( 18, large );
        tableau.setLowerBound( 19, -large );
        tableau.setUpperBound( 19, large );
        tableau.setLowerBound( 20, -large );
        tableau.setUpperBound( 20, large );
        tableau.setLowerBound( 21, -large );
        tableau.setUpperBound( 21, large );
    }

    void populateNetworkBackwardAbs( NLR::NetworkLevelReasoner &nlr, MockTableau &tableau )
    {
        /*

              1      A      -1      A      -1  2
          x0 --- x2 ---> x4 --- x6 ---> x8 --- x10
            \    /        \    /          \    /
           1 \  /        2 \  /          1 \  /
              \/            \/              \/
              /\            /\              /\
          -1 /  \        1 /  \         -1 /  \
            /    \   A    /    \    A     /    \
          x1 --- x3 ---> x5 --- x7 ---> x9 --- x11
              1             -1              2

          The example described in Fig. 2 of
          https://dl.acm.org/doi/10.1145/3563325
          using Absolute value activation instead of LeakyReLU
        */

        // Create the layers
        nlr.addLayer( 0, NLR::Layer::INPUT, 2 );
        nlr.addLayer( 1, NLR::Layer::WEIGHTED_SUM, 2 );
        nlr.addLayer( 2, NLR::Layer::ABSOLUTE_VALUE, 2 );
        nlr.addLayer( 3, NLR::Layer::WEIGHTED_SUM, 2 );
        nlr.addLayer( 4, NLR::Layer::ABSOLUTE_VALUE, 2 );
        nlr.addLayer( 5, NLR::Layer::WEIGHTED_SUM, 2 );

        // Mark layer dependencies
        for ( unsigned i = 1; i <= 5; ++i )
            nlr.addLayerDependency( i - 1, i );

        // Set the weights and biases for the weighted sum layers
        nlr.setWeight( 0, 0, 1, 0, 1 );
        nlr.setWeight( 0, 0, 1, 1, 1 );
        nlr.setWeight( 0, 1, 1, 0, -1 );
        nlr.setWeight( 0, 1, 1, 1, 1 );

        nlr.setWeight( 2, 0, 3, 0, -1 );
        nlr.setWeight( 2, 0, 3, 1, 2 );
        nlr.setWeight( 2, 1, 3, 0, 1 );
        nlr.setWeight( 2, 1, 3, 1, -1 );

        nlr.setWeight( 4, 0, 5, 0, -1 );
        nlr.setWeight( 4, 0, 5, 1, 1 );
        nlr.setWeight( 4, 1, 5, 0, -1 );
        nlr.setWeight( 4, 1, 5, 1, 2 );

        nlr.setBias( 5, 1, 2 );

        // Mark the Abs sources
        nlr.addActivationSource( 1, 0, 2, 0 );
        nlr.addActivationSource( 1, 1, 2, 1 );

        nlr.addActivationSource( 3, 0, 4, 0 );
        nlr.addActivationSource( 3, 1, 4, 1 );

        // Variable indexing
        nlr.setNeuronVariable( NLR::NeuronIndex( 0, 0 ), 0 );
        nlr.setNeuronVariable( NLR::NeuronIndex( 0, 1 ), 1 );

        nlr.setNeuronVariable( NLR::NeuronIndex( 1, 0 ), 2 );
        nlr.setNeuronVariable( NLR::NeuronIndex( 1, 1 ), 3 );

        nlr.setNeuronVariable( NLR::NeuronIndex( 2, 0 ), 4 );
        nlr.setNeuronVariable( NLR::NeuronIndex( 2, 1 ), 5 );

        nlr.setNeuronVariable( NLR::NeuronIndex( 3, 0 ), 6 );
        nlr.setNeuronVariable( NLR::NeuronIndex( 3, 1 ), 7 );

        nlr.setNeuronVariable( NLR::NeuronIndex( 4, 0 ), 8 );
        nlr.setNeuronVariable( NLR::NeuronIndex( 4, 1 ), 9 );

        nlr.setNeuronVariable( NLR::NeuronIndex( 5, 0 ), 10 );
        nlr.setNeuronVariable( NLR::NeuronIndex( 5, 1 ), 11 );

        // Very loose bounds for neurons except inputs
        double large = 1000000;

        tableau.getBoundManager().initialize( 12 );
        tableau.setLowerBound( 2, -large );
        tableau.setUpperBound( 2, large );
        tableau.setLowerBound( 3, -large );
        tableau.setUpperBound( 3, large );
        tableau.setLowerBound( 4, -large );
        tableau.setUpperBound( 4, large );
        tableau.setLowerBound( 5, -large );
        tableau.setUpperBound( 5, large );
        tableau.setLowerBound( 6, -large );
        tableau.setUpperBound( 6, large );
        tableau.setLowerBound( 7, -large );
        tableau.setUpperBound( 7, large );
        tableau.setLowerBound( 8, -large );
        tableau.setUpperBound( 8, large );
        tableau.setLowerBound( 9, -large );
        tableau.setUpperBound( 9, large );
        tableau.setLowerBound( 10, -large );
        tableau.setUpperBound( 10, large );
        tableau.setLowerBound( 11, -large );
        tableau.setUpperBound( 11, large );
    }

    void populateNetworkBackwardAbs2( NLR::NetworkLevelReasoner &nlr, MockTableau &tableau )
    {
        /*
                x3    x7
          x0                 x11    x14
                x4    x8                   x17    x19
          x1                 x12    x15                  x21
                x5    x9                   x18    x20
          x2                 x13    x16
                x6    x10

          x3 = -x0 + x1
          x4 = x0 + 2*x1
          x5 = x0 + x1 + x2
          x6 = 3*x0 - 2*x1 - x2

          x7 = Abs( x3 )
          x8 = Abs( x4 )
          x9 = Abs( x5 )
          x10 = Abs( x6 )

          x11 = 2x7 + x9 - x10 + 2
          x12 = -x7 + 2x8 + x10
          x13 = x7 - x8 + 2x9 - 2

          x14 = Abs( x11 )
          x15 = Abs( x12 )
          x16 = Abs( x13 )

          x17 = -x14 + x15 - x16
          x18 = x14 + x15 + x16

          x19 = Abs( x17 )
          x20 = Abs( x18 )

          x21 = x19 - x20 - 1
        */

        // Create the layers
        nlr.addLayer( 0, NLR::Layer::INPUT, 3 );
        nlr.addLayer( 1, NLR::Layer::WEIGHTED_SUM, 4 );
        nlr.addLayer( 2, NLR::Layer::ABSOLUTE_VALUE, 4 );
        nlr.addLayer( 3, NLR::Layer::WEIGHTED_SUM, 3 );
        nlr.addLayer( 4, NLR::Layer::ABSOLUTE_VALUE, 3 );
        nlr.addLayer( 5, NLR::Layer::WEIGHTED_SUM, 2 );
        nlr.addLayer( 6, NLR::Layer::ABSOLUTE_VALUE, 2 );
        nlr.addLayer( 7, NLR::Layer::WEIGHTED_SUM, 1 );

        // Mark layer dependencies
        for ( unsigned i = 1; i <= 7; ++i )
            nlr.addLayerDependency( i - 1, i );

        // Set the weights and biases for the weighted sum layers
        nlr.setWeight( 0, 0, 1, 0, -1 );
        nlr.setWeight( 0, 0, 1, 1, 1 );
        nlr.setWeight( 0, 0, 1, 2, 1 );
        nlr.setWeight( 0, 0, 1, 3, 3 );
        nlr.setWeight( 0, 1, 1, 0, 1 );
        nlr.setWeight( 0, 1, 1, 1, 2 );
        nlr.setWeight( 0, 1, 1, 2, 1 );
        nlr.setWeight( 0, 1, 1, 3, -2 );
        nlr.setWeight( 0, 2, 1, 2, 1 );
        nlr.setWeight( 0, 2, 1, 3, -1 );

        nlr.setWeight( 2, 0, 3, 0, 2 );
        nlr.setWeight( 2, 0, 3, 1, -1 );
        nlr.setWeight( 2, 0, 3, 2, 1 );
        nlr.setWeight( 2, 1, 3, 1, 2 );
        nlr.setWeight( 2, 1, 3, 2, -1 );
        nlr.setWeight( 2, 2, 3, 0, 1 );
        nlr.setWeight( 2, 2, 3, 2, 2 );
        nlr.setWeight( 2, 3, 3, 0, -1 );
        nlr.setWeight( 2, 3, 3, 1, 1 );

        nlr.setWeight( 4, 0, 5, 0, -1 );
        nlr.setWeight( 4, 0, 5, 1, 1 );
        nlr.setWeight( 4, 1, 5, 0, 1 );
        nlr.setWeight( 4, 1, 5, 1, 1 );
        nlr.setWeight( 4, 2, 5, 0, -1 );
        nlr.setWeight( 4, 2, 5, 1, 1 );

        nlr.setWeight( 6, 0, 7, 0, 1 );
        nlr.setWeight( 6, 1, 7, 0, -1 );

        nlr.setBias( 3, 0, 2 );
        nlr.setBias( 3, 2, -2 );
        nlr.setBias( 7, 0, -1 );

        // Mark the Abs sources
        nlr.addActivationSource( 1, 0, 2, 0 );
        nlr.addActivationSource( 1, 1, 2, 1 );
        nlr.addActivationSource( 1, 2, 2, 2 );
        nlr.addActivationSource( 1, 3, 2, 3 );

        nlr.addActivationSource( 3, 0, 4, 0 );
        nlr.addActivationSource( 3, 1, 4, 1 );
        nlr.addActivationSource( 3, 2, 4, 2 );

        nlr.addActivationSource( 5, 0, 6, 0 );
        nlr.addActivationSource( 5, 1, 6, 1 );

        // Variable indexing
        nlr.setNeuronVariable( NLR::NeuronIndex( 0, 0 ), 0 );
        nlr.setNeuronVariable( NLR::NeuronIndex( 0, 1 ), 1 );
        nlr.setNeuronVariable( NLR::NeuronIndex( 0, 2 ), 2 );

        nlr.setNeuronVariable( NLR::NeuronIndex( 1, 0 ), 3 );
        nlr.setNeuronVariable( NLR::NeuronIndex( 1, 1 ), 4 );
        nlr.setNeuronVariable( NLR::NeuronIndex( 1, 2 ), 5 );
        nlr.setNeuronVariable( NLR::NeuronIndex( 1, 3 ), 6 );

        nlr.setNeuronVariable( NLR::NeuronIndex( 2, 0 ), 7 );
        nlr.setNeuronVariable( NLR::NeuronIndex( 2, 1 ), 8 );
        nlr.setNeuronVariable( NLR::NeuronIndex( 2, 2 ), 9 );
        nlr.setNeuronVariable( NLR::NeuronIndex( 2, 3 ), 10 );

        nlr.setNeuronVariable( NLR::NeuronIndex( 3, 0 ), 11 );
        nlr.setNeuronVariable( NLR::NeuronIndex( 3, 1 ), 12 );
        nlr.setNeuronVariable( NLR::NeuronIndex( 3, 2 ), 13 );

        nlr.setNeuronVariable( NLR::NeuronIndex( 4, 0 ), 14 );
        nlr.setNeuronVariable( NLR::NeuronIndex( 4, 1 ), 15 );
        nlr.setNeuronVariable( NLR::NeuronIndex( 4, 2 ), 16 );

        nlr.setNeuronVariable( NLR::NeuronIndex( 5, 0 ), 17 );
        nlr.setNeuronVariable( NLR::NeuronIndex( 5, 1 ), 18 );

        nlr.setNeuronVariable( NLR::NeuronIndex( 6, 0 ), 19 );
        nlr.setNeuronVariable( NLR::NeuronIndex( 6, 1 ), 20 );

        nlr.setNeuronVariable( NLR::NeuronIndex( 7, 0 ), 21 );

        // Very loose bounds for neurons except inputs
        double large = 1000000;

        tableau.getBoundManager().initialize( 22 );
        tableau.setLowerBound( 3, -large );
        tableau.setUpperBound( 3, large );
        tableau.setLowerBound( 4, -large );
        tableau.setUpperBound( 4, large );
        tableau.setLowerBound( 5, -large );
        tableau.setUpperBound( 5, large );
        tableau.setLowerBound( 6, -large );
        tableau.setUpperBound( 6, large );
        tableau.setLowerBound( 7, -large );
        tableau.setUpperBound( 7, large );
        tableau.setLowerBound( 8, -large );
        tableau.setUpperBound( 8, large );
        tableau.setLowerBound( 9, -large );
        tableau.setUpperBound( 9, large );
        tableau.setLowerBound( 10, -large );
        tableau.setUpperBound( 10, large );
        tableau.setLowerBound( 11, -large );
        tableau.setUpperBound( 11, large );
        tableau.setLowerBound( 12, -large );
        tableau.setUpperBound( 12, large );
        tableau.setLowerBound( 13, -large );
        tableau.setUpperBound( 13, large );
        tableau.setLowerBound( 14, -large );
        tableau.setUpperBound( 14, large );
        tableau.setLowerBound( 15, -large );
        tableau.setUpperBound( 15, large );
        tableau.setLowerBound( 16, -large );
        tableau.setUpperBound( 16, large );
        tableau.setLowerBound( 17, -large );
        tableau.setUpperBound( 17, large );
        tableau.setLowerBound( 18, -large );
        tableau.setUpperBound( 18, large );
        tableau.setLowerBound( 19, -large );
        tableau.setUpperBound( 19, large );
        tableau.setLowerBound( 20, -large );
        tableau.setUpperBound( 20, large );
        tableau.setLowerBound( 21, -large );
        tableau.setUpperBound( 21, large );
    }

    void populateNetworkBackwardLeakyReLU( NLR::NetworkLevelReasoner &nlr, MockTableau &tableau )
    {
        /*

              1      LR     -1      LR     -1  2
          x0 --- x2 ---> x4 --- x6 ---> x8 --- x10
            \    /        \    /          \    /
           1 \  /        2 \  /          1 \  /
              \/            \/              \/
              /\            /\              /\
          -1 /  \        1 /  \         -1 /  \
            /    \   LR   /    \    LR    /    \
          x1 --- x3 ---> x5 --- x7 ---> x9 --- x11
              1             -1              2

          The example described in Fig. 2 of
          https://dl.acm.org/doi/10.1145/3563325
        */

        // Create the layers
        nlr.addLayer( 0, NLR::Layer::INPUT, 2 );
        nlr.addLayer( 1, NLR::Layer::WEIGHTED_SUM, 2 );
        nlr.addLayer( 2, NLR::Layer::LEAKY_RELU, 2 );
        nlr.addLayer( 3, NLR::Layer::WEIGHTED_SUM, 2 );
        nlr.addLayer( 4, NLR::Layer::LEAKY_RELU, 2 );
        nlr.addLayer( 5, NLR::Layer::WEIGHTED_SUM, 2 );

        nlr.getLayer( 2 )->setAlpha( 0.1 );
        nlr.getLayer( 4 )->setAlpha( 0.1 );

        // Mark layer dependencies
        for ( unsigned i = 1; i <= 5; ++i )
            nlr.addLayerDependency( i - 1, i );

        // Set the weights and biases for the weighted sum layers
        nlr.setWeight( 0, 0, 1, 0, 1 );
        nlr.setWeight( 0, 0, 1, 1, 1 );
        nlr.setWeight( 0, 1, 1, 0, -1 );
        nlr.setWeight( 0, 1, 1, 1, 1 );

        nlr.setWeight( 2, 0, 3, 0, -1 );
        nlr.setWeight( 2, 0, 3, 1, 2 );
        nlr.setWeight( 2, 1, 3, 0, 1 );
        nlr.setWeight( 2, 1, 3, 1, -1 );

        nlr.setWeight( 4, 0, 5, 0, -1 );
        nlr.setWeight( 4, 0, 5, 1, 1 );
        nlr.setWeight( 4, 1, 5, 0, -1 );
        nlr.setWeight( 4, 1, 5, 1, 2 );

        nlr.setBias( 5, 1, 2 );

        // Mark the LeakyReLU sources
        nlr.addActivationSource( 1, 0, 2, 0 );
        nlr.addActivationSource( 1, 1, 2, 1 );

        nlr.addActivationSource( 3, 0, 4, 0 );
        nlr.addActivationSource( 3, 1, 4, 1 );

        // Variable indexing
        nlr.setNeuronVariable( NLR::NeuronIndex( 0, 0 ), 0 );
        nlr.setNeuronVariable( NLR::NeuronIndex( 0, 1 ), 1 );

        nlr.setNeuronVariable( NLR::NeuronIndex( 1, 0 ), 2 );
        nlr.setNeuronVariable( NLR::NeuronIndex( 1, 1 ), 3 );

        nlr.setNeuronVariable( NLR::NeuronIndex( 2, 0 ), 4 );
        nlr.setNeuronVariable( NLR::NeuronIndex( 2, 1 ), 5 );

        nlr.setNeuronVariable( NLR::NeuronIndex( 3, 0 ), 6 );
        nlr.setNeuronVariable( NLR::NeuronIndex( 3, 1 ), 7 );

        nlr.setNeuronVariable( NLR::NeuronIndex( 4, 0 ), 8 );
        nlr.setNeuronVariable( NLR::NeuronIndex( 4, 1 ), 9 );

        nlr.setNeuronVariable( NLR::NeuronIndex( 5, 0 ), 10 );
        nlr.setNeuronVariable( NLR::NeuronIndex( 5, 1 ), 11 );

        // Very loose bounds for neurons except inputs
        double large = 1000000;

        tableau.getBoundManager().initialize( 12 );
        tableau.setLowerBound( 2, -large );
        tableau.setUpperBound( 2, large );
        tableau.setLowerBound( 3, -large );
        tableau.setUpperBound( 3, large );
        tableau.setLowerBound( 4, -large );
        tableau.setUpperBound( 4, large );
        tableau.setLowerBound( 5, -large );
        tableau.setUpperBound( 5, large );
        tableau.setLowerBound( 6, -large );
        tableau.setUpperBound( 6, large );
        tableau.setLowerBound( 7, -large );
        tableau.setUpperBound( 7, large );
        tableau.setLowerBound( 8, -large );
        tableau.setUpperBound( 8, large );
        tableau.setLowerBound( 9, -large );
        tableau.setUpperBound( 9, large );
        tableau.setLowerBound( 10, -large );
        tableau.setUpperBound( 10, large );
        tableau.setLowerBound( 11, -large );
        tableau.setUpperBound( 11, large );
    }

    void populateNetworkBackwardLeakyRelu2( NLR::NetworkLevelReasoner &nlr, MockTableau &tableau )
    {
        /*
                x3    x7
          x0                 x11    x14
                x4    x8                   x17    x19
          x1                 x12    x15                  x21
                x5    x9                   x18    x20
          x2                 x13    x16
                x6    x10

          x3 = -x0 + x1
          x4 = x0 + 2*x1
          x5 = x0 + x1 + x2
          x6 = 3*x0 - 2*x1 - x2

          x7 = LeakyReLU( x3 )
          x8 = LeakyReLU( x4 )
          x9 = LeakyReLU( x5 )
          x10 = LeakyReLU( x6 )

          x11 = 2x7 + x9 - x10 + 2
          x12 = -x7 + 2x8 + x10
          x13 = x7 - x8 + 2x9 - 2

          x14 = LeakyReLU( x11 )
          x15 = LeakyReLU( x12 )
          x16 = LeakyReLU( x13 )

          x17 = -x14 + x15 - x16
          x18 = x14 + x15 + x16

          x19 = LeakyReLU( x17 )
          x20 = LeakyReLU( x18 )

          x21 = x19 - x20 - 1
        */

        // Create the layers
        nlr.addLayer( 0, NLR::Layer::INPUT, 3 );
        nlr.addLayer( 1, NLR::Layer::WEIGHTED_SUM, 4 );
        nlr.addLayer( 2, NLR::Layer::LEAKY_RELU, 4 );
        nlr.addLayer( 3, NLR::Layer::WEIGHTED_SUM, 3 );
        nlr.addLayer( 4, NLR::Layer::LEAKY_RELU, 3 );
        nlr.addLayer( 5, NLR::Layer::WEIGHTED_SUM, 2 );
        nlr.addLayer( 6, NLR::Layer::LEAKY_RELU, 2 );
        nlr.addLayer( 7, NLR::Layer::WEIGHTED_SUM, 1 );

        nlr.getLayer( 2 )->setAlpha( 0.1 );
        nlr.getLayer( 4 )->setAlpha( 0.1 );
        nlr.getLayer( 6 )->setAlpha( 0.1 );

        // Mark layer dependencies
        for ( unsigned i = 1; i <= 7; ++i )
            nlr.addLayerDependency( i - 1, i );

        // Set the weights and biases for the weighted sum layers
        nlr.setWeight( 0, 0, 1, 0, -1 );
        nlr.setWeight( 0, 0, 1, 1, 1 );
        nlr.setWeight( 0, 0, 1, 2, 1 );
        nlr.setWeight( 0, 0, 1, 3, 3 );
        nlr.setWeight( 0, 1, 1, 0, 1 );
        nlr.setWeight( 0, 1, 1, 1, 2 );
        nlr.setWeight( 0, 1, 1, 2, 1 );
        nlr.setWeight( 0, 1, 1, 3, -2 );
        nlr.setWeight( 0, 2, 1, 2, 1 );
        nlr.setWeight( 0, 2, 1, 3, -1 );

        nlr.setWeight( 2, 0, 3, 0, 2 );
        nlr.setWeight( 2, 0, 3, 1, -1 );
        nlr.setWeight( 2, 0, 3, 2, 1 );
        nlr.setWeight( 2, 1, 3, 1, 2 );
        nlr.setWeight( 2, 1, 3, 2, -1 );
        nlr.setWeight( 2, 2, 3, 0, 1 );
        nlr.setWeight( 2, 2, 3, 2, 2 );
        nlr.setWeight( 2, 3, 3, 0, -1 );
        nlr.setWeight( 2, 3, 3, 1, 1 );

        nlr.setWeight( 4, 0, 5, 0, -1 );
        nlr.setWeight( 4, 0, 5, 1, 1 );
        nlr.setWeight( 4, 1, 5, 0, 1 );
        nlr.setWeight( 4, 1, 5, 1, 1 );
        nlr.setWeight( 4, 2, 5, 0, -1 );
        nlr.setWeight( 4, 2, 5, 1, 1 );

        nlr.setWeight( 6, 0, 7, 0, 1 );
        nlr.setWeight( 6, 1, 7, 0, -1 );

        nlr.setBias( 3, 0, 2 );
        nlr.setBias( 3, 2, -2 );
        nlr.setBias( 7, 0, -1 );

        // Mark the LeakyReLU sources
        nlr.addActivationSource( 1, 0, 2, 0 );
        nlr.addActivationSource( 1, 1, 2, 1 );
        nlr.addActivationSource( 1, 2, 2, 2 );
        nlr.addActivationSource( 1, 3, 2, 3 );

        nlr.addActivationSource( 3, 0, 4, 0 );
        nlr.addActivationSource( 3, 1, 4, 1 );
        nlr.addActivationSource( 3, 2, 4, 2 );

        nlr.addActivationSource( 5, 0, 6, 0 );
        nlr.addActivationSource( 5, 1, 6, 1 );

        // Variable indexing
        nlr.setNeuronVariable( NLR::NeuronIndex( 0, 0 ), 0 );
        nlr.setNeuronVariable( NLR::NeuronIndex( 0, 1 ), 1 );
        nlr.setNeuronVariable( NLR::NeuronIndex( 0, 2 ), 2 );

        nlr.setNeuronVariable( NLR::NeuronIndex( 1, 0 ), 3 );
        nlr.setNeuronVariable( NLR::NeuronIndex( 1, 1 ), 4 );
        nlr.setNeuronVariable( NLR::NeuronIndex( 1, 2 ), 5 );
        nlr.setNeuronVariable( NLR::NeuronIndex( 1, 3 ), 6 );

        nlr.setNeuronVariable( NLR::NeuronIndex( 2, 0 ), 7 );
        nlr.setNeuronVariable( NLR::NeuronIndex( 2, 1 ), 8 );
        nlr.setNeuronVariable( NLR::NeuronIndex( 2, 2 ), 9 );
        nlr.setNeuronVariable( NLR::NeuronIndex( 2, 3 ), 10 );

        nlr.setNeuronVariable( NLR::NeuronIndex( 3, 0 ), 11 );
        nlr.setNeuronVariable( NLR::NeuronIndex( 3, 1 ), 12 );
        nlr.setNeuronVariable( NLR::NeuronIndex( 3, 2 ), 13 );

        nlr.setNeuronVariable( NLR::NeuronIndex( 4, 0 ), 14 );
        nlr.setNeuronVariable( NLR::NeuronIndex( 4, 1 ), 15 );
        nlr.setNeuronVariable( NLR::NeuronIndex( 4, 2 ), 16 );

        nlr.setNeuronVariable( NLR::NeuronIndex( 5, 0 ), 17 );
        nlr.setNeuronVariable( NLR::NeuronIndex( 5, 1 ), 18 );

        nlr.setNeuronVariable( NLR::NeuronIndex( 6, 0 ), 19 );
        nlr.setNeuronVariable( NLR::NeuronIndex( 6, 1 ), 20 );

        nlr.setNeuronVariable( NLR::NeuronIndex( 7, 0 ), 21 );

        // Very loose bounds for neurons except inputs
        double large = 1000000;

        tableau.getBoundManager().initialize( 22 );
        tableau.setLowerBound( 3, -large );
        tableau.setUpperBound( 3, large );
        tableau.setLowerBound( 4, -large );
        tableau.setUpperBound( 4, large );
        tableau.setLowerBound( 5, -large );
        tableau.setUpperBound( 5, large );
        tableau.setLowerBound( 6, -large );
        tableau.setUpperBound( 6, large );
        tableau.setLowerBound( 7, -large );
        tableau.setUpperBound( 7, large );
        tableau.setLowerBound( 8, -large );
        tableau.setUpperBound( 8, large );
        tableau.setLowerBound( 9, -large );
        tableau.setUpperBound( 9, large );
        tableau.setLowerBound( 10, -large );
        tableau.setUpperBound( 10, large );
        tableau.setLowerBound( 11, -large );
        tableau.setUpperBound( 11, large );
        tableau.setLowerBound( 12, -large );
        tableau.setUpperBound( 12, large );
        tableau.setLowerBound( 13, -large );
        tableau.setUpperBound( 13, large );
        tableau.setLowerBound( 14, -large );
        tableau.setUpperBound( 14, large );
        tableau.setLowerBound( 15, -large );
        tableau.setUpperBound( 15, large );
        tableau.setLowerBound( 16, -large );
        tableau.setUpperBound( 16, large );
        tableau.setLowerBound( 17, -large );
        tableau.setUpperBound( 17, large );
        tableau.setLowerBound( 18, -large );
        tableau.setUpperBound( 18, large );
        tableau.setLowerBound( 19, -large );
        tableau.setUpperBound( 19, large );
        tableau.setLowerBound( 20, -large );
        tableau.setUpperBound( 20, large );
        tableau.setLowerBound( 21, -large );
        tableau.setUpperBound( 21, large );
    }

    void populateNetworkBackwardSoftmaxAndMax( NLR::NetworkLevelReasoner &nlr,
                                               MockTableau &tableau )
    {
        /*
                a    a'
          x                e
                b    b'         f    h
          y                d
                c    c'
        */

        // Create the layers
        nlr.addLayer( 0, NLR::Layer::INPUT, 2 );
        nlr.addLayer( 1, NLR::Layer::WEIGHTED_SUM, 3 );
        nlr.addLayer( 2, NLR::Layer::SOFTMAX, 3 );
        nlr.addLayer( 3, NLR::Layer::WEIGHTED_SUM, 2 );
        nlr.addLayer( 4, NLR::Layer::MAX, 1 );
        nlr.addLayer( 5, NLR::Layer::WEIGHTED_SUM, 1 );

        // Mark layer dependencies
        for ( unsigned i = 1; i <= 5; ++i )
            nlr.addLayerDependency( i - 1, i );

        // Set the weights and biases for the weighted sum layers
        nlr.setWeight( 0, 0, 1, 0, 1 );
        nlr.setWeight( 0, 0, 1, 1, 2 );
        nlr.setWeight( 0, 1, 1, 1, -3 );
        nlr.setWeight( 0, 1, 1, 2, 1 );

        nlr.setWeight( 2, 0, 3, 0, 1 );
        nlr.setWeight( 2, 0, 3, 1, -1 );
        nlr.setWeight( 2, 1, 3, 0, 1 );
        nlr.setWeight( 2, 1, 3, 1, 1 );
        nlr.setWeight( 2, 2, 3, 0, -1 );
        nlr.setWeight( 2, 2, 3, 1, -1 );

        nlr.setWeight( 4, 0, 5, 0, -1 );

        nlr.setBias( 1, 0, 1 );
        nlr.setBias( 3, 1, 2 );

        // Mark the Softmax/Max sources
        nlr.addActivationSource( 1, 0, 2, 0 );
        nlr.addActivationSource( 1, 0, 2, 1 );
        nlr.addActivationSource( 1, 0, 2, 2 );
        nlr.addActivationSource( 1, 1, 2, 0 );
        nlr.addActivationSource( 1, 1, 2, 1 );
        nlr.addActivationSource( 1, 1, 2, 2 );
        nlr.addActivationSource( 1, 2, 2, 0 );
        nlr.addActivationSource( 1, 2, 2, 1 );
        nlr.addActivationSource( 1, 2, 2, 2 );

        nlr.addActivationSource( 3, 0, 4, 0 );
        nlr.addActivationSource( 3, 1, 4, 0 );

        // Variable indexing
        nlr.setNeuronVariable( NLR::NeuronIndex( 0, 0 ), 0 );
        nlr.setNeuronVariable( NLR::NeuronIndex( 0, 1 ), 1 );

        nlr.setNeuronVariable( NLR::NeuronIndex( 1, 0 ), 2 );
        nlr.setNeuronVariable( NLR::NeuronIndex( 1, 1 ), 4 );
        nlr.setNeuronVariable( NLR::NeuronIndex( 1, 2 ), 6 );

        nlr.setNeuronVariable( NLR::NeuronIndex( 2, 0 ), 3 );
        nlr.setNeuronVariable( NLR::NeuronIndex( 2, 1 ), 5 );
        nlr.setNeuronVariable( NLR::NeuronIndex( 2, 2 ), 7 );

        nlr.setNeuronVariable( NLR::NeuronIndex( 3, 0 ), 8 );
        nlr.setNeuronVariable( NLR::NeuronIndex( 3, 1 ), 9 );

        nlr.setNeuronVariable( NLR::NeuronIndex( 4, 0 ), 10 );

        nlr.setNeuronVariable( NLR::NeuronIndex( 5, 0 ), 11 );

        // Very loose bounds for neurons except inputs
        double large = 1000000;

        tableau.getBoundManager().initialize( 12 );
        tableau.setLowerBound( 2, -large );
        tableau.setUpperBound( 2, large );
        tableau.setLowerBound( 3, -large );
        tableau.setUpperBound( 3, large );
        tableau.setLowerBound( 4, -large );
        tableau.setUpperBound( 4, large );
        tableau.setLowerBound( 5, -large );
        tableau.setUpperBound( 5, large );
        tableau.setLowerBound( 6, -large );
        tableau.setUpperBound( 6, large );
        tableau.setLowerBound( 7, -large );
        tableau.setUpperBound( 7, large );
        tableau.setLowerBound( 8, -large );
        tableau.setUpperBound( 8, large );
        tableau.setLowerBound( 9, -large );
        tableau.setUpperBound( 9, large );
        tableau.setLowerBound( 10, -large );
        tableau.setUpperBound( 10, large );
        tableau.setLowerBound( 11, -large );
        tableau.setUpperBound( 11, large );
    }


    void populateNetworkBackwardSoftmaxAndMax2( NLR::NetworkLevelReasoner &nlr,
                                                MockTableau &tableau )
    {
        /*
                x3    x7
          x0                 x11    x14
                x4    x8
          x1                 x12    x15    x17
                x5    x9
          x2                 x13    x16
                x6    x10

          x3 = -x0 + x1
          x4 = x0 + 2*x1
          x5 = x0 + x1 + x2
          x6 = 3*x0 - 2*x1 - x2

          x7, x8, x9, x10 = Softmax( x2, x3, x4, x5 )

          x11 = 2x7 + x9 - x10 + 2
          x12 = -x7 + 2x8 + x10
          x13 = x7 - x8 + 2x9 - 2

          x14, x15, x16 = Softmax( x11, x12, x13 )

          x17 = Max( x14, x15, x16 )
        */

        // Create the layers
        nlr.addLayer( 0, NLR::Layer::INPUT, 3 );
        nlr.addLayer( 1, NLR::Layer::WEIGHTED_SUM, 4 );
        nlr.addLayer( 2, NLR::Layer::SOFTMAX, 4 );
        nlr.addLayer( 3, NLR::Layer::WEIGHTED_SUM, 3 );
        nlr.addLayer( 4, NLR::Layer::SOFTMAX, 3 );
        nlr.addLayer( 5, NLR::Layer::MAX, 1 );

        // Mark layer dependencies
        for ( unsigned i = 1; i <= 5; ++i )
            nlr.addLayerDependency( i - 1, i );

        // Set the weights and biases for the weighted sum layers
        nlr.setWeight( 0, 0, 1, 0, -1 );
        nlr.setWeight( 0, 0, 1, 1, 1 );
        nlr.setWeight( 0, 0, 1, 2, 1 );
        nlr.setWeight( 0, 0, 1, 3, 3 );
        nlr.setWeight( 0, 1, 1, 0, 1 );
        nlr.setWeight( 0, 1, 1, 1, 2 );
        nlr.setWeight( 0, 1, 1, 2, 1 );
        nlr.setWeight( 0, 1, 1, 3, -2 );
        nlr.setWeight( 0, 2, 1, 2, 1 );
        nlr.setWeight( 0, 2, 1, 3, -1 );

        nlr.setWeight( 2, 0, 3, 0, 2 );
        nlr.setWeight( 2, 0, 3, 1, -1 );
        nlr.setWeight( 2, 0, 3, 2, 1 );
        nlr.setWeight( 2, 1, 3, 1, 2 );
        nlr.setWeight( 2, 1, 3, 2, -1 );
        nlr.setWeight( 2, 2, 3, 0, 1 );
        nlr.setWeight( 2, 2, 3, 2, 2 );
        nlr.setWeight( 2, 3, 3, 0, -1 );
        nlr.setWeight( 2, 3, 3, 1, 1 );

        nlr.setBias( 3, 0, 2 );
        nlr.setBias( 3, 2, -2 );

        // Mark the Softmax/Max sources
        nlr.addActivationSource( 1, 0, 2, 0 );
        nlr.addActivationSource( 1, 1, 2, 0 );
        nlr.addActivationSource( 1, 2, 2, 0 );
        nlr.addActivationSource( 1, 3, 2, 0 );
        nlr.addActivationSource( 1, 0, 2, 1 );
        nlr.addActivationSource( 1, 1, 2, 1 );
        nlr.addActivationSource( 1, 2, 2, 1 );
        nlr.addActivationSource( 1, 3, 2, 1 );
        nlr.addActivationSource( 1, 0, 2, 2 );
        nlr.addActivationSource( 1, 1, 2, 2 );
        nlr.addActivationSource( 1, 2, 2, 2 );
        nlr.addActivationSource( 1, 3, 2, 2 );
        nlr.addActivationSource( 1, 0, 2, 3 );
        nlr.addActivationSource( 1, 1, 2, 3 );
        nlr.addActivationSource( 1, 2, 2, 3 );
        nlr.addActivationSource( 1, 3, 2, 3 );

        nlr.addActivationSource( 3, 0, 4, 0 );
        nlr.addActivationSource( 3, 1, 4, 0 );
        nlr.addActivationSource( 3, 2, 4, 0 );
        nlr.addActivationSource( 3, 0, 4, 1 );
        nlr.addActivationSource( 3, 1, 4, 1 );
        nlr.addActivationSource( 3, 2, 4, 1 );
        nlr.addActivationSource( 3, 0, 4, 2 );
        nlr.addActivationSource( 3, 1, 4, 2 );
        nlr.addActivationSource( 3, 2, 4, 2 );

        nlr.addActivationSource( 4, 0, 5, 0 );
        nlr.addActivationSource( 4, 1, 5, 0 );
        nlr.addActivationSource( 4, 2, 5, 0 );

        // Variable indexing
        nlr.setNeuronVariable( NLR::NeuronIndex( 0, 0 ), 0 );
        nlr.setNeuronVariable( NLR::NeuronIndex( 0, 1 ), 1 );
        nlr.setNeuronVariable( NLR::NeuronIndex( 0, 2 ), 2 );

        nlr.setNeuronVariable( NLR::NeuronIndex( 1, 0 ), 3 );
        nlr.setNeuronVariable( NLR::NeuronIndex( 1, 1 ), 4 );
        nlr.setNeuronVariable( NLR::NeuronIndex( 1, 2 ), 5 );
        nlr.setNeuronVariable( NLR::NeuronIndex( 1, 3 ), 6 );

        nlr.setNeuronVariable( NLR::NeuronIndex( 2, 0 ), 7 );
        nlr.setNeuronVariable( NLR::NeuronIndex( 2, 1 ), 8 );
        nlr.setNeuronVariable( NLR::NeuronIndex( 2, 2 ), 9 );
        nlr.setNeuronVariable( NLR::NeuronIndex( 2, 3 ), 10 );

        nlr.setNeuronVariable( NLR::NeuronIndex( 3, 0 ), 11 );
        nlr.setNeuronVariable( NLR::NeuronIndex( 3, 1 ), 12 );
        nlr.setNeuronVariable( NLR::NeuronIndex( 3, 2 ), 13 );

        nlr.setNeuronVariable( NLR::NeuronIndex( 4, 0 ), 14 );
        nlr.setNeuronVariable( NLR::NeuronIndex( 4, 1 ), 15 );
        nlr.setNeuronVariable( NLR::NeuronIndex( 4, 2 ), 16 );

        nlr.setNeuronVariable( NLR::NeuronIndex( 5, 0 ), 17 );

        // Very loose bounds for neurons except inputs
        double large = 1000000;

        tableau.getBoundManager().initialize( 18 );
        tableau.setLowerBound( 3, -large );
        tableau.setUpperBound( 3, large );
        tableau.setLowerBound( 4, -large );
        tableau.setUpperBound( 4, large );
        tableau.setLowerBound( 5, -large );
        tableau.setUpperBound( 5, large );
        tableau.setLowerBound( 6, -large );
        tableau.setUpperBound( 6, large );
        tableau.setLowerBound( 7, -large );
        tableau.setUpperBound( 7, large );
        tableau.setLowerBound( 8, -large );
        tableau.setUpperBound( 8, large );
        tableau.setLowerBound( 9, -large );
        tableau.setUpperBound( 9, large );
        tableau.setLowerBound( 10, -large );
        tableau.setUpperBound( 10, large );
        tableau.setLowerBound( 11, -large );
        tableau.setUpperBound( 11, large );
        tableau.setLowerBound( 12, -large );
        tableau.setUpperBound( 12, large );
        tableau.setLowerBound( 13, -large );
        tableau.setUpperBound( 13, large );
        tableau.setLowerBound( 14, -large );
        tableau.setUpperBound( 14, large );
        tableau.setLowerBound( 15, -large );
        tableau.setUpperBound( 15, large );
        tableau.setLowerBound( 16, -large );
        tableau.setUpperBound( 16, large );
        tableau.setLowerBound( 17, -large );
        tableau.setUpperBound( 17, large );
    }

    void populateNetworkBackwardReluAndBilinear( NLR::NetworkLevelReasoner &nlr,
                                                 MockTableau &tableau )
    {
        /*
                a    a'
          x                e
                b    b'         f    h
          y                d
                c    c'
        */

        // Create the layers
        nlr.addLayer( 0, NLR::Layer::INPUT, 2 );
        nlr.addLayer( 1, NLR::Layer::WEIGHTED_SUM, 3 );
        nlr.addLayer( 2, NLR::Layer::RELU, 3 );
        nlr.addLayer( 3, NLR::Layer::WEIGHTED_SUM, 2 );
        nlr.addLayer( 4, NLR::Layer::BILINEAR, 1 );
        nlr.addLayer( 5, NLR::Layer::WEIGHTED_SUM, 1 );

        // Mark layer dependencies
        for ( unsigned i = 1; i <= 5; ++i )
            nlr.addLayerDependency( i - 1, i );

        // Set the weights and biases for the weighted sum layers
        nlr.setWeight( 0, 0, 1, 0, 1 );
        nlr.setWeight( 0, 0, 1, 1, 2 );
        nlr.setWeight( 0, 1, 1, 1, -3 );
        nlr.setWeight( 0, 1, 1, 2, 1 );

        nlr.setWeight( 2, 0, 3, 0, 1 );
        nlr.setWeight( 2, 0, 3, 1, -1 );
        nlr.setWeight( 2, 1, 3, 0, 1 );
        nlr.setWeight( 2, 1, 3, 1, 1 );
        nlr.setWeight( 2, 2, 3, 0, -1 );
        nlr.setWeight( 2, 2, 3, 1, -1 );

        nlr.setWeight( 4, 0, 5, 0, -1 );

        nlr.setBias( 1, 0, 1 );
        nlr.setBias( 3, 1, 2 );

        // Mark the ReLU/Bilinear sources
        nlr.addActivationSource( 1, 0, 2, 0 );
        nlr.addActivationSource( 1, 1, 2, 1 );
        nlr.addActivationSource( 1, 2, 2, 2 );

        nlr.addActivationSource( 3, 0, 4, 0 );
        nlr.addActivationSource( 3, 1, 4, 0 );

        // Variable indexing
        nlr.setNeuronVariable( NLR::NeuronIndex( 0, 0 ), 0 );
        nlr.setNeuronVariable( NLR::NeuronIndex( 0, 1 ), 1 );

        nlr.setNeuronVariable( NLR::NeuronIndex( 1, 0 ), 2 );
        nlr.setNeuronVariable( NLR::NeuronIndex( 1, 1 ), 4 );
        nlr.setNeuronVariable( NLR::NeuronIndex( 1, 2 ), 6 );

        nlr.setNeuronVariable( NLR::NeuronIndex( 2, 0 ), 3 );
        nlr.setNeuronVariable( NLR::NeuronIndex( 2, 1 ), 5 );
        nlr.setNeuronVariable( NLR::NeuronIndex( 2, 2 ), 7 );

        nlr.setNeuronVariable( NLR::NeuronIndex( 3, 0 ), 8 );
        nlr.setNeuronVariable( NLR::NeuronIndex( 3, 1 ), 9 );

        nlr.setNeuronVariable( NLR::NeuronIndex( 4, 0 ), 10 );

        nlr.setNeuronVariable( NLR::NeuronIndex( 5, 0 ), 11 );

        // Very loose bounds for neurons except inputs
        double large = 1000000;

        tableau.getBoundManager().initialize( 12 );
        tableau.setLowerBound( 2, -large );
        tableau.setUpperBound( 2, large );
        tableau.setLowerBound( 3, -large );
        tableau.setUpperBound( 3, large );
        tableau.setLowerBound( 4, -large );
        tableau.setUpperBound( 4, large );
        tableau.setLowerBound( 5, -large );
        tableau.setUpperBound( 5, large );
        tableau.setLowerBound( 6, -large );
        tableau.setUpperBound( 6, large );
        tableau.setLowerBound( 7, -large );
        tableau.setUpperBound( 7, large );
        tableau.setLowerBound( 8, -large );
        tableau.setUpperBound( 8, large );
        tableau.setLowerBound( 9, -large );
        tableau.setUpperBound( 9, large );
        tableau.setLowerBound( 10, -large );
        tableau.setUpperBound( 10, large );
        tableau.setLowerBound( 11, -large );
        tableau.setUpperBound( 11, large );
    }

    void populateNetworkBackwardReluAndBilinear2( NLR::NetworkLevelReasoner &nlr,
                                                  MockTableau &tableau )
    {
        /*
                x3    x7
          x0
                x4    x8     x11    x13
          x1                               x15
                x5    x9     x12    x14
          x2
                x6    x10

          x3 = -x0 + x1
          x4 = x0 + 2*x1
          x5 = x0 + x1 + x2
          x6 = 3*x0 - 2*x1 - x2

          x7 = ReLU( x3 )
          x8 = ReLU( x4 )
          x9 = ReLU( x5 )
          x10 = ReLU( x6 )

          x11 = 2x7 + x9 - x10 + 2
          x12 = -x7 + 2x8 + x10

          x13 = ReLU( x11 )
          x14 = ReLU( x12 )

          x15 = x13 * x14
        */

        // Create the layers
        nlr.addLayer( 0, NLR::Layer::INPUT, 3 );
        nlr.addLayer( 1, NLR::Layer::WEIGHTED_SUM, 4 );
        nlr.addLayer( 2, NLR::Layer::RELU, 4 );
        nlr.addLayer( 3, NLR::Layer::WEIGHTED_SUM, 2 );
        nlr.addLayer( 4, NLR::Layer::RELU, 2 );
        nlr.addLayer( 5, NLR::Layer::BILINEAR, 1 );

        // Mark layer dependencies
        for ( unsigned i = 1; i <= 5; ++i )
            nlr.addLayerDependency( i - 1, i );

        // Set the weights and biases for the weighted sum layers
        nlr.setWeight( 0, 0, 1, 0, -1 );
        nlr.setWeight( 0, 0, 1, 1, 1 );
        nlr.setWeight( 0, 0, 1, 2, 1 );
        nlr.setWeight( 0, 0, 1, 3, 3 );
        nlr.setWeight( 0, 1, 1, 0, 1 );
        nlr.setWeight( 0, 1, 1, 1, 2 );
        nlr.setWeight( 0, 1, 1, 2, 1 );
        nlr.setWeight( 0, 1, 1, 3, -2 );
        nlr.setWeight( 0, 2, 1, 2, 1 );
        nlr.setWeight( 0, 2, 1, 3, -1 );

        nlr.setWeight( 2, 0, 3, 0, 2 );
        nlr.setWeight( 2, 0, 3, 1, -1 );
        nlr.setWeight( 2, 1, 3, 1, 2 );
        nlr.setWeight( 2, 2, 3, 0, 1 );
        nlr.setWeight( 2, 3, 3, 0, -1 );
        nlr.setWeight( 2, 3, 3, 1, 1 );

        nlr.setBias( 3, 0, 2 );

        // Mark the ReLU/Bilinear sources
        nlr.addActivationSource( 1, 0, 2, 0 );
        nlr.addActivationSource( 1, 1, 2, 1 );
        nlr.addActivationSource( 1, 2, 2, 2 );
        nlr.addActivationSource( 1, 3, 2, 3 );

        nlr.addActivationSource( 3, 0, 4, 0 );
        nlr.addActivationSource( 3, 1, 4, 1 );

        nlr.addActivationSource( 4, 0, 5, 0 );
        nlr.addActivationSource( 4, 1, 5, 0 );

        // Variable indexing
        nlr.setNeuronVariable( NLR::NeuronIndex( 0, 0 ), 0 );
        nlr.setNeuronVariable( NLR::NeuronIndex( 0, 1 ), 1 );
        nlr.setNeuronVariable( NLR::NeuronIndex( 0, 2 ), 2 );

        nlr.setNeuronVariable( NLR::NeuronIndex( 1, 0 ), 3 );
        nlr.setNeuronVariable( NLR::NeuronIndex( 1, 1 ), 4 );
        nlr.setNeuronVariable( NLR::NeuronIndex( 1, 2 ), 5 );
        nlr.setNeuronVariable( NLR::NeuronIndex( 1, 3 ), 6 );

        nlr.setNeuronVariable( NLR::NeuronIndex( 2, 0 ), 7 );
        nlr.setNeuronVariable( NLR::NeuronIndex( 2, 1 ), 8 );
        nlr.setNeuronVariable( NLR::NeuronIndex( 2, 2 ), 9 );
        nlr.setNeuronVariable( NLR::NeuronIndex( 2, 3 ), 10 );

        nlr.setNeuronVariable( NLR::NeuronIndex( 3, 0 ), 11 );
        nlr.setNeuronVariable( NLR::NeuronIndex( 3, 1 ), 12 );

        nlr.setNeuronVariable( NLR::NeuronIndex( 4, 0 ), 13 );
        nlr.setNeuronVariable( NLR::NeuronIndex( 4, 1 ), 14 );

        nlr.setNeuronVariable( NLR::NeuronIndex( 5, 0 ), 15 );

        // Very loose bounds for neurons except inputs
        double large = 1000000;

        tableau.getBoundManager().initialize( 16 );
        tableau.setLowerBound( 3, -large );
        tableau.setUpperBound( 3, large );
        tableau.setLowerBound( 4, -large );
        tableau.setUpperBound( 4, large );
        tableau.setLowerBound( 5, -large );
        tableau.setUpperBound( 5, large );
        tableau.setLowerBound( 6, -large );
        tableau.setUpperBound( 6, large );
        tableau.setLowerBound( 7, -large );
        tableau.setUpperBound( 7, large );
        tableau.setLowerBound( 8, -large );
        tableau.setUpperBound( 8, large );
        tableau.setLowerBound( 9, -large );
        tableau.setUpperBound( 9, large );
        tableau.setLowerBound( 10, -large );
        tableau.setUpperBound( 10, large );
        tableau.setLowerBound( 11, -large );
        tableau.setUpperBound( 11, large );
        tableau.setLowerBound( 12, -large );
        tableau.setUpperBound( 12, large );
        tableau.setLowerBound( 13, -large );
        tableau.setUpperBound( 13, large );
        tableau.setLowerBound( 14, -large );
        tableau.setUpperBound( 14, large );
        tableau.setLowerBound( 15, -large );
        tableau.setUpperBound( 15, large );
    }

    void test_evaluate_relu()
    {
        NLR::NetworkLevelReasoner nlr;

        populateNetwork( nlr );

        double input[2];
        double output[2];

        // With ReLUs, Inputs are zeros, only biases count
        input[0] = 0;
        input[1] = 0;

        TS_ASSERT_THROWS_NOTHING( nlr.evaluate( input, output ) );

        TS_ASSERT( FloatUtils::areEqual( output[0], 1 ) );
        TS_ASSERT( FloatUtils::areEqual( output[1], 4 ) );

        // With ReLUs, case 1
        input[0] = 1;
        input[1] = 1;

        TS_ASSERT_THROWS_NOTHING( nlr.evaluate( input, output ) );

        TS_ASSERT( FloatUtils::areEqual( output[0], 1 ) );
        TS_ASSERT( FloatUtils::areEqual( output[1], 1 ) );

        // With ReLUs, case 2
        input[0] = 1;
        input[1] = 2;

        TS_ASSERT_THROWS_NOTHING( nlr.evaluate( input, output ) );

        TS_ASSERT( FloatUtils::areEqual( output[0], 0 ) );
        TS_ASSERT( FloatUtils::areEqual( output[1], 0 ) );
    }

    void test_evaluate_sigmoids()
    {
        NLR::NetworkLevelReasoner nlr;

        populateNetworkWithSigmoids( nlr );

        double input[2];
        double output[2];

        // case 1
        input[0] = 0;
        input[1] = 0;

        TS_ASSERT_THROWS_NOTHING( nlr.evaluate( input, output ) );

        TS_ASSERT( FloatUtils::areEqual( output[0], 0.6750, 0.0001 ) );
        TS_ASSERT( FloatUtils::areEqual( output[1], 3.0167, 0.0001 ) );

        // case 2
        input[0] = 1;
        input[1] = 1;

        TS_ASSERT_THROWS_NOTHING( nlr.evaluate( input, output ) );

        TS_ASSERT( FloatUtils::areEqual( output[0], 0.6032, 0.0001 ) );
        TS_ASSERT( FloatUtils::areEqual( output[1], 2.5790, 0.0001 ) );

        // case 3
        input[0] = 1;
        input[1] = 2;

        TS_ASSERT_THROWS_NOTHING( nlr.evaluate( input, output ) );

        TS_ASSERT( FloatUtils::areEqual( output[0], 0.5045, 0.0001 ) );
        TS_ASSERT( FloatUtils::areEqual( output[1], 2.1957, 0.0001 ) );
    }

    void test_evaluate_abs()
    {
        NLR::NetworkLevelReasoner nlr;

        populateNetworkWithAbs( nlr );

        double input[2];
        double output[2];

        // With Abs, Inputs are zeros, only biases count
        input[0] = 0;
        input[1] = 0;

        TS_ASSERT_THROWS_NOTHING( nlr.evaluate( input, output ) );

        TS_ASSERT( FloatUtils::areEqual( output[0], 1 ) );
        TS_ASSERT( FloatUtils::areEqual( output[1], 4 ) );

        // With Abs, case 1
        input[0] = -2;
        input[1] = -2;

        TS_ASSERT_THROWS_NOTHING( nlr.evaluate( input, output ) );

        TS_ASSERT( FloatUtils::areEqual( output[0], 1 ) );
        TS_ASSERT( FloatUtils::areEqual( output[1], 4 ) );

        // With Abs, case 2
        input[0] = 1;
        input[1] = 2;

        TS_ASSERT_THROWS_NOTHING( nlr.evaluate( input, output ) );

        TS_ASSERT( FloatUtils::areEqual( output[0], 4 ) );
        TS_ASSERT( FloatUtils::areEqual( output[1], 10 ) );
    }

    void test_evaluate_sign()
    {
        NLR::NetworkLevelReasoner nlr;

        populateNetworkWithSign( nlr );

        double input[2];
        double output[2];

        // With Sign, Inputs are zeros, only biases count
        input[0] = 0;
        input[1] = 0;

        TS_ASSERT_THROWS_NOTHING( nlr.evaluate( input, output ) );

        TS_ASSERT( FloatUtils::areEqual( output[0], 1 ) );
        TS_ASSERT( FloatUtils::areEqual( output[1], 4 ) );

        // With Sign, case 1
        input[0] = -2;
        input[1] = -2;

        TS_ASSERT_THROWS_NOTHING( nlr.evaluate( input, output ) );

        TS_ASSERT( FloatUtils::areEqual( output[0], 1 ) );
        TS_ASSERT( FloatUtils::areEqual( output[1], 4 ) );

        // With Sign, case 2  (0 considered "non-negative", sign(0)=1)
        input[0] = -1;
        input[1] = 1;

        TS_ASSERT_THROWS_NOTHING( nlr.evaluate( input, output ) );

        TS_ASSERT( FloatUtils::areEqual( output[0], -1 ) );
        TS_ASSERT( FloatUtils::areEqual( output[1], -4 ) );
    }

    void test_evaluate_round()
    {
        NLR::NetworkLevelReasoner nlr;

        populateNetworkWithRound( nlr );

        double input[2];
        double output[2];

        // With Round, Inputs are zeros, only biases count
        input[0] = 0;
        input[1] = 0;

        TS_ASSERT_THROWS_NOTHING( nlr.evaluate( input, output ) );

        TS_ASSERT( FloatUtils::areEqual( output[0], 1 ) );
        TS_ASSERT( FloatUtils::areEqual( output[1], 4 ) );

        // With Round, case 1
        input[0] = 2.1;
        input[1] = 1.4;

        TS_ASSERT_THROWS_NOTHING( nlr.evaluate( input, output ) );

        TS_ASSERT( FloatUtils::areEqual( output[0], 2, 0.0001 ) );
        TS_ASSERT( FloatUtils::areEqual( output[1], -4, 0.0001 ) );

        // With Round, case 2
        input[0] = 2.1;
        input[1] = 1.6;

        TS_ASSERT_THROWS_NOTHING( nlr.evaluate( input, output ) );

        TS_ASSERT( FloatUtils::areEqual( output[0], 0, 0.0001 ) );
        TS_ASSERT( FloatUtils::areEqual( output[1], -12, 0.0001 ) );
    }

    void test_evaluate_leaky_relu()
    {
        NLR::NetworkLevelReasoner nlr;

        populateNetworkWithLeakyRelu( nlr );

        double input[2];
        double output[2];

        // With Leaky ReLU, Inputs are zeros, only biases count
        input[0] = 0;
        input[1] = 0;

        TS_ASSERT_THROWS_NOTHING( nlr.evaluate( input, output ) );

        TS_ASSERT( FloatUtils::areEqual( output[0], 1 ) );
        TS_ASSERT( FloatUtils::areEqual( output[1], 4 ) );

        // With Leaky ReLU, case 1  (alpha=0.1)
        input[0] = 1;
        input[1] = 1;

        TS_ASSERT_THROWS_NOTHING( nlr.evaluate( input, output ) );

        TS_ASSERT( FloatUtils::areEqual( output[0], 0.9, 0.0001 ) );
        TS_ASSERT( FloatUtils::areEqual( output[1], 0.57, 0.0001 ) );

        // With Leaky ReLU, case 2
        input[0] = 1;
        input[1] = 2;

        TS_ASSERT_THROWS_NOTHING( nlr.evaluate( input, output ) );

        TS_ASSERT( FloatUtils::areEqual( output[0], -0.04, 0.0001 ) );
        TS_ASSERT( FloatUtils::areEqual( output[1], -0.76, 0.0001 ) );
    }

    void test_evaluate_max()
    {
        NLR::NetworkLevelReasoner nlr;

        populateNetworkWithMax( nlr );

        double input[2];
        double output[1];

        // With Max, Inputs are zeros, only biases count
        input[0] = 0;
        input[1] = 0;

        TS_ASSERT_THROWS_NOTHING( nlr.evaluate( input, output ) );

        TS_ASSERT( FloatUtils::areEqual( output[0], -3 ) );

        // With Max, case 1
        input[0] = 1;
        input[1] = -3;

        TS_ASSERT_THROWS_NOTHING( nlr.evaluate( input, output ) );

        TS_ASSERT( FloatUtils::areEqual( output[0], -18 ) );

        // With Max, case 2
        input[0] = -3;
        input[1] = 3;

        TS_ASSERT_THROWS_NOTHING( nlr.evaluate( input, output ) );

        TS_ASSERT( FloatUtils::areEqual( output[0], -5 ) );
    }


    void test_evaluate_softmax()
    {
        NLR::NetworkLevelReasoner nlr;

        populateNetworkWithSoftmax( nlr );

        double input[2];
        double output[2];

        // With Softmax, Inputs are zeros, only biases count
        input[0] = 0;
        input[1] = 0;

        TS_ASSERT_THROWS_NOTHING( nlr.evaluate( input, output ) );
        TS_ASSERT( FloatUtils::areEqual( output[0], 0.2999, 0.0001 ) );
        TS_ASSERT( FloatUtils::areEqual( output[1], 2.4001, 0.0001 ) );

        // With Softmax, case 1
        input[0] = 1;
        input[1] = -3;

        TS_ASSERT_THROWS_NOTHING( nlr.evaluate( input, output ) );
        TS_ASSERT( FloatUtils::areEqual( output[0], 0.1192, 0.0001 ) );
        TS_ASSERT( FloatUtils::areEqual( output[1], 2.7615, 0.0001 ) );

        // With Softmax, case 2
        input[0] = -3;
        input[1] = 3;

        TS_ASSERT_THROWS_NOTHING( nlr.evaluate( input, output ) );
        TS_ASSERT( FloatUtils::areEqual( output[0], 0.1206, 0.0001 ) );
        TS_ASSERT( FloatUtils::areEqual( output[1], 2.7588, 0.0001 ) );
    }

    void test_evaluate_bilinear()
    {
        NLR::NetworkLevelReasoner nlr;

        populateNetworkWithBilinear( nlr );

        double input[2];
        double output[1];

        // With Bilinear, Inputs are zeros, only biases count
        input[0] = 0;
        input[1] = 0;

        TS_ASSERT_THROWS_NOTHING( nlr.evaluate( input, output ) );

        TS_ASSERT( FloatUtils::areEqual( output[0], 0 ) );

        // With Bilinear, case 1
        input[0] = 0.1;
        input[1] = -0.3;

        TS_ASSERT_THROWS_NOTHING( nlr.evaluate( input, output ) );
        TS_ASSERT( FloatUtils::areEqual( output[0], 2.8304, 0.0001 ) );

        // With Bilinear, case 2
        input[0] = -0.3;
        input[1] = 0.3;

        TS_ASSERT_THROWS_NOTHING( nlr.evaluate( input, output ) );
        TS_ASSERT( FloatUtils::areEqual( output[0], 0.0912, 0.0001 ) );
    }

    void test_evaluate_non_consecutive_layers()
    {
        NLR::NetworkLevelReasoner nlr;

        // Create the layers
        nlr.addLayer( 0, NLR::Layer::INPUT, 2 );
        nlr.addLayer( 1, NLR::Layer::WEIGHTED_SUM, 3 );
        nlr.addLayer( 2, NLR::Layer::RELU, 3 );
        nlr.addLayer( 3, NLR::Layer::WEIGHTED_SUM, 2 );
        nlr.addLayer( 4, NLR::Layer::RELU, 3 );
        nlr.addLayer( 5, NLR::Layer::WEIGHTED_SUM, 1 );

        // Mark layer dependencies
        nlr.addLayerDependency( 0, 1 );
        nlr.addLayerDependency( 1, 2 );
        nlr.addLayerDependency( 2, 3 );
        nlr.addLayerDependency( 0, 3 );
        nlr.addLayerDependency( 3, 4 );
        nlr.addLayerDependency( 0, 4 );
        nlr.addLayerDependency( 4, 5 );

        // Set the weights and relus
        nlr.setWeight( 0, 0, 1, 0, 1 );
        nlr.setWeight( 0, 0, 1, 1, 2 );
        nlr.setWeight( 0, 1, 1, 1, -3 );
        nlr.setWeight( 0, 1, 1, 2, 1 );

        nlr.addActivationSource( 1, 0, 2, 0 );
        nlr.addActivationSource( 1, 1, 2, 1 );
        nlr.addActivationSource( 1, 2, 2, 2 );

        nlr.setWeight( 2, 0, 3, 0, 1 );
        nlr.setWeight( 2, 1, 3, 0, 2 );
        nlr.setWeight( 2, 2, 3, 1, -2 );
        nlr.setWeight( 0, 1, 3, 1, 1 );

        nlr.addActivationSource( 3, 0, 4, 0 );
        nlr.addActivationSource( 3, 1, 4, 1 );
        nlr.addActivationSource( 0, 0, 4, 2 );

        nlr.setWeight( 4, 0, 5, 0, 1 );
        nlr.setWeight( 4, 1, 5, 0, 1 );
        nlr.setWeight( 4, 2, 5, 0, 1 );

        // Evaluate
        double input[2];
        double output;

        input[0] = 1;
        input[1] = 1;

        TS_ASSERT_THROWS_NOTHING( nlr.evaluate( input, &output ) );
        TS_ASSERT( FloatUtils::areEqual( output, 2 ) );

        input[0] = -1;
        input[1] = 2;

        TS_ASSERT_THROWS_NOTHING( nlr.evaluate( input, &output ) );
        TS_ASSERT( FloatUtils::areEqual( output, 0 ) );

        TS_ASSERT_THROWS_NOTHING( nlr.computeSuccessorLayers() );

        TS_ASSERT_EQUALS( nlr.getLayer( 0 )->getSuccessorLayers(), Set<unsigned>( { 1, 3, 4 } ) );
        TS_ASSERT_EQUALS( nlr.getLayer( 1 )->getSuccessorLayers(), Set<unsigned>( { 2 } ) );
        TS_ASSERT_EQUALS( nlr.getLayer( 2 )->getSuccessorLayers(), Set<unsigned>( { 3 } ) );
        TS_ASSERT_EQUALS( nlr.getLayer( 3 )->getSuccessorLayers(), Set<unsigned>( { 4 } ) );
        TS_ASSERT_EQUALS( nlr.getLayer( 4 )->getSuccessorLayers(), Set<unsigned>( { 5 } ) );
    }

    void test_evaluate_abs_and_relu()
    {
        NLR::NetworkLevelReasoner nlr;

        populateNetworkWithAbsAndRelu( nlr );

        double input[2];
        double output[2];

        input[0] = 1;
        input[1] = 1;

        TS_ASSERT_THROWS_NOTHING( nlr.evaluate( input, output ) );

        TS_ASSERT( FloatUtils::areEqual( output[0], 2 ) );
        TS_ASSERT( FloatUtils::areEqual( output[1], 2 ) );

        input[0] = 1;
        input[1] = 2;

        TS_ASSERT_THROWS_NOTHING( nlr.evaluate( input, output ) );

        TS_ASSERT( FloatUtils::areEqual( output[0], 4 ) );
        TS_ASSERT( FloatUtils::areEqual( output[1], 4 ) );
    }

    void test_evaluate_round_and_sign()
    {
        NLR::NetworkLevelReasoner nlr;

        populateNetworkWithRoundAndSign( nlr );

        double input[2];
        double output[2];

        input[0] = 1.6;
        input[1] = 1.4;

        TS_ASSERT_THROWS_NOTHING( nlr.evaluate( input, output ) );

        TS_ASSERT( FloatUtils::areEqual( output[0], 1, 0.0001 ) );
        TS_ASSERT( FloatUtils::areEqual( output[1], -2, 0.0001 ) );

        input[0] = 1.6;
        input[1] = 1.6;

        TS_ASSERT_THROWS_NOTHING( nlr.evaluate( input, output ) );

        TS_ASSERT( FloatUtils::areEqual( output[0], -1, 0.0001 ) );
        TS_ASSERT( FloatUtils::areEqual( output[1], -4, 0.0001 ) );
    }

    void test_evaluate_leaky_relu_and_sigmoid()
    {
        NLR::NetworkLevelReasoner nlr;

        populateNetworkWithLeakyReluAndSigmoid( nlr );

        double input[2];
        double output[2];

        input[0] = 1;
        input[1] = 1;

        TS_ASSERT_THROWS_NOTHING( nlr.evaluate( input, output ) );

        TS_ASSERT( FloatUtils::areEqual( output[0], 0.7109, 0.0001 ) );
        TS_ASSERT( FloatUtils::areEqual( output[1], 1.4602, 0.0001 ) );

        input[0] = 1;
        input[1] = 2;

        TS_ASSERT_THROWS_NOTHING( nlr.evaluate( input, output ) );

        TS_ASSERT( FloatUtils::areEqual( output[0], 0.4013, 0.0001 ) );
        TS_ASSERT( FloatUtils::areEqual( output[1], 0.6508, 0.0001 ) );
    }

    void test_evaluate_softmax_and_max()
    {
        NLR::NetworkLevelReasoner nlr;

        populateNetworkWithSoftmaxAndMax( nlr );

        double input[2];
        double output[1];

        input[0] = 1;
        input[1] = -3;

        TS_ASSERT_THROWS_NOTHING( nlr.evaluate( input, output ) );

        TS_ASSERT( FloatUtils::areEqual( output[0], -2.9998, 0.0001 ) );

        input[0] = -3;
        input[1] = 3;

        TS_ASSERT_THROWS_NOTHING( nlr.evaluate( input, output ) );

        TS_ASSERT( FloatUtils::areEqual( output[0], -1.0000, 0.0001 ) );
    }

    void test_evaluate_relu_and_bilinear()
    {
        NLR::NetworkLevelReasoner nlr;

        populateNetworkWithReluAndBilinear( nlr );

        double input[2];
        double output[1];

        input[0] = 1;
        input[1] = 1;

        TS_ASSERT_THROWS_NOTHING( nlr.evaluate( input, output ) );

        TS_ASSERT( FloatUtils::areEqual( output[0], 1 ) );

        input[0] = 1;
        input[1] = 2;

        TS_ASSERT_THROWS_NOTHING( nlr.evaluate( input, output ) );

        TS_ASSERT( FloatUtils::areEqual( output[0], 0 ) );
    }

    void test_store_into_other()
    {
        NLR::NetworkLevelReasoner nlr;

        populateNetwork( nlr );

        NLR::NetworkLevelReasoner nlr2;

        TS_ASSERT_THROWS_NOTHING( nlr.storeIntoOther( nlr2 ) );

        double input[2];
        double output1[2];
        double output2[2];

        // Inputs are zeros, only biases count
        input[0] = 0;
        input[1] = 0;

        TS_ASSERT_THROWS_NOTHING( nlr.evaluate( input, output1 ) );
        TS_ASSERT_THROWS_NOTHING( nlr2.evaluate( input, output2 ) );

        TS_ASSERT( FloatUtils::areEqual( output1[0], output2[0] ) );
        TS_ASSERT( FloatUtils::areEqual( output1[1], output2[1] ) );

        TS_ASSERT_THROWS_NOTHING( nlr.storeIntoOther( nlr2 ) );

        // With ReLUs, Inputs are zeros, only biases count
        input[0] = 0;
        input[1] = 0;

        TS_ASSERT_THROWS_NOTHING( nlr.evaluate( input, output1 ) );
        TS_ASSERT_THROWS_NOTHING( nlr2.evaluate( input, output2 ) );

        TS_ASSERT( FloatUtils::areEqual( output1[0], output2[0] ) );
        TS_ASSERT( FloatUtils::areEqual( output1[1], output2[1] ) );

        // With ReLUs, case 1
        input[0] = 1;
        input[1] = 1;

        TS_ASSERT_THROWS_NOTHING( nlr.evaluate( input, output1 ) );
        TS_ASSERT_THROWS_NOTHING( nlr2.evaluate( input, output2 ) );

        TS_ASSERT( FloatUtils::areEqual( output1[0], output2[0] ) );
        TS_ASSERT( FloatUtils::areEqual( output1[1], output2[1] ) );
    }

    void test_store_into_other_with_sigmoids()
    {
        NLR::NetworkLevelReasoner nlr;

        populateNetworkWithSigmoids( nlr );

        NLR::NetworkLevelReasoner nlr2;

        TS_ASSERT_THROWS_NOTHING( nlr.storeIntoOther( nlr2 ) );

        double input[2];
        double output1[2];
        double output2[2];

        // case 1
        input[0] = 0;
        input[1] = 0;

        TS_ASSERT_THROWS_NOTHING( nlr.evaluate( input, output1 ) );
        TS_ASSERT_THROWS_NOTHING( nlr2.evaluate( input, output2 ) );

        TS_ASSERT( FloatUtils::areEqual( output1[0], output2[0] ) );
        TS_ASSERT( FloatUtils::areEqual( output1[1], output2[1] ) );

        // case 2
        input[0] = 1;
        input[1] = 1;

        TS_ASSERT_THROWS_NOTHING( nlr.evaluate( input, output1 ) );
        TS_ASSERT_THROWS_NOTHING( nlr2.evaluate( input, output2 ) );

        TS_ASSERT( FloatUtils::areEqual( output1[0], output2[0] ) );
        TS_ASSERT( FloatUtils::areEqual( output1[1], output2[1] ) );
    }

    void test_store_into_other_with_round()
    {
        NLR::NetworkLevelReasoner nlr;

        populateNetworkWithRound( nlr );

        NLR::NetworkLevelReasoner nlr2;

        TS_ASSERT_THROWS_NOTHING( nlr.storeIntoOther( nlr2 ) );

        double input[2];
        double output1[2];
        double output2[2];

        // case 1
        input[0] = 0;
        input[1] = 0;

        TS_ASSERT_THROWS_NOTHING( nlr.evaluate( input, output1 ) );
        TS_ASSERT_THROWS_NOTHING( nlr2.evaluate( input, output2 ) );

        TS_ASSERT( FloatUtils::areEqual( output1[0], output2[0] ) );
        TS_ASSERT( FloatUtils::areEqual( output1[1], output2[1] ) );

        // case 2
        input[0] = 1;
        input[1] = 1;

        TS_ASSERT_THROWS_NOTHING( nlr.evaluate( input, output1 ) );
        TS_ASSERT_THROWS_NOTHING( nlr2.evaluate( input, output2 ) );

        TS_ASSERT( FloatUtils::areEqual( output1[0], output2[0] ) );
        TS_ASSERT( FloatUtils::areEqual( output1[1], output2[1] ) );
    }

    void test_store_into_other_with_sign()
    {
        NLR::NetworkLevelReasoner nlr;

        populateNetworkWithSign( nlr );

        NLR::NetworkLevelReasoner nlr2;

        TS_ASSERT_THROWS_NOTHING( nlr.storeIntoOther( nlr2 ) );

        double input[2];
        double output1[2];
        double output2[2];

        // case 1
        input[0] = 0;
        input[1] = 0;

        TS_ASSERT_THROWS_NOTHING( nlr.evaluate( input, output1 ) );
        TS_ASSERT_THROWS_NOTHING( nlr2.evaluate( input, output2 ) );

        TS_ASSERT( FloatUtils::areEqual( output1[0], output2[0] ) );
        TS_ASSERT( FloatUtils::areEqual( output1[1], output2[1] ) );

        // case 2
        input[0] = 1;
        input[1] = 1;

        TS_ASSERT_THROWS_NOTHING( nlr.evaluate( input, output1 ) );
        TS_ASSERT_THROWS_NOTHING( nlr2.evaluate( input, output2 ) );

        TS_ASSERT( FloatUtils::areEqual( output1[0], output2[0] ) );
        TS_ASSERT( FloatUtils::areEqual( output1[1], output2[1] ) );
    }

    void test_store_into_other_with_abs()
    {
        NLR::NetworkLevelReasoner nlr;

        populateNetworkWithAbs( nlr );

        NLR::NetworkLevelReasoner nlr2;

        TS_ASSERT_THROWS_NOTHING( nlr.storeIntoOther( nlr2 ) );

        double input[2];
        double output1[2];
        double output2[2];

        // case 1
        input[0] = 0;
        input[1] = 0;

        TS_ASSERT_THROWS_NOTHING( nlr.evaluate( input, output1 ) );
        TS_ASSERT_THROWS_NOTHING( nlr2.evaluate( input, output2 ) );

        TS_ASSERT( FloatUtils::areEqual( output1[0], output2[0] ) );
        TS_ASSERT( FloatUtils::areEqual( output1[1], output2[1] ) );

        // case 2
        input[0] = 1;
        input[1] = 1;

        TS_ASSERT_THROWS_NOTHING( nlr.evaluate( input, output1 ) );
        TS_ASSERT_THROWS_NOTHING( nlr2.evaluate( input, output2 ) );

        TS_ASSERT( FloatUtils::areEqual( output1[0], output2[0] ) );
        TS_ASSERT( FloatUtils::areEqual( output1[1], output2[1] ) );
    }

    void test_store_into_other_with_leaky_relu()
    {
        NLR::NetworkLevelReasoner nlr;

        populateNetworkWithLeakyRelu( nlr );

        NLR::NetworkLevelReasoner nlr2;

        TS_ASSERT_THROWS_NOTHING( nlr.storeIntoOther( nlr2 ) );

        double input[2];
        double output1[2];
        double output2[2];

        // case 1
        input[0] = 0;
        input[1] = 0;

        TS_ASSERT_THROWS_NOTHING( nlr.evaluate( input, output1 ) );
        TS_ASSERT_THROWS_NOTHING( nlr2.evaluate( input, output2 ) );

        TS_ASSERT( FloatUtils::areEqual( output1[0], output2[0] ) );
        TS_ASSERT( FloatUtils::areEqual( output1[1], output2[1] ) );

        // case 2
        input[0] = 1;
        input[1] = 1;

        TS_ASSERT_THROWS_NOTHING( nlr.evaluate( input, output1 ) );
        TS_ASSERT_THROWS_NOTHING( nlr2.evaluate( input, output2 ) );

        TS_ASSERT( FloatUtils::areEqual( output1[0], output2[0] ) );
        TS_ASSERT( FloatUtils::areEqual( output1[1], output2[1] ) );
    }

    void test_store_into_other_with_max()
    {
        NLR::NetworkLevelReasoner nlr;

        populateNetworkWithMax( nlr );

        NLR::NetworkLevelReasoner nlr2;

        TS_ASSERT_THROWS_NOTHING( nlr.storeIntoOther( nlr2 ) );

        double input[2];
        double output1[2];
        double output2[2];

        // case 1
        input[0] = 0;
        input[1] = 0;

        TS_ASSERT_THROWS_NOTHING( nlr.evaluate( input, output1 ) );
        TS_ASSERT_THROWS_NOTHING( nlr2.evaluate( input, output2 ) );

        TS_ASSERT( FloatUtils::areEqual( output1[0], output2[0] ) );

        // case 2
        input[0] = 1;
        input[1] = 1;

        TS_ASSERT_THROWS_NOTHING( nlr.evaluate( input, output1 ) );
        TS_ASSERT_THROWS_NOTHING( nlr2.evaluate( input, output2 ) );

        TS_ASSERT( FloatUtils::areEqual( output1[0], output2[0] ) );
    }

    void test_store_into_other_with_softmax()
    {
        NLR::NetworkLevelReasoner nlr;

        populateNetworkWithSoftmax( nlr );

        NLR::NetworkLevelReasoner nlr2;

        TS_ASSERT_THROWS_NOTHING( nlr.storeIntoOther( nlr2 ) );

        double input[2];
        double output1[2];
        double output2[2];

        // case 1
        input[0] = 0;
        input[1] = 0;

        TS_ASSERT_THROWS_NOTHING( nlr.evaluate( input, output1 ) );
        TS_ASSERT_THROWS_NOTHING( nlr2.evaluate( input, output2 ) );

        TS_ASSERT( FloatUtils::areEqual( output1[0], output2[0] ) );
        TS_ASSERT( FloatUtils::areEqual( output1[1], output2[1] ) );

        // case 2
        input[0] = 1;
        input[1] = 1;

        TS_ASSERT_THROWS_NOTHING( nlr.evaluate( input, output1 ) );
        TS_ASSERT_THROWS_NOTHING( nlr2.evaluate( input, output2 ) );

        TS_ASSERT( FloatUtils::areEqual( output1[0], output2[0] ) );
        TS_ASSERT( FloatUtils::areEqual( output1[1], output2[1] ) );
    }

    void test_store_into_other_with_bilinear()
    {
        NLR::NetworkLevelReasoner nlr;

        populateNetworkWithBilinear( nlr );

        NLR::NetworkLevelReasoner nlr2;

        TS_ASSERT_THROWS_NOTHING( nlr.storeIntoOther( nlr2 ) );

        double input[2];
        double output1[2];
        double output2[2];

        // case 1
        input[0] = 0;
        input[1] = 0;

        TS_ASSERT_THROWS_NOTHING( nlr.evaluate( input, output1 ) );
        TS_ASSERT_THROWS_NOTHING( nlr2.evaluate( input, output2 ) );

        TS_ASSERT( FloatUtils::areEqual( output1[0], output2[0] ) );

        // case 2
        input[0] = 1;
        input[1] = 1;

        TS_ASSERT_THROWS_NOTHING( nlr.evaluate( input, output1 ) );
        TS_ASSERT_THROWS_NOTHING( nlr2.evaluate( input, output2 ) );

        TS_ASSERT( FloatUtils::areEqual( output1[0], output2[0] ) );
    }

    void test_generate_input_query()
    {
        NLR::NetworkLevelReasoner nlr;

        // Create the layers
        nlr.addLayer( 0, NLR::Layer::INPUT, 2 );
        nlr.addLayer( 1, NLR::Layer::WEIGHTED_SUM, 3 );
        nlr.addLayer( 2, NLR::Layer::ABSOLUTE_VALUE, 3 );
        nlr.addLayer( 3, NLR::Layer::WEIGHTED_SUM, 2 );
        nlr.addLayer( 4, NLR::Layer::RELU, 2 );
        nlr.addLayer( 5, NLR::Layer::WEIGHTED_SUM, 2 );

        // Mark layer dependencies
        for ( unsigned i = 1; i <= 5; ++i )
            nlr.addLayerDependency( i - 1, i );

        // Variable indexing

        nlr.setNeuronVariable( NLR::NeuronIndex( 0, 0 ), 0 );
        nlr.setNeuronVariable( NLR::NeuronIndex( 0, 1 ), 1 );

        nlr.setNeuronVariable( NLR::NeuronIndex( 1, 0 ), 2 );
        nlr.setNeuronVariable( NLR::NeuronIndex( 1, 1 ), 3 );
        nlr.setNeuronVariable( NLR::NeuronIndex( 1, 2 ), 4 );

        nlr.setNeuronVariable( NLR::NeuronIndex( 2, 0 ), 5 );
        nlr.setNeuronVariable( NLR::NeuronIndex( 2, 1 ), 6 );
        nlr.setNeuronVariable( NLR::NeuronIndex( 2, 2 ), 7 );

        nlr.setNeuronVariable( NLR::NeuronIndex( 3, 0 ), 8 );
        nlr.setNeuronVariable( NLR::NeuronIndex( 3, 1 ), 9 );

        nlr.setNeuronVariable( NLR::NeuronIndex( 4, 0 ), 10 );
        nlr.setNeuronVariable( NLR::NeuronIndex( 4, 1 ), 11 );

        nlr.setNeuronVariable( NLR::NeuronIndex( 5, 0 ), 12 );
        nlr.setNeuronVariable( NLR::NeuronIndex( 5, 1 ), 13 );

        // Set the weights and biases for the weighted sum layers

        nlr.setWeight( 0, 0, 1, 0, 1 );
        nlr.setWeight( 0, 0, 1, 1, 2 );
        nlr.setWeight( 0, 1, 1, 1, -3 );
        nlr.setWeight( 0, 1, 1, 2, 1 );

        nlr.setWeight( 2, 0, 3, 0, 1 );
        nlr.setWeight( 2, 0, 3, 1, -1 );
        nlr.setWeight( 2, 1, 3, 0, 1 );
        nlr.setWeight( 2, 1, 3, 1, 1 );
        nlr.setWeight( 2, 2, 3, 0, -1 );
        nlr.setWeight( 2, 2, 3, 1, -5 );

        nlr.setWeight( 4, 0, 5, 0, 1 );
        nlr.setWeight( 4, 0, 5, 1, 1 );
        nlr.setWeight( 4, 1, 5, 1, 3 );

        nlr.setBias( 1, 0, 1 );
        nlr.setBias( 1, 1, 0 );
        nlr.setBias( 1, 2, 0 );

        nlr.setBias( 3, 0, 0 );
        nlr.setBias( 3, 1, 2 );

        nlr.setBias( 5, 0, 0 );
        nlr.setBias( 5, 1, 0 );

        // Mark the ReLU/Abs sources
        nlr.addActivationSource( 1, 0, 2, 0 );
        nlr.addActivationSource( 1, 1, 2, 1 );
        nlr.addActivationSource( 1, 2, 2, 2 );

        nlr.addActivationSource( 3, 0, 4, 0 );
        nlr.addActivationSource( 3, 1, 4, 1 );

        // Start the testing
        Query ipq;
        nlr.generateQuery( ipq );
        List<Equation> unhandledEquations;
        Set<unsigned> varsInUnhandledConstraints;
        TS_ASSERT(
            ipq.constructNetworkLevelReasoner( unhandledEquations, varsInUnhandledConstraints ) );
        NLR::NetworkLevelReasoner *reconstructedNlr = ipq.getNetworkLevelReasoner();

        double input[2];
        double output[2];

        input[0] = 1;
        input[1] = 1;

        TS_ASSERT_THROWS_NOTHING( reconstructedNlr->evaluate( input, output ) );

        TS_ASSERT( FloatUtils::areEqual( output[0], 2 ) );
        TS_ASSERT( FloatUtils::areEqual( output[1], 2 ) );

        input[0] = 1;
        input[1] = 2;

        TS_ASSERT_THROWS_NOTHING( reconstructedNlr->evaluate( input, output ) );

        TS_ASSERT( FloatUtils::areEqual( output[0], 4 ) );
        TS_ASSERT( FloatUtils::areEqual( output[1], 4 ) );
    }

    void test_simulate_relu()
    {
        NLR::NetworkLevelReasoner nlr;

        populateNetwork( nlr );

        unsigned simulationSize = Options::get()->getInt( Options::NUMBER_OF_SIMULATIONS );

        // With ReLUs, Inputs are zeros, only biases count
        Vector<Vector<double>> simulations1;
        simulations1.append( Vector<double>( simulationSize, 0 ) );
        simulations1.append( Vector<double>( simulationSize, 0 ) );

        TS_ASSERT_THROWS_NOTHING( nlr.simulate( &simulations1 ) );

        for ( unsigned i = 0; i < simulationSize; ++i )
        {
            TS_ASSERT( FloatUtils::areEqual(
                ( *( nlr.getLayer( nlr.getNumberOfLayers() - 1 )->getSimulations() ) )
                    .get( 0 )
                    .get( i ),
                1 ) );
            TS_ASSERT( FloatUtils::areEqual(
                ( *( nlr.getLayer( nlr.getNumberOfLayers() - 1 )->getSimulations() ) )
                    .get( 1 )
                    .get( i ),
                4 ) );
        }

        // With ReLUs, case 1
        Vector<Vector<double>> simulations2;
        simulations2.append( Vector<double>( simulationSize, 1 ) );
        simulations2.append( Vector<double>( simulationSize, 1 ) );

        TS_ASSERT_THROWS_NOTHING( nlr.simulate( &simulations2 ) );

        for ( unsigned i = 0; i < simulationSize; ++i )
        {
            TS_ASSERT( FloatUtils::areEqual(
                ( *( nlr.getLayer( nlr.getNumberOfLayers() - 1 )->getSimulations() ) )
                    .get( 0 )
                    .get( i ),
                1 ) );
            TS_ASSERT( FloatUtils::areEqual(
                ( *( nlr.getLayer( nlr.getNumberOfLayers() - 1 )->getSimulations() ) )
                    .get( 1 )
                    .get( i ),
                1 ) );
        }

        // With ReLUs, case 1 and 2
        Vector<Vector<double>> simulations3;
        simulations3.append( Vector<double>( simulationSize, 1 ) );
        simulations3.append( Vector<double>( simulationSize, 2 ) );

        TS_ASSERT_THROWS_NOTHING( nlr.simulate( &simulations3 ) );

        for ( unsigned i = 0; i < simulationSize; ++i )
        {
            TS_ASSERT( FloatUtils::areEqual(
                ( *( nlr.getLayer( nlr.getNumberOfLayers() - 1 )->getSimulations() ) )
                    .get( 0 )
                    .get( i ),
                0 ) );
            TS_ASSERT( FloatUtils::areEqual(
                ( *( nlr.getLayer( nlr.getNumberOfLayers() - 1 )->getSimulations() ) )
                    .get( 1 )
                    .get( i ),
                0 ) );
        }
    }

    void test_simulate_sigmoids()
    {
        NLR::NetworkLevelReasoner nlr;

        populateNetworkWithSigmoids( nlr );

        unsigned simulationSize = Options::get()->getInt( Options::NUMBER_OF_SIMULATIONS );

        // case 1
        Vector<Vector<double>> simulations1;
        simulations1.append( Vector<double>( simulationSize, 0 ) );
        simulations1.append( Vector<double>( simulationSize, 0 ) );

        TS_ASSERT_THROWS_NOTHING( nlr.simulate( &simulations1 ) );

        for ( unsigned i = 0; i < simulationSize; ++i )
        {
            TS_ASSERT( FloatUtils::areEqual(
                ( *( nlr.getLayer( nlr.getNumberOfLayers() - 1 )->getSimulations() ) )
                    .get( 0 )
                    .get( i ),
                0.6750,
                0.0001 ) );
            TS_ASSERT( FloatUtils::areEqual(
                ( *( nlr.getLayer( nlr.getNumberOfLayers() - 1 )->getSimulations() ) )
                    .get( 1 )
                    .get( i ),
                3.0167,
                0.0001 ) );
        }

        // case 2
        Vector<Vector<double>> simulations2;
        simulations2.append( Vector<double>( simulationSize, 1 ) );
        simulations2.append( Vector<double>( simulationSize, 1 ) );

        TS_ASSERT_THROWS_NOTHING( nlr.simulate( &simulations2 ) );

        for ( unsigned i = 0; i < simulationSize; ++i )
        {
            TS_ASSERT( FloatUtils::areEqual(
                ( *( nlr.getLayer( nlr.getNumberOfLayers() - 1 )->getSimulations() ) )
                    .get( 0 )
                    .get( i ),
                0.6032,
                0.0001 ) );
            TS_ASSERT( FloatUtils::areEqual(
                ( *( nlr.getLayer( nlr.getNumberOfLayers() - 1 )->getSimulations() ) )
                    .get( 1 )
                    .get( i ),
                2.5790,
                0.0001 ) );
        }

        // case 3
        Vector<Vector<double>> simulations3;
        simulations3.append( Vector<double>( simulationSize, 1 ) );
        simulations3.append( Vector<double>( simulationSize, 2 ) );

        TS_ASSERT_THROWS_NOTHING( nlr.simulate( &simulations3 ) );

        for ( unsigned i = 0; i < simulationSize; ++i )
        {
            TS_ASSERT( FloatUtils::areEqual(
                ( *( nlr.getLayer( nlr.getNumberOfLayers() - 1 )->getSimulations() ) )
                    .get( 0 )
                    .get( i ),
                0.5045,
                0.0001 ) );
            TS_ASSERT( FloatUtils::areEqual(
                ( *( nlr.getLayer( nlr.getNumberOfLayers() - 1 )->getSimulations() ) )
                    .get( 1 )
                    .get( i ),
                2.1957,
                0.0001 ) );
        }
    }

    void test_simulate_round()
    {
        NLR::NetworkLevelReasoner nlr;

        populateNetworkWithRound( nlr );

        unsigned simulationSize = Options::get()->getInt( Options::NUMBER_OF_SIMULATIONS );

        // With Round, Inputs are zeros, only biases count
        Vector<Vector<double>> simulations1;
        simulations1.append( Vector<double>( simulationSize, 0 ) );
        simulations1.append( Vector<double>( simulationSize, 0 ) );

        TS_ASSERT_THROWS_NOTHING( nlr.simulate( &simulations1 ) );

        for ( unsigned i = 0; i < simulationSize; ++i )
        {
            TS_ASSERT( FloatUtils::areEqual(
                ( *( nlr.getLayer( nlr.getNumberOfLayers() - 1 )->getSimulations() ) )
                    .get( 0 )
                    .get( i ),
                1 ) );
            TS_ASSERT( FloatUtils::areEqual(
                ( *( nlr.getLayer( nlr.getNumberOfLayers() - 1 )->getSimulations() ) )
                    .get( 1 )
                    .get( i ),
                4 ) );
        }

        // With Round, case 1
        Vector<Vector<double>> simulations2;
        simulations2.append( Vector<double>( simulationSize, 2.1 ) );
        simulations2.append( Vector<double>( simulationSize, 1.4 ) );

        TS_ASSERT_THROWS_NOTHING( nlr.simulate( &simulations2 ) );

        for ( unsigned i = 0; i < simulationSize; ++i )
        {
            TS_ASSERT( FloatUtils::areEqual(
                ( *( nlr.getLayer( nlr.getNumberOfLayers() - 1 )->getSimulations() ) )
                    .get( 0 )
                    .get( i ),
                2,
                0.0001 ) );
            TS_ASSERT( FloatUtils::areEqual(
                ( *( nlr.getLayer( nlr.getNumberOfLayers() - 1 )->getSimulations() ) )
                    .get( 1 )
                    .get( i ),
                -4,
                0.0001 ) );
        }

        // With Round, case 2
        Vector<Vector<double>> simulations3;
        simulations3.append( Vector<double>( simulationSize, 2.1 ) );
        simulations3.append( Vector<double>( simulationSize, 1.6 ) );

        TS_ASSERT_THROWS_NOTHING( nlr.simulate( &simulations3 ) );

        for ( unsigned i = 0; i < simulationSize; ++i )
        {
            TS_ASSERT( FloatUtils::areEqual(
                ( *( nlr.getLayer( nlr.getNumberOfLayers() - 1 )->getSimulations() ) )
                    .get( 0 )
                    .get( i ),
                0,
                0.0001 ) );
            TS_ASSERT( FloatUtils::areEqual(
                ( *( nlr.getLayer( nlr.getNumberOfLayers() - 1 )->getSimulations() ) )
                    .get( 1 )
                    .get( i ),
                -12,
                0.0001 ) );
        }
    }

    void test_simulate_sign()
    {
        NLR::NetworkLevelReasoner nlr;

        populateNetworkWithSign( nlr );

        unsigned simulationSize = Options::get()->getInt( Options::NUMBER_OF_SIMULATIONS );

        // With Sign, Inputs are zeros, only biases count
        Vector<Vector<double>> simulations1;
        simulations1.append( Vector<double>( simulationSize, 0 ) );
        simulations1.append( Vector<double>( simulationSize, 0 ) );

        TS_ASSERT_THROWS_NOTHING( nlr.simulate( &simulations1 ) );

        for ( unsigned i = 0; i < simulationSize; ++i )
        {
            TS_ASSERT( FloatUtils::areEqual(
                ( *( nlr.getLayer( nlr.getNumberOfLayers() - 1 )->getSimulations() ) )
                    .get( 0 )
                    .get( i ),
                1 ) );
            TS_ASSERT( FloatUtils::areEqual(
                ( *( nlr.getLayer( nlr.getNumberOfLayers() - 1 )->getSimulations() ) )
                    .get( 1 )
                    .get( i ),
                4 ) );
        }

        // With Sign, case 1
        Vector<Vector<double>> simulations2;
        simulations2.append( Vector<double>( simulationSize, -2 ) );
        simulations2.append( Vector<double>( simulationSize, -2 ) );

        TS_ASSERT_THROWS_NOTHING( nlr.simulate( &simulations2 ) );

        for ( unsigned i = 0; i < simulationSize; ++i )
        {
            TS_ASSERT( FloatUtils::areEqual(
                ( *( nlr.getLayer( nlr.getNumberOfLayers() - 1 )->getSimulations() ) )
                    .get( 0 )
                    .get( i ),
                1 ) );
            TS_ASSERT( FloatUtils::areEqual(
                ( *( nlr.getLayer( nlr.getNumberOfLayers() - 1 )->getSimulations() ) )
                    .get( 1 )
                    .get( i ),
                4 ) );
        }

        // With Sign, case 2
        Vector<Vector<double>> simulations3;
        simulations3.append( Vector<double>( simulationSize, -1 ) );
        simulations3.append( Vector<double>( simulationSize, 1 ) );

        TS_ASSERT_THROWS_NOTHING( nlr.simulate( &simulations3 ) );

        for ( unsigned i = 0; i < simulationSize; ++i )
        {
            TS_ASSERT( FloatUtils::areEqual(
                ( *( nlr.getLayer( nlr.getNumberOfLayers() - 1 )->getSimulations() ) )
                    .get( 0 )
                    .get( i ),
                -1 ) );
            TS_ASSERT( FloatUtils::areEqual(
                ( *( nlr.getLayer( nlr.getNumberOfLayers() - 1 )->getSimulations() ) )
                    .get( 1 )
                    .get( i ),
                -4 ) );
        }
    }

    void test_simulate_abs()
    {
        NLR::NetworkLevelReasoner nlr;

        populateNetworkWithAbs( nlr );

        unsigned simulationSize = Options::get()->getInt( Options::NUMBER_OF_SIMULATIONS );

        // With Abs, Inputs are zeros, only biases count
        Vector<Vector<double>> simulations1;
        simulations1.append( Vector<double>( simulationSize, 0 ) );
        simulations1.append( Vector<double>( simulationSize, 0 ) );

        TS_ASSERT_THROWS_NOTHING( nlr.simulate( &simulations1 ) );

        for ( unsigned i = 0; i < simulationSize; ++i )
        {
            TS_ASSERT( FloatUtils::areEqual(
                ( *( nlr.getLayer( nlr.getNumberOfLayers() - 1 )->getSimulations() ) )
                    .get( 0 )
                    .get( i ),
                1 ) );
            TS_ASSERT( FloatUtils::areEqual(
                ( *( nlr.getLayer( nlr.getNumberOfLayers() - 1 )->getSimulations() ) )
                    .get( 1 )
                    .get( i ),
                4 ) );
        }

        // With Abs, case 1
        Vector<Vector<double>> simulations2;
        simulations2.append( Vector<double>( simulationSize, -2 ) );
        simulations2.append( Vector<double>( simulationSize, -2 ) );

        TS_ASSERT_THROWS_NOTHING( nlr.simulate( &simulations2 ) );

        for ( unsigned i = 0; i < simulationSize; ++i )
        {
            TS_ASSERT( FloatUtils::areEqual(
                ( *( nlr.getLayer( nlr.getNumberOfLayers() - 1 )->getSimulations() ) )
                    .get( 0 )
                    .get( i ),
                1 ) );
            TS_ASSERT( FloatUtils::areEqual(
                ( *( nlr.getLayer( nlr.getNumberOfLayers() - 1 )->getSimulations() ) )
                    .get( 1 )
                    .get( i ),
                4 ) );
        }

        // With Abs, case 2
        Vector<Vector<double>> simulations3;
        simulations3.append( Vector<double>( simulationSize, 1 ) );
        simulations3.append( Vector<double>( simulationSize, 2 ) );

        TS_ASSERT_THROWS_NOTHING( nlr.simulate( &simulations3 ) );

        for ( unsigned i = 0; i < simulationSize; ++i )
        {
            TS_ASSERT( FloatUtils::areEqual(
                ( *( nlr.getLayer( nlr.getNumberOfLayers() - 1 )->getSimulations() ) )
                    .get( 0 )
                    .get( i ),
                4 ) );
            TS_ASSERT( FloatUtils::areEqual(
                ( *( nlr.getLayer( nlr.getNumberOfLayers() - 1 )->getSimulations() ) )
                    .get( 1 )
                    .get( i ),
                10 ) );
        }
    }

    void test_simulate_leaky_relu()
    {
        NLR::NetworkLevelReasoner nlr;

        populateNetworkWithLeakyRelu( nlr );

        unsigned simulationSize = Options::get()->getInt( Options::NUMBER_OF_SIMULATIONS );

        // With Leaky ReLU, Inputs are zeros, only biases count
        Vector<Vector<double>> simulations1;
        simulations1.append( Vector<double>( simulationSize, 0 ) );
        simulations1.append( Vector<double>( simulationSize, 0 ) );

        TS_ASSERT_THROWS_NOTHING( nlr.simulate( &simulations1 ) );

        for ( unsigned i = 0; i < simulationSize; ++i )
        {
            TS_ASSERT( FloatUtils::areEqual(
                ( *( nlr.getLayer( nlr.getNumberOfLayers() - 1 )->getSimulations() ) )
                    .get( 0 )
                    .get( i ),
                1 ) );
            TS_ASSERT( FloatUtils::areEqual(
                ( *( nlr.getLayer( nlr.getNumberOfLayers() - 1 )->getSimulations() ) )
                    .get( 1 )
                    .get( i ),
                4 ) );
        }

        // With Leaky ReLU, case 1  (alpha=0.1)
        Vector<Vector<double>> simulations2;
        simulations2.append( Vector<double>( simulationSize, 1 ) );
        simulations2.append( Vector<double>( simulationSize, 1 ) );

        TS_ASSERT_THROWS_NOTHING( nlr.simulate( &simulations2 ) );

        for ( unsigned i = 0; i < simulationSize; ++i )
        {
            TS_ASSERT( FloatUtils::areEqual(
                ( *( nlr.getLayer( nlr.getNumberOfLayers() - 1 )->getSimulations() ) )
                    .get( 0 )
                    .get( i ),
                0.9,
                0.0001 ) );
            TS_ASSERT( FloatUtils::areEqual(
                ( *( nlr.getLayer( nlr.getNumberOfLayers() - 1 )->getSimulations() ) )
                    .get( 1 )
                    .get( i ),
                0.57,
                0.0001 ) );
        }

        // With Leaky ReLU, case 2
        Vector<Vector<double>> simulations3;
        simulations3.append( Vector<double>( simulationSize, 1 ) );
        simulations3.append( Vector<double>( simulationSize, 2 ) );

        TS_ASSERT_THROWS_NOTHING( nlr.simulate( &simulations3 ) );

        for ( unsigned i = 0; i < simulationSize; ++i )
        {
            TS_ASSERT( FloatUtils::areEqual(
                ( *( nlr.getLayer( nlr.getNumberOfLayers() - 1 )->getSimulations() ) )
                    .get( 0 )
                    .get( i ),
                -0.04,
                0.0001 ) );
            TS_ASSERT( FloatUtils::areEqual(
                ( *( nlr.getLayer( nlr.getNumberOfLayers() - 1 )->getSimulations() ) )
                    .get( 1 )
                    .get( i ),
                -0.76,
                0.0001 ) );
        }
    }

    void test_simulate_max()
    {
        NLR::NetworkLevelReasoner nlr;

        populateNetworkWithMax( nlr );

        unsigned simulationSize = Options::get()->getInt( Options::NUMBER_OF_SIMULATIONS );

        // With Max, Inputs are zeros, only biases count
        Vector<Vector<double>> simulations1;
        simulations1.append( Vector<double>( simulationSize, 0 ) );
        simulations1.append( Vector<double>( simulationSize, 0 ) );

        TS_ASSERT_THROWS_NOTHING( nlr.simulate( &simulations1 ) );

        for ( unsigned i = 0; i < simulationSize; ++i )
        {
            TS_ASSERT( FloatUtils::areEqual(
                ( *( nlr.getLayer( nlr.getNumberOfLayers() - 1 )->getSimulations() ) )
                    .get( 0 )
                    .get( i ),
                -3 ) );
        }

        // With Max, case 1
        Vector<Vector<double>> simulations2;
        simulations2.append( Vector<double>( simulationSize, 1 ) );
        simulations2.append( Vector<double>( simulationSize, -3 ) );

        TS_ASSERT_THROWS_NOTHING( nlr.simulate( &simulations2 ) );

        for ( unsigned i = 0; i < simulationSize; ++i )
        {
            TS_ASSERT( FloatUtils::areEqual(
                ( *( nlr.getLayer( nlr.getNumberOfLayers() - 1 )->getSimulations() ) )
                    .get( 0 )
                    .get( i ),
                -18 ) );
        }

        // With Max, case 2
        Vector<Vector<double>> simulations3;
        simulations3.append( Vector<double>( simulationSize, -3 ) );
        simulations3.append( Vector<double>( simulationSize, 3 ) );

        TS_ASSERT_THROWS_NOTHING( nlr.simulate( &simulations3 ) );

        for ( unsigned i = 0; i < simulationSize; ++i )
        {
            TS_ASSERT( FloatUtils::areEqual(
                ( *( nlr.getLayer( nlr.getNumberOfLayers() - 1 )->getSimulations() ) )
                    .get( 0 )
                    .get( i ),
                -5 ) );
        }
    }

    void test_simulate_softmax()
    {
        NLR::NetworkLevelReasoner nlr;

        populateNetworkWithSoftmax( nlr );

        unsigned simulationSize = Options::get()->getInt( Options::NUMBER_OF_SIMULATIONS );

        // With Softmax, Inputs are zeros, only biases count
        Vector<Vector<double>> simulations1;
        simulations1.append( Vector<double>( simulationSize, 0 ) );
        simulations1.append( Vector<double>( simulationSize, 0 ) );

        TS_ASSERT_THROWS_NOTHING( nlr.simulate( &simulations1 ) );

        for ( unsigned i = 0; i < simulationSize; ++i )
        {
            TS_ASSERT( FloatUtils::areEqual(
                ( *( nlr.getLayer( nlr.getNumberOfLayers() - 1 )->getSimulations() ) )
                    .get( 0 )
                    .get( i ),
                0.2999,
                0.0001 ) );
            TS_ASSERT( FloatUtils::areEqual(
                ( *( nlr.getLayer( nlr.getNumberOfLayers() - 1 )->getSimulations() ) )
                    .get( 1 )
                    .get( i ),
                2.4001,
                0.0001 ) );
        }

        // With Softmax, case 1
        Vector<Vector<double>> simulations2;
        simulations2.append( Vector<double>( simulationSize, 1 ) );
        simulations2.append( Vector<double>( simulationSize, -3 ) );

        TS_ASSERT_THROWS_NOTHING( nlr.simulate( &simulations2 ) );

        for ( unsigned i = 0; i < simulationSize; ++i )
        {
            TS_ASSERT( FloatUtils::areEqual(
                ( *( nlr.getLayer( nlr.getNumberOfLayers() - 1 )->getSimulations() ) )
                    .get( 0 )
                    .get( i ),
                0.1192,
                0.0001 ) );
            TS_ASSERT( FloatUtils::areEqual(
                ( *( nlr.getLayer( nlr.getNumberOfLayers() - 1 )->getSimulations() ) )
                    .get( 1 )
                    .get( i ),
                2.7615,
                0.0001 ) );
        }

        // With Softmax, case 2
        Vector<Vector<double>> simulations3;
        simulations3.append( Vector<double>( simulationSize, -3 ) );
        simulations3.append( Vector<double>( simulationSize, 3 ) );

        TS_ASSERT_THROWS_NOTHING( nlr.simulate( &simulations3 ) );

        for ( unsigned i = 0; i < simulationSize; ++i )
        {
            TS_ASSERT( FloatUtils::areEqual(
                ( *( nlr.getLayer( nlr.getNumberOfLayers() - 1 )->getSimulations() ) )
                    .get( 0 )
                    .get( i ),
                0.1206,
                0.0001 ) );
            TS_ASSERT( FloatUtils::areEqual(
                ( *( nlr.getLayer( nlr.getNumberOfLayers() - 1 )->getSimulations() ) )
                    .get( 1 )
                    .get( i ),
                2.7588,
                0.0001 ) );
        }
    }

    void test_simulate_bilinear()
    {
        NLR::NetworkLevelReasoner nlr;

        populateNetworkWithBilinear( nlr );

        unsigned simulationSize = Options::get()->getInt( Options::NUMBER_OF_SIMULATIONS );

        // With Bilinear, Inputs are zeros, only biases count
        Vector<Vector<double>> simulations1;
        simulations1.append( Vector<double>( simulationSize, 0 ) );
        simulations1.append( Vector<double>( simulationSize, 0 ) );

        TS_ASSERT_THROWS_NOTHING( nlr.simulate( &simulations1 ) );

        for ( unsigned i = 0; i < simulationSize; ++i )
        {
            TS_ASSERT( FloatUtils::areEqual(
                ( *( nlr.getLayer( nlr.getNumberOfLayers() - 1 )->getSimulations() ) )
                    .get( 0 )
                    .get( i ),
                0 ) );
        }

        // With Bilinear, case 1
        Vector<Vector<double>> simulations2;
        simulations2.append( Vector<double>( simulationSize, 0.1 ) );
        simulations2.append( Vector<double>( simulationSize, -0.3 ) );

        TS_ASSERT_THROWS_NOTHING( nlr.simulate( &simulations2 ) );

        for ( unsigned i = 0; i < simulationSize; ++i )
        {
            TS_ASSERT( FloatUtils::areEqual(
                ( *( nlr.getLayer( nlr.getNumberOfLayers() - 1 )->getSimulations() ) )
                    .get( 0 )
                    .get( i ),
                2.8304,
                0.0001 ) );
        }

        // With Bilinear, case 2
        Vector<Vector<double>> simulations3;
        simulations3.append( Vector<double>( simulationSize, -0.3 ) );
        simulations3.append( Vector<double>( simulationSize, 0.3 ) );

        TS_ASSERT_THROWS_NOTHING( nlr.simulate( &simulations3 ) );

        for ( unsigned i = 0; i < simulationSize; ++i )
        {
            TS_ASSERT( FloatUtils::areEqual(
                ( *( nlr.getLayer( nlr.getNumberOfLayers() - 1 )->getSimulations() ) )
                    .get( 0 )
                    .get( i ),
                0.0912,
                0.0001 ) );
        }
    }

    void test_simulate_non_consecutive_layers()
    {
        NLR::NetworkLevelReasoner nlr;

        // Create the layers
        nlr.addLayer( 0, NLR::Layer::INPUT, 2 );
        nlr.addLayer( 1, NLR::Layer::WEIGHTED_SUM, 3 );
        nlr.addLayer( 2, NLR::Layer::RELU, 3 );
        nlr.addLayer( 3, NLR::Layer::WEIGHTED_SUM, 2 );
        nlr.addLayer( 4, NLR::Layer::RELU, 3 );
        nlr.addLayer( 5, NLR::Layer::WEIGHTED_SUM, 1 );

        // Mark layer dependencies
        nlr.addLayerDependency( 0, 1 );
        nlr.addLayerDependency( 1, 2 );
        nlr.addLayerDependency( 2, 3 );
        nlr.addLayerDependency( 0, 3 );
        nlr.addLayerDependency( 3, 4 );
        nlr.addLayerDependency( 0, 4 );
        nlr.addLayerDependency( 4, 5 );

        // Set the weights and relus
        nlr.setWeight( 0, 0, 1, 0, 1 );
        nlr.setWeight( 0, 0, 1, 1, 2 );
        nlr.setWeight( 0, 1, 1, 1, -3 );
        nlr.setWeight( 0, 1, 1, 2, 1 );

        nlr.addActivationSource( 1, 0, 2, 0 );
        nlr.addActivationSource( 1, 1, 2, 1 );
        nlr.addActivationSource( 1, 2, 2, 2 );

        nlr.setWeight( 2, 0, 3, 0, 1 );
        nlr.setWeight( 2, 1, 3, 0, 2 );
        nlr.setWeight( 2, 2, 3, 1, -2 );
        nlr.setWeight( 0, 1, 3, 1, 1 );

        nlr.addActivationSource( 3, 0, 4, 0 );
        nlr.addActivationSource( 3, 1, 4, 1 );
        nlr.addActivationSource( 0, 0, 4, 2 );

        nlr.setWeight( 4, 0, 5, 0, 1 );
        nlr.setWeight( 4, 1, 5, 0, 1 );
        nlr.setWeight( 4, 2, 5, 0, 1 );

        unsigned simulationSize = Options::get()->getInt( Options::NUMBER_OF_SIMULATIONS );

        // Simulate1
        Vector<Vector<double>> simulations1;
        simulations1.append( Vector<double>( simulationSize, 1 ) );
        simulations1.append( Vector<double>( simulationSize, 1 ) );

        TS_ASSERT_THROWS_NOTHING( nlr.simulate( &simulations1 ) );

        for ( unsigned i = 0; i < simulationSize; ++i )
            TS_ASSERT( FloatUtils::areEqual(
                ( *( nlr.getLayer( nlr.getNumberOfLayers() - 1 )->getSimulations() ) )
                    .get( 0 )
                    .get( i ),
                2 ) );

        // Simulate2
        Vector<Vector<double>> simulations2;
        simulations2.append( Vector<double>( simulationSize, -1 ) );
        simulations2.append( Vector<double>( simulationSize, 2 ) );

        TS_ASSERT_THROWS_NOTHING( nlr.simulate( &simulations2 ) );

        for ( unsigned i = 0; i < simulationSize; ++i )
            TS_ASSERT( FloatUtils::areEqual(
                ( *( nlr.getLayer( nlr.getNumberOfLayers() - 1 )->getSimulations() ) )
                    .get( 0 )
                    .get( i ),
                0 ) );
    }

    void test_simulate_abs_and_relu()
    {
        NLR::NetworkLevelReasoner nlr;

        populateNetworkWithAbsAndRelu( nlr );

        unsigned simulationSize = Options::get()->getInt( Options::NUMBER_OF_SIMULATIONS );

        // Simulate1
        Vector<Vector<double>> simulations1;
        simulations1.append( Vector<double>( simulationSize, 1 ) );
        simulations1.append( Vector<double>( simulationSize, 1 ) );

        TS_ASSERT_THROWS_NOTHING( nlr.simulate( &simulations1 ) );

        for ( unsigned i = 0; i < simulationSize; ++i )
        {
            TS_ASSERT( FloatUtils::areEqual(
                ( *( nlr.getLayer( nlr.getNumberOfLayers() - 1 )->getSimulations() ) )
                    .get( 0 )
                    .get( i ),
                2 ) );
            TS_ASSERT( FloatUtils::areEqual(
                ( *( nlr.getLayer( nlr.getNumberOfLayers() - 1 )->getSimulations() ) )
                    .get( 1 )
                    .get( i ),
                2 ) );
        }

        // Simulate2
        Vector<Vector<double>> simulations2;
        simulations2.append( Vector<double>( simulationSize, 1 ) );
        simulations2.append( Vector<double>( simulationSize, 2 ) );

        TS_ASSERT_THROWS_NOTHING( nlr.simulate( &simulations2 ) );

        for ( unsigned i = 0; i < simulationSize; ++i )
        {
            TS_ASSERT( FloatUtils::areEqual(
                ( *( nlr.getLayer( nlr.getNumberOfLayers() - 1 )->getSimulations() ) )
                    .get( 0 )
                    .get( i ),
                4 ) );
            TS_ASSERT( FloatUtils::areEqual(
                ( *( nlr.getLayer( nlr.getNumberOfLayers() - 1 )->getSimulations() ) )
                    .get( 1 )
                    .get( i ),
                4 ) );
        }
    }

    void test_simulate_round_and_sign()
    {
        NLR::NetworkLevelReasoner nlr;

        populateNetworkWithRoundAndSign( nlr );

        unsigned simulationSize = Options::get()->getInt( Options::NUMBER_OF_SIMULATIONS );

        // With Round/Sign, case 1
        Vector<Vector<double>> simulations1;
        simulations1.append( Vector<double>( simulationSize, 1.6 ) );
        simulations1.append( Vector<double>( simulationSize, 1.4 ) );

        TS_ASSERT_THROWS_NOTHING( nlr.simulate( &simulations1 ) );

        for ( unsigned i = 0; i < simulationSize; ++i )
        {
            TS_ASSERT( FloatUtils::areEqual(
                ( *( nlr.getLayer( nlr.getNumberOfLayers() - 1 )->getSimulations() ) )
                    .get( 0 )
                    .get( i ),
                1 ) );
            TS_ASSERT( FloatUtils::areEqual(
                ( *( nlr.getLayer( nlr.getNumberOfLayers() - 1 )->getSimulations() ) )
                    .get( 1 )
                    .get( i ),
                -2 ) );
        }

        // With Round/Sign, case 2
        Vector<Vector<double>> simulations2;
        simulations2.append( Vector<double>( simulationSize, 1.6 ) );
        simulations2.append( Vector<double>( simulationSize, 1.6 ) );

        TS_ASSERT_THROWS_NOTHING( nlr.simulate( &simulations2 ) );

        for ( unsigned i = 0; i < simulationSize; ++i )
        {
            TS_ASSERT( FloatUtils::areEqual(
                ( *( nlr.getLayer( nlr.getNumberOfLayers() - 1 )->getSimulations() ) )
                    .get( 0 )
                    .get( i ),
                -1 ) );
            TS_ASSERT( FloatUtils::areEqual(
                ( *( nlr.getLayer( nlr.getNumberOfLayers() - 1 )->getSimulations() ) )
                    .get( 1 )
                    .get( i ),
                -4 ) );
        }
    }

    void test_simulate_leaky_relu_and_sigmoid()
    {
        NLR::NetworkLevelReasoner nlr;

        populateNetworkWithLeakyReluAndSigmoid( nlr );

        unsigned simulationSize = Options::get()->getInt( Options::NUMBER_OF_SIMULATIONS );

        // With LeakyReLU/Sigmoid, case 1
        Vector<Vector<double>> simulations1;
        simulations1.append( Vector<double>( simulationSize, 1 ) );
        simulations1.append( Vector<double>( simulationSize, 1 ) );

        TS_ASSERT_THROWS_NOTHING( nlr.simulate( &simulations1 ) );

        for ( unsigned i = 0; i < simulationSize; ++i )
        {
            TS_ASSERT( FloatUtils::areEqual(
                ( *( nlr.getLayer( nlr.getNumberOfLayers() - 1 )->getSimulations() ) )
                    .get( 0 )
                    .get( i ),
                0.7109,
                0.0001 ) );
            TS_ASSERT( FloatUtils::areEqual(
                ( *( nlr.getLayer( nlr.getNumberOfLayers() - 1 )->getSimulations() ) )
                    .get( 1 )
                    .get( i ),
                1.4602,
                0.0001 ) );
        }

        // With LeakyReLU/Sigmoid, case 2
        Vector<Vector<double>> simulations2;
        simulations2.append( Vector<double>( simulationSize, 1 ) );
        simulations2.append( Vector<double>( simulationSize, 2 ) );

        TS_ASSERT_THROWS_NOTHING( nlr.simulate( &simulations2 ) );

        for ( unsigned i = 0; i < simulationSize; ++i )
        {
            TS_ASSERT( FloatUtils::areEqual(
                ( *( nlr.getLayer( nlr.getNumberOfLayers() - 1 )->getSimulations() ) )
                    .get( 0 )
                    .get( i ),
                0.4013,
                0.0001 ) );
            TS_ASSERT( FloatUtils::areEqual(
                ( *( nlr.getLayer( nlr.getNumberOfLayers() - 1 )->getSimulations() ) )
                    .get( 1 )
                    .get( i ),
                0.6508,
                0.0001 ) );
        }
    }

    void test_simulate_softmax_and_max()
    {
        NLR::NetworkLevelReasoner nlr;

        populateNetworkWithSoftmaxAndMax( nlr );

        unsigned simulationSize = Options::get()->getInt( Options::NUMBER_OF_SIMULATIONS );

        // With LeakyReLU/Sigmoid, case 1
        Vector<Vector<double>> simulations1;
        simulations1.append( Vector<double>( simulationSize, 1 ) );
        simulations1.append( Vector<double>( simulationSize, -3 ) );

        TS_ASSERT_THROWS_NOTHING( nlr.simulate( &simulations1 ) );

        for ( unsigned i = 0; i < simulationSize; ++i )
        {
            TS_ASSERT( FloatUtils::areEqual(
                ( *( nlr.getLayer( nlr.getNumberOfLayers() - 1 )->getSimulations() ) )
                    .get( 0 )
                    .get( i ),
                -2.9998,
                0.0001 ) );
        }

        // With LeakyReLU/Sigmoid, case 2
        Vector<Vector<double>> simulations2;
        simulations2.append( Vector<double>( simulationSize, -3 ) );
        simulations2.append( Vector<double>( simulationSize, 3 ) );

        TS_ASSERT_THROWS_NOTHING( nlr.simulate( &simulations2 ) );

        for ( unsigned i = 0; i < simulationSize; ++i )
        {
            TS_ASSERT( FloatUtils::areEqual(
                ( *( nlr.getLayer( nlr.getNumberOfLayers() - 1 )->getSimulations() ) )
                    .get( 0 )
                    .get( i ),
                -1,
                0.0001 ) );
        }
    }

    void test_simulate_relu_and_bilinear()
    {
        NLR::NetworkLevelReasoner nlr;

        populateNetworkWithReluAndBilinear( nlr );

        unsigned simulationSize = Options::get()->getInt( Options::NUMBER_OF_SIMULATIONS );

        // With Relu/Bilinear, case 1
        Vector<Vector<double>> simulations1;
        simulations1.append( Vector<double>( simulationSize, 1 ) );
        simulations1.append( Vector<double>( simulationSize, 1 ) );

        TS_ASSERT_THROWS_NOTHING( nlr.simulate( &simulations1 ) );

        for ( unsigned i = 0; i < simulationSize; ++i )
        {
            TS_ASSERT( FloatUtils::areEqual(
                ( *( nlr.getLayer( nlr.getNumberOfLayers() - 1 )->getSimulations() ) )
                    .get( 0 )
                    .get( i ),
                1 ) );
        }

        // With ReLU/Bilinear, case 2
        Vector<Vector<double>> simulations2;
        simulations2.append( Vector<double>( simulationSize, 1 ) );
        simulations2.append( Vector<double>( simulationSize, 2 ) );

        TS_ASSERT_THROWS_NOTHING( nlr.simulate( &simulations2 ) );

        for ( unsigned i = 0; i < simulationSize; ++i )
        {
            TS_ASSERT( FloatUtils::areEqual(
                ( *( nlr.getLayer( nlr.getNumberOfLayers() - 1 )->getSimulations() ) )
                    .get( 0 )
                    .get( i ),
                0 ) );
        }
    }

    void test_interval_arithmetic_bound_propagation_relu_constraints()
    {
        NLR::NetworkLevelReasoner nlr;
        populateNetwork( nlr );

        MockTableau tableau;
        tableau.getBoundManager().initialize( 14 );

        // Initialize the bounds
        tableau.setLowerBound( 0, -1 );
        tableau.setUpperBound( 0, 1 );
        tableau.setLowerBound( 1, -1 );
        tableau.setUpperBound( 1, 1 );

        double large = 1000;
        tableau.setLowerBound( 2, -large );
        tableau.setUpperBound( 2, large );
        tableau.setLowerBound( 3, -large );
        tableau.setUpperBound( 3, large );
        tableau.setLowerBound( 4, -large );
        tableau.setUpperBound( 4, large );
        tableau.setLowerBound( 5, -large );
        tableau.setUpperBound( 5, large );
        tableau.setLowerBound( 6, -large );
        tableau.setUpperBound( 6, large );
        tableau.setLowerBound( 7, -large );
        tableau.setUpperBound( 7, large );
        tableau.setLowerBound( 8, -large );
        tableau.setUpperBound( 8, large );
        tableau.setLowerBound( 9, -large );
        tableau.setUpperBound( 9, large );
        tableau.setLowerBound( 10, -large );
        tableau.setUpperBound( 10, large );
        tableau.setLowerBound( 11, -large );
        tableau.setUpperBound( 11, large );
        tableau.setLowerBound( 12, -large );
        tableau.setUpperBound( 12, large );
        tableau.setLowerBound( 13, -large );
        tableau.setUpperBound( 13, large );

        nlr.setTableau( &tableau );

        // Initialize
        TS_ASSERT_THROWS_NOTHING( nlr.obtainCurrentBounds() );

        // Perform the tightening pass
        TS_ASSERT_THROWS_NOTHING( nlr.intervalArithmeticBoundPropagation() );

        List<Tightening> expectedBounds( {
            Tightening( 2, 0, Tightening::LB ),   Tightening( 2, 2, Tightening::UB ),
            Tightening( 3, 0, Tightening::LB ),   Tightening( 3, 2, Tightening::UB ),

            Tightening( 4, -5, Tightening::LB ),  Tightening( 4, 5, Tightening::UB ),
            Tightening( 5, 0, Tightening::LB ),   Tightening( 5, 5, Tightening::UB ),

            Tightening( 6, -1, Tightening::LB ),  Tightening( 6, 1, Tightening::UB ),
            Tightening( 7, 0, Tightening::LB ),   Tightening( 7, 1, Tightening::UB ),

            Tightening( 8, -1, Tightening::LB ),  Tightening( 8, 7, Tightening::UB ),
            Tightening( 9, 0, Tightening::LB ),   Tightening( 9, 7, Tightening::UB ),

            Tightening( 10, -1, Tightening::LB ), Tightening( 10, 7, Tightening::UB ),
            Tightening( 11, 0, Tightening::LB ),  Tightening( 11, 7, Tightening::UB ),

            Tightening( 12, 0, Tightening::LB ),  Tightening( 12, 7, Tightening::UB ),
            Tightening( 13, 0, Tightening::LB ),  Tightening( 13, 28, Tightening::UB ),
        } );

        List<Tightening> bounds;
        TS_ASSERT_THROWS_NOTHING( nlr.getConstraintTightenings( bounds ) );
        TS_ASSERT( boundsEqual( bounds, expectedBounds ) );

        // Change the current bounds
        tableau.setLowerBound( 0, -3 );
        tableau.setUpperBound( 0, 1 );
        tableau.setLowerBound( 1, -1 );
        tableau.setUpperBound( 1, 2 );

        tableau.setLowerBound( 2, -large );
        tableau.setUpperBound( 2, large );
        tableau.setLowerBound( 3, -large );
        tableau.setUpperBound( 3, large );
        tableau.setLowerBound( 4, -large );
        tableau.setUpperBound( 4, large );
        tableau.setLowerBound( 5, -large );
        tableau.setUpperBound( 5, large );
        tableau.setLowerBound( 6, -large );
        tableau.setUpperBound( 6, large );
        tableau.setLowerBound( 7, -large );
        tableau.setUpperBound( 7, large );
        tableau.setLowerBound( 8, -large );
        tableau.setUpperBound( 8, large );
        tableau.setLowerBound( 9, -large );
        tableau.setUpperBound( 9, large );
        tableau.setLowerBound( 10, -large );
        tableau.setUpperBound( 10, large );
        tableau.setLowerBound( 11, -large );
        tableau.setUpperBound( 11, large );
        tableau.setLowerBound( 12, -large );
        tableau.setUpperBound( 12, large );
        tableau.setLowerBound( 13, -large );
        tableau.setUpperBound( 13, large );

        // Initialize
        TS_ASSERT_THROWS_NOTHING( nlr.obtainCurrentBounds() );

        // Perform the tightening pass
        TS_ASSERT_THROWS_NOTHING( nlr.intervalArithmeticBoundPropagation() );

        List<Tightening> expectedBounds2( {
            Tightening( 2, -2, Tightening::LB ),  Tightening( 2, 2, Tightening::UB ),
            Tightening( 3, 0, Tightening::LB ),   Tightening( 3, 2, Tightening::UB ),

            Tightening( 4, -12, Tightening::LB ), Tightening( 4, 5, Tightening::UB ),
            Tightening( 5, 0, Tightening::LB ),   Tightening( 5, 5, Tightening::UB ),

            Tightening( 6, -1, Tightening::LB ),  Tightening( 6, 2, Tightening::UB ),
            Tightening( 7, 0, Tightening::LB ),   Tightening( 7, 2, Tightening::UB ),

            Tightening( 8, -2, Tightening::LB ),  Tightening( 8, 7, Tightening::UB ),
            Tightening( 9, 0, Tightening::LB ),   Tightening( 9, 7, Tightening::UB ),

            Tightening( 10, -2, Tightening::LB ), Tightening( 10, 7, Tightening::UB ),
            Tightening( 11, 0, Tightening::LB ),  Tightening( 11, 7, Tightening::UB ),

            Tightening( 12, 0, Tightening::LB ),  Tightening( 12, 7, Tightening::UB ),
            Tightening( 13, 0, Tightening::LB ),  Tightening( 13, 28, Tightening::UB ),
        } );

        TS_ASSERT_THROWS_NOTHING( nlr.getConstraintTightenings( bounds ) );
        TS_ASSERT( boundsEqual( bounds, expectedBounds2 ) );
    }

    void test_interval_arithmetic_bound_propagation_abs_constraints()
    {
        NLR::NetworkLevelReasoner nlr;

        // Create the layers
        nlr.addLayer( 0, NLR::Layer::INPUT, 2 );
        nlr.addLayer( 1, NLR::Layer::WEIGHTED_SUM, 3 );
        nlr.addLayer( 2, NLR::Layer::ABSOLUTE_VALUE, 3 );
        nlr.addLayer( 3, NLR::Layer::WEIGHTED_SUM, 2 );
        nlr.addLayer( 4, NLR::Layer::ABSOLUTE_VALUE, 2 );
        nlr.addLayer( 5, NLR::Layer::WEIGHTED_SUM, 2 );

        // Mark layer dependencies
        for ( unsigned i = 1; i <= 5; ++i )
            nlr.addLayerDependency( i - 1, i );

        // Set the weights and biases for the weighted sum layers
        nlr.setWeight( 0, 0, 1, 0, 1 );
        nlr.setWeight( 0, 0, 1, 1, 2 );
        nlr.setWeight( 0, 1, 1, 1, -3 );
        nlr.setWeight( 0, 1, 1, 2, 1 );

        nlr.setWeight( 2, 0, 3, 0, 1 );
        nlr.setWeight( 2, 0, 3, 1, -1 );
        nlr.setWeight( 2, 1, 3, 0, 1 );
        nlr.setWeight( 2, 1, 3, 1, 1 );
        nlr.setWeight( 2, 2, 3, 0, -1 );
        nlr.setWeight( 2, 2, 3, 1, -1 );

        nlr.setWeight( 4, 0, 5, 0, 1 );
        nlr.setWeight( 4, 0, 5, 1, 1 );
        nlr.setWeight( 4, 1, 5, 1, 3 );

        nlr.setBias( 1, 0, 1 );
        nlr.setBias( 3, 1, 2 );

        // Mark the ReLU sources
        nlr.addActivationSource( 1, 0, 2, 0 );
        nlr.addActivationSource( 1, 1, 2, 1 );
        nlr.addActivationSource( 1, 2, 2, 2 );

        nlr.addActivationSource( 3, 0, 4, 0 );
        nlr.addActivationSource( 3, 1, 4, 1 );

        // Layer dependenices
        nlr.addLayerDependency( 0, 1 );
        nlr.addLayerDependency( 1, 2 );
        nlr.addLayerDependency( 2, 3 );
        nlr.addLayerDependency( 3, 4 );
        nlr.addLayerDependency( 4, 5 );

        // Variable indexing
        nlr.setNeuronVariable( NLR::NeuronIndex( 0, 0 ), 0 );
        nlr.setNeuronVariable( NLR::NeuronIndex( 0, 1 ), 1 );

        nlr.setNeuronVariable( NLR::NeuronIndex( 1, 0 ), 2 );
        nlr.setNeuronVariable( NLR::NeuronIndex( 1, 1 ), 4 );
        nlr.setNeuronVariable( NLR::NeuronIndex( 1, 2 ), 6 );

        nlr.setNeuronVariable( NLR::NeuronIndex( 2, 0 ), 3 );
        nlr.setNeuronVariable( NLR::NeuronIndex( 2, 1 ), 5 );
        nlr.setNeuronVariable( NLR::NeuronIndex( 2, 2 ), 7 );

        nlr.setNeuronVariable( NLR::NeuronIndex( 3, 0 ), 8 );
        nlr.setNeuronVariable( NLR::NeuronIndex( 3, 1 ), 10 );

        nlr.setNeuronVariable( NLR::NeuronIndex( 4, 0 ), 9 );
        nlr.setNeuronVariable( NLR::NeuronIndex( 4, 1 ), 11 );

        nlr.setNeuronVariable( NLR::NeuronIndex( 5, 0 ), 12 );
        nlr.setNeuronVariable( NLR::NeuronIndex( 5, 1 ), 13 );

        MockTableau tableau;
        tableau.getBoundManager().initialize( 14 );

        // Initialize the bounds
        tableau.setLowerBound( 0, -1 );
        tableau.setUpperBound( 0, 2 );
        tableau.setLowerBound( 1, -1 );
        tableau.setUpperBound( 1, 2 );

        double large = 1000;
        tableau.setLowerBound( 2, -large );
        tableau.setUpperBound( 2, large );
        tableau.setLowerBound( 3, -large );
        tableau.setUpperBound( 3, large );
        tableau.setLowerBound( 4, -large );
        tableau.setUpperBound( 4, large );
        tableau.setLowerBound( 5, -large );
        tableau.setUpperBound( 5, large );
        tableau.setLowerBound( 6, -large );
        tableau.setUpperBound( 6, large );
        tableau.setLowerBound( 7, -large );
        tableau.setUpperBound( 7, large );
        tableau.setLowerBound( 8, -large );
        tableau.setUpperBound( 8, large );
        tableau.setLowerBound( 9, -large );
        tableau.setUpperBound( 9, large );
        tableau.setLowerBound( 10, -large );
        tableau.setUpperBound( 10, large );
        tableau.setLowerBound( 11, -large );
        tableau.setUpperBound( 11, large );
        tableau.setLowerBound( 12, -large );
        tableau.setUpperBound( 12, large );
        tableau.setLowerBound( 13, -large );
        tableau.setUpperBound( 13, large );

        nlr.setTableau( &tableau );

        // Initialize
        TS_ASSERT_THROWS_NOTHING( nlr.obtainCurrentBounds() );

        // Perform the tightening pass
        TS_ASSERT_THROWS_NOTHING( nlr.intervalArithmeticBoundPropagation() );

        List<Tightening> expectedBounds( {
            Tightening( 2, 0, Tightening::LB ),   Tightening( 2, 3, Tightening::UB ),
            Tightening( 3, 0, Tightening::LB ),   Tightening( 3, 3, Tightening::UB ),

            Tightening( 4, -8, Tightening::LB ),  Tightening( 4, 7, Tightening::UB ),
            Tightening( 5, 0, Tightening::LB ),   Tightening( 5, 8, Tightening::UB ),

            Tightening( 6, -1, Tightening::LB ),  Tightening( 6, 2, Tightening::UB ),
            Tightening( 7, 0, Tightening::LB ),   Tightening( 7, 2, Tightening::UB ),

            Tightening( 8, -2, Tightening::LB ),  Tightening( 8, 11, Tightening::UB ),
            Tightening( 9, 0, Tightening::LB ),   Tightening( 9, 11, Tightening::UB ),

            Tightening( 10, -3, Tightening::LB ), Tightening( 10, 10, Tightening::UB ),
            Tightening( 11, 0, Tightening::LB ),  Tightening( 11, 10, Tightening::UB ),

            Tightening( 12, 0, Tightening::LB ),  Tightening( 12, 11, Tightening::UB ),
            Tightening( 13, 0, Tightening::LB ),  Tightening( 13, 41, Tightening::UB ),
        } );

        List<Tightening> bounds;
        TS_ASSERT_THROWS_NOTHING( nlr.getConstraintTightenings( bounds ) );
        TS_ASSERT( boundsEqual( bounds, expectedBounds ) );

        // Change the current bounds
        tableau.setLowerBound( 0, -3 );
        tableau.setUpperBound( 0, 1 );
        tableau.setLowerBound( 1, -1 );
        tableau.setUpperBound( 1, 2 );

        tableau.setLowerBound( 2, -large );
        tableau.setUpperBound( 2, large );
        tableau.setLowerBound( 3, -large );
        tableau.setUpperBound( 3, large );
        tableau.setLowerBound( 4, -large );
        tableau.setUpperBound( 4, large );
        tableau.setLowerBound( 5, -large );
        tableau.setUpperBound( 5, large );
        tableau.setLowerBound( 6, -large );
        tableau.setUpperBound( 6, large );
        tableau.setLowerBound( 7, -large );
        tableau.setUpperBound( 7, large );
        tableau.setLowerBound( 8, -large );
        tableau.setUpperBound( 8, large );
        tableau.setLowerBound( 9, -large );
        tableau.setUpperBound( 9, large );
        tableau.setLowerBound( 10, -large );
        tableau.setUpperBound( 10, large );
        tableau.setLowerBound( 11, -large );
        tableau.setUpperBound( 11, large );
        tableau.setLowerBound( 12, -large );
        tableau.setUpperBound( 12, large );
        tableau.setLowerBound( 13, -large );
        tableau.setUpperBound( 13, large );

        // Initialize
        TS_ASSERT_THROWS_NOTHING( nlr.obtainCurrentBounds() );

        // Perform the tightening pass
        TS_ASSERT_THROWS_NOTHING( nlr.intervalArithmeticBoundPropagation() );

        List<Tightening> expectedBounds2( {
            Tightening( 2, -2, Tightening::LB ),  Tightening( 2, 2, Tightening::UB ),
            Tightening( 3, 0, Tightening::LB ),   Tightening( 3, 2, Tightening::UB ),

            Tightening( 4, -12, Tightening::LB ), Tightening( 4, 5, Tightening::UB ),
            Tightening( 5, 0, Tightening::LB ),   Tightening( 5, 12, Tightening::UB ),

            Tightening( 6, -1, Tightening::LB ),  Tightening( 6, 2, Tightening::UB ),
            Tightening( 7, 0, Tightening::LB ),   Tightening( 7, 2, Tightening::UB ),

            Tightening( 8, -2, Tightening::LB ),  Tightening( 8, 14, Tightening::UB ),
            Tightening( 9, 0, Tightening::LB ),   Tightening( 9, 14, Tightening::UB ),

            Tightening( 10, -2, Tightening::LB ), Tightening( 10, 14, Tightening::UB ),
            Tightening( 11, 0, Tightening::LB ),  Tightening( 11, 14, Tightening::UB ),

            Tightening( 12, 0, Tightening::LB ),  Tightening( 12, 14, Tightening::UB ),
            Tightening( 13, 0, Tightening::LB ),  Tightening( 13, 56, Tightening::UB ),
        } );

        TS_ASSERT_THROWS_NOTHING( nlr.getConstraintTightenings( bounds ) );
        TS_ASSERT( boundsEqual( bounds, expectedBounds2 ) );
    }

    void test_interval_arithmetic_bound_propagation_sign_constraints()
    {
        NLR::NetworkLevelReasoner nlr;
        populateNetworkWithSign( nlr );

        MockTableau tableau;
        tableau.getBoundManager().initialize( 14 );

        // Initialize the bounds
        tableau.setLowerBound( 0, -1 );
        tableau.setUpperBound( 0, 1 );
        tableau.setLowerBound( 1, -1 );
        tableau.setUpperBound( 1, 1 );

        double large = 1000;
        tableau.setLowerBound( 2, -large );
        tableau.setUpperBound( 2, large );
        tableau.setLowerBound( 3, -large );
        tableau.setUpperBound( 3, large );
        tableau.setLowerBound( 4, -large );
        tableau.setUpperBound( 4, large );
        tableau.setLowerBound( 5, -large );
        tableau.setUpperBound( 5, large );
        tableau.setLowerBound( 6, -large );
        tableau.setUpperBound( 6, large );
        tableau.setLowerBound( 7, -large );
        tableau.setUpperBound( 7, large );
        tableau.setLowerBound( 8, -large );
        tableau.setUpperBound( 8, large );
        tableau.setLowerBound( 9, -large );
        tableau.setUpperBound( 9, large );
        tableau.setLowerBound( 10, -large );
        tableau.setUpperBound( 10, large );
        tableau.setLowerBound( 11, -large );
        tableau.setUpperBound( 11, large );
        tableau.setLowerBound( 12, -large );
        tableau.setUpperBound( 12, large );
        tableau.setLowerBound( 13, -large );
        tableau.setUpperBound( 13, large );

        nlr.setTableau( &tableau );

        // Initialize
        TS_ASSERT_THROWS_NOTHING( nlr.obtainCurrentBounds() );

        // Perform the tightening pass
        TS_ASSERT_THROWS_NOTHING( nlr.intervalArithmeticBoundPropagation() );

        List<Tightening> expectedBounds( {
            Tightening( 2, 0, Tightening::LB ),   Tightening( 2, 2, Tightening::UB ),
            Tightening( 3, 1, Tightening::LB ),   Tightening( 3, 1, Tightening::UB ),

            Tightening( 4, -5, Tightening::LB ),  Tightening( 4, 5, Tightening::UB ),
            Tightening( 5, -1, Tightening::LB ),  Tightening( 5, 1, Tightening::UB ),

            Tightening( 6, -1, Tightening::LB ),  Tightening( 6, 1, Tightening::UB ),
            Tightening( 7, -1, Tightening::LB ),  Tightening( 7, 1, Tightening::UB ),

            Tightening( 8, -1, Tightening::LB ),  Tightening( 8, 3, Tightening::UB ),
            Tightening( 9, -1, Tightening::LB ),  Tightening( 9, 1, Tightening::UB ),

            Tightening( 10, -1, Tightening::LB ), Tightening( 10, 3, Tightening::UB ),
            Tightening( 11, -1, Tightening::LB ), Tightening( 11, 1, Tightening::UB ),

            Tightening( 12, -1, Tightening::LB ), Tightening( 12, 1, Tightening::UB ),
            Tightening( 13, -4, Tightening::LB ), Tightening( 13, 4, Tightening::UB ),
        } );

        List<Tightening> bounds;
        TS_ASSERT_THROWS_NOTHING( nlr.getConstraintTightenings( bounds ) );
        TS_ASSERT( boundsEqual( bounds, expectedBounds ) );

        // Change the current bounds
        tableau.setLowerBound( 0, 3 );
        tableau.setUpperBound( 0, 4 );
        tableau.setLowerBound( 1, -1 );
        tableau.setUpperBound( 1, 2 );

        tableau.setLowerBound( 2, -large );
        tableau.setUpperBound( 2, large );
        tableau.setLowerBound( 3, -large );
        tableau.setUpperBound( 3, large );
        tableau.setLowerBound( 4, -large );
        tableau.setUpperBound( 4, large );
        tableau.setLowerBound( 5, -large );
        tableau.setUpperBound( 5, large );
        tableau.setLowerBound( 6, -large );
        tableau.setUpperBound( 6, large );
        tableau.setLowerBound( 7, -large );
        tableau.setUpperBound( 7, large );
        tableau.setLowerBound( 8, -large );
        tableau.setUpperBound( 8, large );
        tableau.setLowerBound( 9, -large );
        tableau.setUpperBound( 9, large );
        tableau.setLowerBound( 10, -large );
        tableau.setUpperBound( 10, large );
        tableau.setLowerBound( 11, -large );
        tableau.setUpperBound( 11, large );
        tableau.setLowerBound( 12, -large );
        tableau.setUpperBound( 12, large );
        tableau.setLowerBound( 13, -large );
        tableau.setUpperBound( 13, large );

        // Initialize
        TS_ASSERT_THROWS_NOTHING( nlr.obtainCurrentBounds() );

        // Perform the tightening pass
        TS_ASSERT_THROWS_NOTHING( nlr.intervalArithmeticBoundPropagation() );

        List<Tightening> expectedBounds2( {
            Tightening( 2, 4, Tightening::LB ),  Tightening( 2, 5, Tightening::UB ),
            Tightening( 3, 1, Tightening::LB ),  Tightening( 3, 1, Tightening::UB ),

            Tightening( 4, 0, Tightening::LB ),  Tightening( 4, 11, Tightening::UB ),
            Tightening( 5, 1, Tightening::LB ),  Tightening( 5, 1, Tightening::UB ),

            Tightening( 6, -1, Tightening::LB ), Tightening( 6, 2, Tightening::UB ),
            Tightening( 7, -1, Tightening::LB ), Tightening( 7, 1, Tightening::UB ),

            Tightening( 8, 1, Tightening::LB ),  Tightening( 8, 3, Tightening::UB ),
            Tightening( 9, 1, Tightening::LB ),  Tightening( 9, 1, Tightening::UB ),

            Tightening( 10, 1, Tightening::LB ), Tightening( 10, 3, Tightening::UB ),
            Tightening( 11, 1, Tightening::LB ), Tightening( 11, 1, Tightening::UB ),

            Tightening( 12, 1, Tightening::LB ), Tightening( 12, 1, Tightening::UB ),
            Tightening( 13, 4, Tightening::LB ), Tightening( 13, 4, Tightening::UB ),
        } );

        TS_ASSERT_THROWS_NOTHING( nlr.getConstraintTightenings( bounds ) );
        TS_ASSERT( boundsEqual( bounds, expectedBounds2 ) );
    }

    void test_interval_arithmetic_bound_propagation_leaky_relu_constraints()
    {
        NLR::NetworkLevelReasoner nlr;
        populateNetworkWithLeakyRelu( nlr );

        MockTableau tableau;
        tableau.getBoundManager().initialize( 14 );

        // Initialize the bounds
        tableau.setLowerBound( 0, -1 );
        tableau.setUpperBound( 0, 2 );
        tableau.setLowerBound( 1, -1 );
        tableau.setUpperBound( 1, 2 );

        double large = 1000;
        tableau.setLowerBound( 2, -large );
        tableau.setUpperBound( 2, large );
        tableau.setLowerBound( 3, -large );
        tableau.setUpperBound( 3, large );
        tableau.setLowerBound( 4, -large );
        tableau.setUpperBound( 4, large );
        tableau.setLowerBound( 5, -large );
        tableau.setUpperBound( 5, large );
        tableau.setLowerBound( 6, -large );
        tableau.setUpperBound( 6, large );
        tableau.setLowerBound( 7, -large );
        tableau.setUpperBound( 7, large );
        tableau.setLowerBound( 8, -large );
        tableau.setUpperBound( 8, large );
        tableau.setLowerBound( 9, -large );
        tableau.setUpperBound( 9, large );
        tableau.setLowerBound( 10, -large );
        tableau.setUpperBound( 10, large );
        tableau.setLowerBound( 11, -large );
        tableau.setUpperBound( 11, large );
        tableau.setLowerBound( 12, -large );
        tableau.setUpperBound( 12, large );
        tableau.setLowerBound( 13, -large );
        tableau.setUpperBound( 13, large );

        nlr.setTableau( &tableau );

        // Initialize
        TS_ASSERT_THROWS_NOTHING( nlr.obtainCurrentBounds() );

        // Perform the tightening pass
        TS_ASSERT_THROWS_NOTHING( nlr.intervalArithmeticBoundPropagation() );

        List<Tightening> expectedBounds( {
            Tightening( 2, 0, Tightening::LB ),      Tightening( 2, 3, Tightening::UB ),
            Tightening( 4, -8, Tightening::LB ),     Tightening( 4, 7, Tightening::UB ),
            Tightening( 6, -1, Tightening::LB ),     Tightening( 6, 2, Tightening::UB ),

            Tightening( 3, 0, Tightening::LB ),      Tightening( 3, 3, Tightening::UB ),
            Tightening( 5, -0.8, Tightening::LB ),   Tightening( 5, 7, Tightening::UB ),
            Tightening( 7, -0.1, Tightening::LB ),   Tightening( 7, 2, Tightening::UB ),

            Tightening( 8, -2.8, Tightening::LB ),   Tightening( 8, 10.1, Tightening::UB ),
            Tightening( 10, -3.8, Tightening::LB ),  Tightening( 10, 9.1, Tightening::UB ),

            Tightening( 9, -0.28, Tightening::LB ),  Tightening( 9, 10.1, Tightening::UB ),
            Tightening( 11, -0.38, Tightening::LB ), Tightening( 11, 9.1, Tightening::UB ),

            Tightening( 12, -0.28, Tightening::LB ), Tightening( 12, 10.1, Tightening::UB ),
            Tightening( 13, -1.42, Tightening::LB ), Tightening( 13, 37.4, Tightening::UB ),
        } );

        List<Tightening> bounds;
        TS_ASSERT_THROWS_NOTHING( nlr.getConstraintTightenings( bounds ) );
        TS_ASSERT( boundsEqual( bounds, expectedBounds ) );

        // Change the current bounds
        tableau.setLowerBound( 0, -3 );
        tableau.setUpperBound( 0, 1 );
        tableau.setLowerBound( 1, -1 );
        tableau.setUpperBound( 1, 2 );

        tableau.setLowerBound( 2, -large );
        tableau.setUpperBound( 2, large );
        tableau.setLowerBound( 3, -large );
        tableau.setUpperBound( 3, large );
        tableau.setLowerBound( 4, -large );
        tableau.setUpperBound( 4, large );
        tableau.setLowerBound( 5, -large );
        tableau.setUpperBound( 5, large );
        tableau.setLowerBound( 6, -large );
        tableau.setUpperBound( 6, large );
        tableau.setLowerBound( 7, -large );
        tableau.setUpperBound( 7, large );
        tableau.setLowerBound( 8, -large );
        tableau.setUpperBound( 8, large );
        tableau.setLowerBound( 9, -large );
        tableau.setUpperBound( 9, large );
        tableau.setLowerBound( 10, -large );
        tableau.setUpperBound( 10, large );
        tableau.setLowerBound( 11, -large );
        tableau.setUpperBound( 11, large );
        tableau.setLowerBound( 12, -large );
        tableau.setUpperBound( 12, large );
        tableau.setLowerBound( 13, -large );
        tableau.setUpperBound( 13, large );

        // Initialize
        TS_ASSERT_THROWS_NOTHING( nlr.obtainCurrentBounds() );

        // Perform the tightening pass
        TS_ASSERT_THROWS_NOTHING( nlr.intervalArithmeticBoundPropagation() );

        List<Tightening> expectedBounds2( {
            Tightening( 2, -2, Tightening::LB ),     Tightening( 2, 2, Tightening::UB ),
            Tightening( 4, -12, Tightening::LB ),    Tightening( 4, 5, Tightening::UB ),
            Tightening( 6, -1, Tightening::LB ),     Tightening( 6, 2, Tightening::UB ),

            Tightening( 3, -0.2, Tightening::LB ),   Tightening( 3, 2, Tightening::UB ),
            Tightening( 5, -1.2, Tightening::LB ),   Tightening( 5, 5, Tightening::UB ),
            Tightening( 7, -0.1, Tightening::LB ),   Tightening( 7, 2, Tightening::UB ),

            Tightening( 8, -3.4, Tightening::LB ),   Tightening( 8, 7.1, Tightening::UB ),
            Tightening( 10, -3.2, Tightening::LB ),  Tightening( 10, 7.3, Tightening::UB ),

            Tightening( 9, -0.34, Tightening::LB ),  Tightening( 9, 7.1, Tightening::UB ),
            Tightening( 11, -0.32, Tightening::LB ), Tightening( 11, 7.3, Tightening::UB ),

            Tightening( 12, -0.34, Tightening::LB ), Tightening( 12, 7.1, Tightening::UB ),
            Tightening( 13, -1.3, Tightening::LB ),  Tightening( 13, 29, Tightening::UB ),
        } );

        TS_ASSERT_THROWS_NOTHING( nlr.getConstraintTightenings( bounds ) );
        TS_ASSERT( boundsEqual( bounds, expectedBounds2 ) );
    }

    void test_interval_arithmetic_bound_propagation_round_constraints()
    {
        NLR::NetworkLevelReasoner nlr;
        populateNetworkWithRound( nlr );


        MockTableau tableau;
        tableau.getBoundManager().initialize( 14 );

        // Initialize the bounds
        tableau.setLowerBound( 0, 1.4 );
        tableau.setUpperBound( 0, 1.6 );
        tableau.setLowerBound( 1, -1.4 );
        tableau.setUpperBound( 1, 2.1 );

        double large = 1000;
        tableau.setLowerBound( 2, -large );
        tableau.setUpperBound( 2, large );
        tableau.setLowerBound( 3, -large );
        tableau.setUpperBound( 3, large );
        tableau.setLowerBound( 4, -large );
        tableau.setUpperBound( 4, large );
        tableau.setLowerBound( 5, -large );
        tableau.setUpperBound( 5, large );
        tableau.setLowerBound( 6, -large );
        tableau.setUpperBound( 6, large );
        tableau.setLowerBound( 7, -large );
        tableau.setUpperBound( 7, large );
        tableau.setLowerBound( 8, -large );
        tableau.setUpperBound( 8, large );
        tableau.setLowerBound( 9, -large );
        tableau.setUpperBound( 9, large );
        tableau.setLowerBound( 10, -large );
        tableau.setUpperBound( 10, large );
        tableau.setLowerBound( 11, -large );
        tableau.setUpperBound( 11, large );
        tableau.setLowerBound( 12, -large );
        tableau.setUpperBound( 12, large );
        tableau.setLowerBound( 13, -large );
        tableau.setUpperBound( 13, large );

        nlr.setTableau( &tableau );

        // Initialize
        TS_ASSERT_THROWS_NOTHING( nlr.obtainCurrentBounds() );

        // Perform the tightening pass
        TS_ASSERT_THROWS_NOTHING( nlr.intervalArithmeticBoundPropagation() );

        List<Tightening> expectedBounds( {
            Tightening( 2, 2.4, Tightening::LB ),  Tightening( 2, 2.6, Tightening::UB ),
            Tightening( 4, -3.5, Tightening::LB ), Tightening( 4, 7.4, Tightening::UB ),
            Tightening( 6, -1.4, Tightening::LB ), Tightening( 6, 2.1, Tightening::UB ),

            Tightening( 3, 2, Tightening::LB ),    Tightening( 3, 3, Tightening::UB ),
            Tightening( 5, -4, Tightening::LB ),   Tightening( 5, 7, Tightening::UB ),
            Tightening( 7, -1, Tightening::LB ),   Tightening( 7, 2, Tightening::UB ),

            Tightening( 8, -4, Tightening::LB ),   Tightening( 8, 11, Tightening::UB ),
            Tightening( 10, -7, Tightening::LB ),  Tightening( 10, 8, Tightening::UB ),

            Tightening( 9, -4, Tightening::LB ),   Tightening( 9, 11, Tightening::UB ),
            Tightening( 11, -7, Tightening::LB ),  Tightening( 11, 8, Tightening::UB ),

            Tightening( 12, -4, Tightening::LB ),  Tightening( 12, 11, Tightening::UB ),
            Tightening( 13, -25, Tightening::LB ), Tightening( 13, 35, Tightening::UB ),
        } );

        List<Tightening> bounds;
        TS_ASSERT_THROWS_NOTHING( nlr.getConstraintTightenings( bounds ) );
        TS_ASSERT( boundsEqual( bounds, expectedBounds ) );

        // Change the current bounds
        tableau.setLowerBound( 0, -3.1 );
        tableau.setUpperBound( 0, 1.6 );
        tableau.setLowerBound( 1, 1.4 );
        tableau.setUpperBound( 1, 2.1 );

        tableau.setLowerBound( 2, -large );
        tableau.setUpperBound( 2, large );
        tableau.setLowerBound( 3, -large );
        tableau.setUpperBound( 3, large );
        tableau.setLowerBound( 4, -large );
        tableau.setUpperBound( 4, large );
        tableau.setLowerBound( 5, -large );
        tableau.setUpperBound( 5, large );
        tableau.setLowerBound( 6, -large );
        tableau.setUpperBound( 6, large );
        tableau.setLowerBound( 7, -large );
        tableau.setUpperBound( 7, large );
        tableau.setLowerBound( 8, -large );
        tableau.setUpperBound( 8, large );
        tableau.setLowerBound( 9, -large );
        tableau.setUpperBound( 9, large );
        tableau.setLowerBound( 10, -large );
        tableau.setUpperBound( 10, large );
        tableau.setLowerBound( 11, -large );
        tableau.setUpperBound( 11, large );
        tableau.setLowerBound( 12, -large );
        tableau.setUpperBound( 12, large );
        tableau.setLowerBound( 13, -large );
        tableau.setUpperBound( 13, large );

        // Initialize
        TS_ASSERT_THROWS_NOTHING( nlr.obtainCurrentBounds() );

        // Perform the tightening pass
        TS_ASSERT_THROWS_NOTHING( nlr.intervalArithmeticBoundPropagation() );

        List<Tightening> expectedBounds2( {
            Tightening( 2, -2.1, Tightening::LB ),  Tightening( 2, 2.6, Tightening::UB ),
            Tightening( 4, -12.5, Tightening::LB ), Tightening( 4, -1, Tightening::UB ),
            Tightening( 6, 1.4, Tightening::LB ),   Tightening( 6, 2.1, Tightening::UB ),

            Tightening( 3, -2, Tightening::LB ),    Tightening( 3, 3, Tightening::UB ),
            Tightening( 5, -12, Tightening::LB ),   Tightening( 5, -1, Tightening::UB ),
            Tightening( 7, 1, Tightening::LB ),     Tightening( 7, 2, Tightening::UB ),

            Tightening( 8, -16, Tightening::LB ),   Tightening( 8, 1, Tightening::UB ),
            Tightening( 10, -15, Tightening::LB ),  Tightening( 10, 2, Tightening::UB ),

            Tightening( 9, -16, Tightening::LB ),   Tightening( 9, 1, Tightening::UB ),
            Tightening( 11, -15, Tightening::LB ),  Tightening( 11, 2, Tightening::UB ),

            Tightening( 12, -16, Tightening::LB ),  Tightening( 12, 1, Tightening::UB ),
            Tightening( 13, -61, Tightening::LB ),  Tightening( 13, 7, Tightening::UB ),
        } );

        TS_ASSERT_THROWS_NOTHING( nlr.getConstraintTightenings( bounds ) );
        TS_ASSERT( boundsEqual( bounds, expectedBounds2 ) );
    }

    void test_interval_arithmetic_bound_propagation_sigmoid_constraints()
    {
        NLR::NetworkLevelReasoner nlr;
        populateNetworkWithSigmoids( nlr );


        MockTableau tableau;
        tableau.getBoundManager().initialize( 14 );

        // Initialize the bounds
        tableau.setLowerBound( 0, -1 );
        tableau.setUpperBound( 0, 1 );
        tableau.setLowerBound( 1, -1 );
        tableau.setUpperBound( 1, 1 );

        double large = 1000;
        tableau.setLowerBound( 2, -large );
        tableau.setUpperBound( 2, large );
        tableau.setLowerBound( 3, -large );
        tableau.setUpperBound( 3, large );
        tableau.setLowerBound( 4, -large );
        tableau.setUpperBound( 4, large );
        tableau.setLowerBound( 5, -large );
        tableau.setUpperBound( 5, large );
        tableau.setLowerBound( 6, -large );
        tableau.setUpperBound( 6, large );
        tableau.setLowerBound( 7, -large );
        tableau.setUpperBound( 7, large );
        tableau.setLowerBound( 8, -large );
        tableau.setUpperBound( 8, large );
        tableau.setLowerBound( 9, -large );
        tableau.setUpperBound( 9, large );
        tableau.setLowerBound( 10, -large );
        tableau.setUpperBound( 10, large );
        tableau.setLowerBound( 11, -large );
        tableau.setUpperBound( 11, large );
        tableau.setLowerBound( 12, -large );
        tableau.setUpperBound( 12, large );
        tableau.setLowerBound( 13, -large );
        tableau.setUpperBound( 13, large );

        nlr.setTableau( &tableau );

        // Initialize
        TS_ASSERT_THROWS_NOTHING( nlr.obtainCurrentBounds() );

        // Perform the tightening pass
        TS_ASSERT_THROWS_NOTHING( nlr.intervalArithmeticBoundPropagation() );

        List<Tightening> expectedBounds( {
            Tightening( 2, 0, Tightening::LB ),       Tightening( 2, 2, Tightening::UB ),
            Tightening( 4, -5, Tightening::LB ),      Tightening( 4, 5, Tightening::UB ),
            Tightening( 6, -1, Tightening::LB ),      Tightening( 6, 1, Tightening::UB ),

            Tightening( 3, 0.5000, Tightening::LB ),  Tightening( 3, 0.8808, Tightening::UB ),
            Tightening( 5, 0.0067, Tightening::LB ),  Tightening( 5, 0.9933, Tightening::UB ),
            Tightening( 7, 0.2689, Tightening::LB ),  Tightening( 7, 0.7311, Tightening::UB ),

            Tightening( 8, -0.2244, Tightening::LB ), Tightening( 8, 1.6052, Tightening::UB ),
            Tightening( 10, 0.3948, Tightening::LB ), Tightening( 10, 2.2244, Tightening::UB ),

            Tightening( 9, 0.4441, Tightening::LB ),  Tightening( 9, 0.8327, Tightening::UB ),
            Tightening( 11, 0.5974, Tightening::LB ), Tightening( 11, 0.9024, Tightening::UB ),

            Tightening( 12, 0.4441, Tightening::LB ), Tightening( 12, 0.8327, Tightening::UB ),
            Tightening( 13, 2.2364, Tightening::LB ), Tightening( 13, 3.5399, Tightening::UB ),
        } );

        List<Tightening> bounds;
        TS_ASSERT_THROWS_NOTHING( nlr.getConstraintTightenings( bounds ) );
        TS_ASSERT( boundsEqual( bounds, expectedBounds ) );

        // Change the current bounds
        tableau.setLowerBound( 0, -3 );
        tableau.setUpperBound( 0, 1 );
        tableau.setLowerBound( 1, -1 );
        tableau.setUpperBound( 1, 2 );

        tableau.setLowerBound( 2, -large );
        tableau.setUpperBound( 2, large );
        tableau.setLowerBound( 3, -large );
        tableau.setUpperBound( 3, large );
        tableau.setLowerBound( 4, -large );
        tableau.setUpperBound( 4, large );
        tableau.setLowerBound( 5, -large );
        tableau.setUpperBound( 5, large );
        tableau.setLowerBound( 6, -large );
        tableau.setUpperBound( 6, large );
        tableau.setLowerBound( 7, -large );
        tableau.setUpperBound( 7, large );
        tableau.setLowerBound( 8, -large );
        tableau.setUpperBound( 8, large );
        tableau.setLowerBound( 9, -large );
        tableau.setUpperBound( 9, large );
        tableau.setLowerBound( 10, -large );
        tableau.setUpperBound( 10, large );
        tableau.setLowerBound( 11, -large );
        tableau.setUpperBound( 11, large );
        tableau.setLowerBound( 12, -large );
        tableau.setUpperBound( 12, large );
        tableau.setLowerBound( 13, -large );
        tableau.setUpperBound( 13, large );

        // Initialize
        TS_ASSERT_THROWS_NOTHING( nlr.obtainCurrentBounds() );

        // Perform the tightening pass
        TS_ASSERT_THROWS_NOTHING( nlr.intervalArithmeticBoundPropagation() );

        List<Tightening> expectedBounds2( {
            Tightening( 2, -2, Tightening::LB ),      Tightening( 2, 2, Tightening::UB ),
            Tightening( 4, -12, Tightening::LB ),     Tightening( 4, 5, Tightening::UB ),
            Tightening( 6, -1, Tightening::LB ),      Tightening( 6, 2, Tightening::UB ),

            Tightening( 3, 0.1192, Tightening::LB ),  Tightening( 3, 0.8808, Tightening::UB ),
            Tightening( 5, 0, Tightening::LB ),       Tightening( 5, 0.9933, Tightening::UB ),
            Tightening( 7, 0.2689, Tightening::LB ),  Tightening( 7, 0.8808, Tightening::UB ),

            Tightening( 8, -0.7616, Tightening::LB ), Tightening( 8, 1.6052, Tightening::UB ),
            Tightening( 10, 0.2384, Tightening::LB ), Tightening( 10, 2.6052, Tightening::UB ),

            Tightening( 9, 0.3183, Tightening::LB ),  Tightening( 9, 0.8327, Tightening::UB ),
            Tightening( 11, 0.5593, Tightening::LB ), Tightening( 11, 0.9312, Tightening::UB ),

            Tightening( 12, 0.3183, Tightening::LB ), Tightening( 12, 0.8327, Tightening::UB ),
            Tightening( 13, 1.9963, Tightening::LB ), Tightening( 13, 3.6263, Tightening::UB ),
        } );

        TS_ASSERT_THROWS_NOTHING( nlr.getConstraintTightenings( bounds ) );
        TS_ASSERT( boundsEqual( bounds, expectedBounds2 ) );
    }

    void test_interval_arithmetic_bound_propagation_max_constraints()
    {
        NLR::NetworkLevelReasoner nlr;
        populateNetworkWithMax( nlr );


        MockTableau tableau;
        tableau.getBoundManager().initialize( 12 );

        // Initialize the bounds
        tableau.setLowerBound( 0, -1 );
        tableau.setUpperBound( 0, 1 );
        tableau.setLowerBound( 1, -1 );
        tableau.setUpperBound( 1, 1 );

        double large = 1000;
        tableau.setLowerBound( 2, -large );
        tableau.setUpperBound( 2, large );
        tableau.setLowerBound( 3, -large );
        tableau.setUpperBound( 3, large );
        tableau.setLowerBound( 4, -large );
        tableau.setUpperBound( 4, large );
        tableau.setLowerBound( 5, -large );
        tableau.setUpperBound( 5, large );
        tableau.setLowerBound( 6, -large );
        tableau.setUpperBound( 6, large );
        tableau.setLowerBound( 7, -large );
        tableau.setUpperBound( 7, large );
        tableau.setLowerBound( 8, -large );
        tableau.setUpperBound( 8, large );
        tableau.setLowerBound( 9, -large );
        tableau.setUpperBound( 9, large );
        tableau.setLowerBound( 10, -large );
        tableau.setUpperBound( 10, large );
        tableau.setLowerBound( 11, -large );
        tableau.setUpperBound( 11, large );

        nlr.setTableau( &tableau );

        // Initialize
        TS_ASSERT_THROWS_NOTHING( nlr.obtainCurrentBounds() );

        // Perform the tightening pass
        TS_ASSERT_THROWS_NOTHING( nlr.intervalArithmeticBoundPropagation() );

        List<Tightening> expectedBounds( {
            Tightening( 2, 0, Tightening::LB ),    Tightening( 2, 2, Tightening::UB ),
            Tightening( 3, -5, Tightening::LB ),   Tightening( 3, 5, Tightening::UB ),
            Tightening( 4, -3, Tightening::LB ),   Tightening( 4, 3, Tightening::UB ),
            Tightening( 5, -3, Tightening::LB ),   Tightening( 5, 3, Tightening::UB ),

            Tightening( 6, 0, Tightening::LB ),    Tightening( 6, 5, Tightening::UB ),
            Tightening( 7, -3, Tightening::LB ),   Tightening( 7, 3, Tightening::UB ),

            Tightening( 8, -1, Tightening::LB ),   Tightening( 8, 10, Tightening::UB ),
            Tightening( 9, -8, Tightening::LB ),   Tightening( 9, 3, Tightening::UB ),

            Tightening( 10, -1, Tightening::LB ),  Tightening( 10, 10, Tightening::UB ),

            Tightening( 11, -10, Tightening::LB ), Tightening( 11, 1, Tightening::UB ),
        } );

        List<Tightening> bounds;
        TS_ASSERT_THROWS_NOTHING( nlr.getConstraintTightenings( bounds ) );

        TS_ASSERT( boundsEqual( bounds, expectedBounds ) );

        // Change the current bounds
        tableau.setLowerBound( 0, -3 );
        tableau.setUpperBound( 0, 1 );
        tableau.setLowerBound( 1, -1 );
        tableau.setUpperBound( 1, 2 );

        tableau.setLowerBound( 2, -large );
        tableau.setUpperBound( 2, large );
        tableau.setLowerBound( 3, -large );
        tableau.setUpperBound( 3, large );
        tableau.setLowerBound( 4, -large );
        tableau.setUpperBound( 4, large );
        tableau.setLowerBound( 5, -large );
        tableau.setUpperBound( 5, large );
        tableau.setLowerBound( 6, -large );
        tableau.setUpperBound( 6, large );
        tableau.setLowerBound( 7, -large );
        tableau.setUpperBound( 7, large );
        tableau.setLowerBound( 8, -large );
        tableau.setUpperBound( 8, large );
        tableau.setLowerBound( 9, -large );
        tableau.setUpperBound( 9, large );
        tableau.setLowerBound( 10, -large );
        tableau.setUpperBound( 10, large );
        tableau.setLowerBound( 11, -large );
        tableau.setUpperBound( 11, large );

        // Initialize
        TS_ASSERT_THROWS_NOTHING( nlr.obtainCurrentBounds() );

        // Perform the tightening pass
        TS_ASSERT_THROWS_NOTHING( nlr.intervalArithmeticBoundPropagation() );

        List<Tightening> expectedBounds2( {
            Tightening( 2, -2, Tightening::LB ),   Tightening( 2, 2, Tightening::UB ),
            Tightening( 3, -8, Tightening::LB ),   Tightening( 3, 9, Tightening::UB ),
            Tightening( 4, -5, Tightening::LB ),   Tightening( 4, 5, Tightening::UB ),
            Tightening( 5, -6, Tightening::LB ),   Tightening( 5, 3, Tightening::UB ),

            Tightening( 6, -2, Tightening::LB ),   Tightening( 6, 9, Tightening::UB ),
            Tightening( 7, -5, Tightening::LB ),   Tightening( 7, 5, Tightening::UB ),

            Tightening( 8, -5, Tightening::LB ),   Tightening( 8, 16, Tightening::UB ),
            Tightening( 9, -14, Tightening::LB ),  Tightening( 9, 7, Tightening::UB ),

            Tightening( 10, -5, Tightening::LB ),  Tightening( 10, 16, Tightening::UB ),

            Tightening( 11, -16, Tightening::LB ), Tightening( 11, 5, Tightening::UB ),
        } );

        TS_ASSERT_THROWS_NOTHING( nlr.getConstraintTightenings( bounds ) );
        TS_ASSERT( boundsEqual( bounds, expectedBounds2 ) );
    }

    void test_interval_arithmetic_bound_propagation_softmax_constraints()
    {
        NLR::NetworkLevelReasoner nlr;
        populateNetworkWithSoftmax( nlr );


        MockTableau tableau;
        tableau.getBoundManager().initialize( 14 );

        // Initialize the bounds
        tableau.setLowerBound( 0, -1 );
        tableau.setUpperBound( 0, 1 );
        tableau.setLowerBound( 1, -1 );
        tableau.setUpperBound( 1, 1 );

        double large = 1000;
        tableau.setLowerBound( 2, -large );
        tableau.setUpperBound( 2, large );
        tableau.setLowerBound( 3, -large );
        tableau.setUpperBound( 3, large );
        tableau.setLowerBound( 4, -large );
        tableau.setUpperBound( 4, large );
        tableau.setLowerBound( 5, -large );
        tableau.setUpperBound( 5, large );
        tableau.setLowerBound( 6, -large );
        tableau.setUpperBound( 6, large );
        tableau.setLowerBound( 7, -large );
        tableau.setUpperBound( 7, large );
        tableau.setLowerBound( 8, -large );
        tableau.setUpperBound( 8, large );
        tableau.setLowerBound( 9, -large );
        tableau.setUpperBound( 9, large );
        tableau.setLowerBound( 10, -large );
        tableau.setUpperBound( 10, large );
        tableau.setLowerBound( 11, -large );
        tableau.setUpperBound( 11, large );
        tableau.setLowerBound( 12, -large );
        tableau.setUpperBound( 12, large );
        tableau.setLowerBound( 13, -large );
        tableau.setUpperBound( 13, large );

        nlr.setTableau( &tableau );

        // Initialize
        TS_ASSERT_THROWS_NOTHING( nlr.obtainCurrentBounds() );

        // Perform the tightening pass
        TS_ASSERT_THROWS_NOTHING( nlr.intervalArithmeticBoundPropagation() );

        List<Tightening> expectedBounds( {
            Tightening( 2, 0, Tightening::LB ),       Tightening( 2, 2, Tightening::UB ),
            Tightening( 4, -5, Tightening::LB ),      Tightening( 4, 5, Tightening::UB ),
            Tightening( 6, -1, Tightening::LB ),      Tightening( 6, 1, Tightening::UB ),

            Tightening( 3, 0.0066, Tightening::LB ),  Tightening( 3, 0.9517, Tightening::UB ),
            Tightening( 5, 0.0007, Tightening::LB ),  Tightening( 5, 0.9909, Tightening::UB ),
            Tightening( 7, 0.0024, Tightening::LB ),  Tightening( 7, 0.7297, Tightening::UB ),

            Tightening( 8, -0.7225, Tightening::LB ), Tightening( 8, 1.9403, Tightening::UB ),
            Tightening( 10, 0.3192, Tightening::LB ), Tightening( 10, 2.9819, Tightening::UB ),

            Tightening( 9, 0.0240, Tightening::LB ),  Tightening( 9, 0.8349, Tightening::UB ),
            Tightening( 11, 0.1651, Tightening::LB ), Tightening( 11, 0.9759, Tightening::UB ),

            Tightening( 12, 0.0240, Tightening::LB ), Tightening( 12, 0.8349, Tightening::UB ),
            Tightening( 13, 0.5192, Tightening::LB ), Tightening( 13, 3.7629, Tightening::UB ),
        } );

        List<Tightening> bounds;
        TS_ASSERT_THROWS_NOTHING( nlr.getConstraintTightenings( bounds ) );
        TS_ASSERT( boundsEqual( bounds, expectedBounds ) );

        // Change the current bounds
        tableau.setLowerBound( 0, -3 );
        tableau.setUpperBound( 0, 1 );
        tableau.setLowerBound( 1, -1 );
        tableau.setUpperBound( 1, 2 );

        tableau.setLowerBound( 2, -large );
        tableau.setUpperBound( 2, large );
        tableau.setLowerBound( 3, -large );
        tableau.setUpperBound( 3, large );
        tableau.setLowerBound( 4, -large );
        tableau.setUpperBound( 4, large );
        tableau.setLowerBound( 5, -large );
        tableau.setUpperBound( 5, large );
        tableau.setLowerBound( 6, -large );
        tableau.setUpperBound( 6, large );
        tableau.setLowerBound( 7, -large );
        tableau.setUpperBound( 7, large );
        tableau.setLowerBound( 8, -large );
        tableau.setUpperBound( 8, large );
        tableau.setLowerBound( 9, -large );
        tableau.setUpperBound( 9, large );
        tableau.setLowerBound( 10, -large );
        tableau.setUpperBound( 10, large );
        tableau.setLowerBound( 11, -large );
        tableau.setUpperBound( 11, large );
        tableau.setLowerBound( 12, -large );
        tableau.setUpperBound( 12, large );
        tableau.setLowerBound( 13, -large );
        tableau.setUpperBound( 13, large );

        // Initialize
        TS_ASSERT_THROWS_NOTHING( nlr.obtainCurrentBounds() );

        // Perform the tightening pass
        TS_ASSERT_THROWS_NOTHING( nlr.intervalArithmeticBoundPropagation() );

        List<Tightening> expectedBounds2( {
            Tightening( 2, -2, Tightening::LB ),      Tightening( 2, 2, Tightening::UB ),
            Tightening( 4, -12, Tightening::LB ),     Tightening( 4, 5, Tightening::UB ),
            Tightening( 6, -1, Tightening::LB ),      Tightening( 6, 2, Tightening::UB ),

            Tightening( 3, 0.0009, Tightening::LB ),  Tightening( 3, 0.9526, Tightening::UB ),
            Tightening( 5, 0, Tightening::LB ),       Tightening( 5, 0.9966, Tightening::UB ),
            Tightening( 7, 0.0024, Tightening::LB ),  Tightening( 7, 0.9820, Tightening::UB ),

            Tightening( 8, -0.9811, Tightening::LB ), Tightening( 8, 1.9468, Tightening::UB ),
            Tightening( 10, 0.0654, Tightening::LB ), Tightening( 10, 2.9933, Tightening::UB ),

            Tightening( 9, 0.0184, Tightening::LB ),  Tightening( 9, 0.8678, Tightening::UB ),
            Tightening( 11, 0.1322, Tightening::LB ), Tightening( 11, 0.9816, Tightening::UB ),

            Tightening( 12, 0.0184, Tightening::LB ), Tightening( 12, 0.8678, Tightening::UB ),
            Tightening( 13, 0.4151, Tightening::LB ), Tightening( 13, 3.8125, Tightening::UB ),
        } );

        TS_ASSERT_THROWS_NOTHING( nlr.getConstraintTightenings( bounds ) );
        TS_ASSERT( boundsEqual( bounds, expectedBounds2 ) );
    }

    void test_interval_arithmetic_bound_propagation_bilinear_constraints()
    {
        NLR::NetworkLevelReasoner nlr;
        populateNetworkWithBilinear( nlr );


        MockTableau tableau;
        tableau.getBoundManager().initialize( 12 );

        // Initialize the bounds
        tableau.setLowerBound( 0, -0.1 );
        tableau.setUpperBound( 0, 0.1 );
        tableau.setLowerBound( 1, -0.1 );
        tableau.setUpperBound( 1, 0.1 );

        double large = 1000;
        tableau.setLowerBound( 2, -large );
        tableau.setUpperBound( 2, large );
        tableau.setLowerBound( 3, -large );
        tableau.setUpperBound( 3, large );
        tableau.setLowerBound( 4, -large );
        tableau.setUpperBound( 4, large );
        tableau.setLowerBound( 5, -large );
        tableau.setUpperBound( 5, large );
        tableau.setLowerBound( 6, -large );
        tableau.setUpperBound( 6, large );
        tableau.setLowerBound( 7, -large );
        tableau.setUpperBound( 7, large );
        tableau.setLowerBound( 8, -large );
        tableau.setUpperBound( 8, large );
        tableau.setLowerBound( 9, -large );
        tableau.setUpperBound( 9, large );
        tableau.setLowerBound( 10, -large );
        tableau.setUpperBound( 10, large );
        tableau.setLowerBound( 11, -large );
        tableau.setUpperBound( 11, large );

        nlr.setTableau( &tableau );

        // Initialize
        TS_ASSERT_THROWS_NOTHING( nlr.obtainCurrentBounds() );

        // Perform the tightening pass
        TS_ASSERT_THROWS_NOTHING( nlr.intervalArithmeticBoundPropagation() );

        List<Tightening> expectedBounds( {
            Tightening( 2, 0.9, Tightening::LB ),      Tightening( 2, 1.1, Tightening::UB ),
            Tightening( 3, -0.5, Tightening::LB ),     Tightening( 3, 0.5, Tightening::UB ),
            Tightening( 4, -0.3, Tightening::LB ),     Tightening( 4, 0.3, Tightening::UB ),
            Tightening( 5, -0.3, Tightening::LB ),     Tightening( 5, 0.3, Tightening::UB ),

            Tightening( 6, -0.55, Tightening::LB ),    Tightening( 6, 0.55, Tightening::UB ),
            Tightening( 7, -0.09, Tightening::LB ),    Tightening( 7, 0.09, Tightening::UB ),

            Tightening( 8, 1.36, Tightening::LB ),     Tightening( 8, 2.64, Tightening::UB ),
            Tightening( 9, -0.64, Tightening::LB ),    Tightening( 9, 0.64, Tightening::UB ),

            Tightening( 10, -1.6896, Tightening::LB ), Tightening( 10, 1.6896, Tightening::UB ),

            Tightening( 11, -1.6896, Tightening::LB ), Tightening( 11, 1.6896, Tightening::UB ),
        } );

        List<Tightening> bounds;
        TS_ASSERT_THROWS_NOTHING( nlr.getConstraintTightenings( bounds ) );

        TS_ASSERT( boundsEqual( bounds, expectedBounds ) );

        // Change the current bounds
        tableau.setLowerBound( 0, -0.3 );
        tableau.setUpperBound( 0, 0.1 );
        tableau.setLowerBound( 1, -0.1 );
        tableau.setUpperBound( 1, 0.2 );

        tableau.setLowerBound( 2, -large );
        tableau.setUpperBound( 2, large );
        tableau.setLowerBound( 3, -large );
        tableau.setUpperBound( 3, large );
        tableau.setLowerBound( 4, -large );
        tableau.setUpperBound( 4, large );
        tableau.setLowerBound( 5, -large );
        tableau.setUpperBound( 5, large );
        tableau.setLowerBound( 6, -large );
        tableau.setUpperBound( 6, large );
        tableau.setLowerBound( 7, -large );
        tableau.setUpperBound( 7, large );
        tableau.setLowerBound( 8, -large );
        tableau.setUpperBound( 8, large );
        tableau.setLowerBound( 9, -large );
        tableau.setUpperBound( 9, large );
        tableau.setLowerBound( 10, -large );
        tableau.setUpperBound( 10, large );
        tableau.setLowerBound( 11, -large );
        tableau.setUpperBound( 11, large );

        // Initialize
        TS_ASSERT_THROWS_NOTHING( nlr.obtainCurrentBounds() );

        // Perform the tightening pass
        TS_ASSERT_THROWS_NOTHING( nlr.intervalArithmeticBoundPropagation() );

        List<Tightening> expectedBounds2( {
            Tightening( 2, 0.7, Tightening::LB ),      Tightening( 2, 1.1, Tightening::UB ),
            Tightening( 3, -0.8, Tightening::LB ),     Tightening( 3, 0.9, Tightening::UB ),
            Tightening( 4, -0.5, Tightening::LB ),     Tightening( 4, 0.5, Tightening::UB ),
            Tightening( 5, -0.6, Tightening::LB ),     Tightening( 5, 0.3, Tightening::UB ),

            Tightening( 6, -0.88, Tightening::LB ),    Tightening( 6, 0.99, Tightening::UB ),
            Tightening( 7, -0.3, Tightening::LB ),     Tightening( 7, 0.3, Tightening::UB ),

            Tightening( 8, 0.82, Tightening::LB ),     Tightening( 8, 3.29, Tightening::UB ),
            Tightening( 9, -1.29, Tightening::LB ),    Tightening( 9, 1.18, Tightening::UB ),

            Tightening( 10, -4.2441, Tightening::LB ), Tightening( 10, 3.8822, Tightening::UB ),

            Tightening( 11, -3.8822, Tightening::LB ), Tightening( 11, 4.2441, Tightening::UB ),
        } );

        TS_ASSERT_THROWS_NOTHING( nlr.getConstraintTightenings( bounds ) );
        TS_ASSERT( boundsEqual( bounds, expectedBounds2 ) );
    }

    void test_interval_arithmetic_bound_propagation_abs_and_relu_constraints()
    {
        NLR::NetworkLevelReasoner nlr;
        populateNetworkWithAbsAndRelu( nlr );

        MockTableau tableau;
        tableau.getBoundManager().initialize( 14 );

        // Initialize the bounds
        tableau.setLowerBound( 0, -1 );
        tableau.setUpperBound( 0, 1 );
        tableau.setLowerBound( 1, -1 );
        tableau.setUpperBound( 1, 1 );

        double large = 1000;
        tableau.setLowerBound( 2, -large );
        tableau.setUpperBound( 2, large );
        tableau.setLowerBound( 3, -large );
        tableau.setUpperBound( 3, large );
        tableau.setLowerBound( 4, -large );
        tableau.setUpperBound( 4, large );
        tableau.setLowerBound( 5, -large );
        tableau.setUpperBound( 5, large );
        tableau.setLowerBound( 6, -large );
        tableau.setUpperBound( 6, large );
        tableau.setLowerBound( 7, -large );
        tableau.setUpperBound( 7, large );
        tableau.setLowerBound( 8, -large );
        tableau.setUpperBound( 8, large );
        tableau.setLowerBound( 9, -large );
        tableau.setUpperBound( 9, large );
        tableau.setLowerBound( 10, -large );
        tableau.setUpperBound( 10, large );
        tableau.setLowerBound( 11, -large );
        tableau.setUpperBound( 11, large );
        tableau.setLowerBound( 12, -large );
        tableau.setUpperBound( 12, large );
        tableau.setLowerBound( 13, -large );
        tableau.setUpperBound( 13, large );

        nlr.setTableau( &tableau );

        // Initialize
        TS_ASSERT_THROWS_NOTHING( nlr.obtainCurrentBounds() );

        // Perform the tightening pass
        TS_ASSERT_THROWS_NOTHING( nlr.intervalArithmeticBoundPropagation() );

        List<Tightening> expectedBounds( {
            Tightening( 2, 0, Tightening::LB ),   Tightening( 2, 2, Tightening::UB ),
            Tightening( 3, 0, Tightening::LB ),   Tightening( 3, 2, Tightening::UB ),

            Tightening( 4, -5, Tightening::LB ),  Tightening( 4, 5, Tightening::UB ),
            Tightening( 5, 0, Tightening::LB ),   Tightening( 5, 5, Tightening::UB ),

            Tightening( 6, -1, Tightening::LB ),  Tightening( 6, 1, Tightening::UB ),
            Tightening( 7, 0, Tightening::LB ),   Tightening( 7, 1, Tightening::UB ),

            Tightening( 8, -1, Tightening::LB ),  Tightening( 8, 7, Tightening::UB ),
            Tightening( 9, 0, Tightening::LB ),   Tightening( 9, 7, Tightening::UB ),

            Tightening( 10, -5, Tightening::LB ), Tightening( 10, 7, Tightening::UB ),
            Tightening( 11, 0, Tightening::LB ),  Tightening( 11, 7, Tightening::UB ),

            Tightening( 12, 0, Tightening::LB ),  Tightening( 12, 7, Tightening::UB ),
            Tightening( 13, 0, Tightening::LB ),  Tightening( 13, 28, Tightening::UB ),
        } );

        List<Tightening> bounds;
        TS_ASSERT_THROWS_NOTHING( nlr.getConstraintTightenings( bounds ) );
        TS_ASSERT( boundsEqual( bounds, expectedBounds ) );

        // Change the current bounds
        tableau.setLowerBound( 0, -3 );
        tableau.setUpperBound( 0, 1 );
        tableau.setLowerBound( 1, -1 );
        tableau.setUpperBound( 1, 2 );

        tableau.setLowerBound( 2, -large );
        tableau.setUpperBound( 2, large );
        tableau.setLowerBound( 3, -large );
        tableau.setUpperBound( 3, large );
        tableau.setLowerBound( 4, -large );
        tableau.setUpperBound( 4, large );
        tableau.setLowerBound( 5, -large );
        tableau.setUpperBound( 5, large );
        tableau.setLowerBound( 6, -large );
        tableau.setUpperBound( 6, large );
        tableau.setLowerBound( 7, -large );
        tableau.setUpperBound( 7, large );
        tableau.setLowerBound( 8, -large );
        tableau.setUpperBound( 8, large );
        tableau.setLowerBound( 9, -large );
        tableau.setUpperBound( 9, large );
        tableau.setLowerBound( 10, -large );
        tableau.setUpperBound( 10, large );
        tableau.setLowerBound( 11, -large );
        tableau.setUpperBound( 11, large );
        tableau.setLowerBound( 12, -large );
        tableau.setUpperBound( 12, large );
        tableau.setLowerBound( 13, -large );
        tableau.setUpperBound( 13, large );

        // Initialize
        TS_ASSERT_THROWS_NOTHING( nlr.obtainCurrentBounds() );

        // Perform the tightening pass
        TS_ASSERT_THROWS_NOTHING( nlr.intervalArithmeticBoundPropagation() );

        List<Tightening> expectedBounds2( {
            Tightening( 2, -2, Tightening::LB ),   Tightening( 2, 2, Tightening::UB ),
            Tightening( 3, 0, Tightening::LB ),    Tightening( 3, 2, Tightening::UB ),

            Tightening( 4, -12, Tightening::LB ),  Tightening( 4, 5, Tightening::UB ),
            Tightening( 5, 0, Tightening::LB ),    Tightening( 5, 12, Tightening::UB ),

            Tightening( 6, -1, Tightening::LB ),   Tightening( 6, 2, Tightening::UB ),
            Tightening( 7, 0, Tightening::LB ),    Tightening( 7, 2, Tightening::UB ),

            Tightening( 8, -2, Tightening::LB ),   Tightening( 8, 14, Tightening::UB ),
            Tightening( 9, 0, Tightening::LB ),    Tightening( 9, 14, Tightening::UB ),

            Tightening( 10, -10, Tightening::LB ), Tightening( 10, 14, Tightening::UB ),
            Tightening( 11, 0, Tightening::LB ),   Tightening( 11, 14, Tightening::UB ),

            Tightening( 12, 0, Tightening::LB ),   Tightening( 12, 14, Tightening::UB ),
            Tightening( 13, 0, Tightening::LB ),   Tightening( 13, 56, Tightening::UB ),
        } );

        TS_ASSERT_THROWS_NOTHING( nlr.getConstraintTightenings( bounds ) );
        TS_ASSERT( boundsEqual( bounds, expectedBounds2 ) );
    }

    void test_interval_arithmetic_bound_propagation_round_and_sign_constraints()
    {
        NLR::NetworkLevelReasoner nlr;
        populateNetworkWithRoundAndSign( nlr );

        MockTableau tableau;
        tableau.getBoundManager().initialize( 14 );

        // Initialize the bounds
        tableau.setLowerBound( 0, 1.4 );
        tableau.setUpperBound( 0, 1.6 );
        tableau.setLowerBound( 1, -1.4 );
        tableau.setUpperBound( 1, 2.1 );

        double large = 1000;
        tableau.setLowerBound( 2, -large );
        tableau.setUpperBound( 2, large );
        tableau.setLowerBound( 3, -large );
        tableau.setUpperBound( 3, large );
        tableau.setLowerBound( 4, -large );
        tableau.setUpperBound( 4, large );
        tableau.setLowerBound( 5, -large );
        tableau.setUpperBound( 5, large );
        tableau.setLowerBound( 6, -large );
        tableau.setUpperBound( 6, large );
        tableau.setLowerBound( 7, -large );
        tableau.setUpperBound( 7, large );
        tableau.setLowerBound( 8, -large );
        tableau.setUpperBound( 8, large );
        tableau.setLowerBound( 9, -large );
        tableau.setUpperBound( 9, large );
        tableau.setLowerBound( 10, -large );
        tableau.setUpperBound( 10, large );
        tableau.setLowerBound( 11, -large );
        tableau.setUpperBound( 11, large );
        tableau.setLowerBound( 12, -large );
        tableau.setUpperBound( 12, large );
        tableau.setLowerBound( 13, -large );
        tableau.setUpperBound( 13, large );

        nlr.setTableau( &tableau );

        // Initialize
        TS_ASSERT_THROWS_NOTHING( nlr.obtainCurrentBounds() );

        // Perform the tightening pass
        TS_ASSERT_THROWS_NOTHING( nlr.intervalArithmeticBoundPropagation() );

        List<Tightening> expectedBounds( {
            Tightening( 2, 2.4, Tightening::LB ),  Tightening( 2, 2.6, Tightening::UB ),
            Tightening( 4, -3.5, Tightening::LB ), Tightening( 4, 7.4, Tightening::UB ),
            Tightening( 6, -1.4, Tightening::LB ), Tightening( 6, 2.1, Tightening::UB ),

            Tightening( 3, 2, Tightening::LB ),    Tightening( 3, 3, Tightening::UB ),
            Tightening( 5, -4, Tightening::LB ),   Tightening( 5, 7, Tightening::UB ),
            Tightening( 7, -1, Tightening::LB ),   Tightening( 7, 2, Tightening::UB ),

            Tightening( 8, -4, Tightening::LB ),   Tightening( 8, 11, Tightening::UB ),
            Tightening( 10, -7, Tightening::LB ),  Tightening( 10, 8, Tightening::UB ),

            Tightening( 9, -1, Tightening::LB ),   Tightening( 9, 1, Tightening::UB ),
            Tightening( 11, -1, Tightening::LB ),  Tightening( 11, 1, Tightening::UB ),

            Tightening( 12, -1, Tightening::LB ),  Tightening( 12, 1, Tightening::UB ),
            Tightening( 13, -4, Tightening::LB ),  Tightening( 13, 4, Tightening::UB ),
        } );

        List<Tightening> bounds;
        TS_ASSERT_THROWS_NOTHING( nlr.getConstraintTightenings( bounds ) );

        TS_ASSERT( boundsEqual( bounds, expectedBounds ) );

        // Change the current bounds
        tableau.setLowerBound( 0, -3.1 );
        tableau.setUpperBound( 0, 1.6 );
        tableau.setLowerBound( 1, 1.4 );
        tableau.setUpperBound( 1, 2.1 );

        tableau.setLowerBound( 2, -large );
        tableau.setUpperBound( 2, large );
        tableau.setLowerBound( 3, -large );
        tableau.setUpperBound( 3, large );
        tableau.setLowerBound( 4, -large );
        tableau.setUpperBound( 4, large );
        tableau.setLowerBound( 5, -large );
        tableau.setUpperBound( 5, large );
        tableau.setLowerBound( 6, -large );
        tableau.setUpperBound( 6, large );
        tableau.setLowerBound( 7, -large );
        tableau.setUpperBound( 7, large );
        tableau.setLowerBound( 8, -large );
        tableau.setUpperBound( 8, large );
        tableau.setLowerBound( 9, -large );
        tableau.setUpperBound( 9, large );
        tableau.setLowerBound( 10, -large );
        tableau.setUpperBound( 10, large );
        tableau.setLowerBound( 11, -large );
        tableau.setUpperBound( 11, large );
        tableau.setLowerBound( 12, -large );
        tableau.setUpperBound( 12, large );
        tableau.setLowerBound( 13, -large );
        tableau.setUpperBound( 13, large );

        // Initialize
        TS_ASSERT_THROWS_NOTHING( nlr.obtainCurrentBounds() );

        // Perform the tightening pass
        TS_ASSERT_THROWS_NOTHING( nlr.intervalArithmeticBoundPropagation() );

        List<Tightening> expectedBounds2( {
            Tightening( 2, -2.1, Tightening::LB ),  Tightening( 2, 2.6, Tightening::UB ),
            Tightening( 4, -12.5, Tightening::LB ), Tightening( 4, -1, Tightening::UB ),
            Tightening( 6, 1.4, Tightening::LB ),   Tightening( 6, 2.1, Tightening::UB ),

            Tightening( 3, -2, Tightening::LB ),    Tightening( 3, 3, Tightening::UB ),
            Tightening( 5, -12, Tightening::LB ),   Tightening( 5, -1, Tightening::UB ),
            Tightening( 7, 1, Tightening::LB ),     Tightening( 7, 2, Tightening::UB ),

            Tightening( 8, -16, Tightening::LB ),   Tightening( 8, 1, Tightening::UB ),
            Tightening( 10, -15, Tightening::LB ),  Tightening( 10, 2, Tightening::UB ),

            Tightening( 9, -1, Tightening::LB ),    Tightening( 9, 1, Tightening::UB ),
            Tightening( 11, -1, Tightening::LB ),   Tightening( 11, 1, Tightening::UB ),

            Tightening( 12, -1, Tightening::LB ),   Tightening( 12, 1, Tightening::UB ),
            Tightening( 13, -4, Tightening::LB ),   Tightening( 13, 4, Tightening::UB ),
        } );

        TS_ASSERT_THROWS_NOTHING( nlr.getConstraintTightenings( bounds ) );
        TS_ASSERT( boundsEqual( bounds, expectedBounds2 ) );
    }

    void test_interval_arithmetic_bound_propagation_leaky_relu_and_sigmoid_constraints()
    {
        NLR::NetworkLevelReasoner nlr;
        populateNetworkWithLeakyReluAndSigmoid( nlr );

        MockTableau tableau;
        tableau.getBoundManager().initialize( 14 );

        // Initialize the bounds
        tableau.setLowerBound( 0, -1 );
        tableau.setUpperBound( 0, 2 );
        tableau.setLowerBound( 1, -1 );
        tableau.setUpperBound( 1, 2 );

        double large = 1000;
        tableau.setLowerBound( 2, -large );
        tableau.setUpperBound( 2, large );
        tableau.setLowerBound( 3, -large );
        tableau.setUpperBound( 3, large );
        tableau.setLowerBound( 4, -large );
        tableau.setUpperBound( 4, large );
        tableau.setLowerBound( 5, -large );
        tableau.setUpperBound( 5, large );
        tableau.setLowerBound( 6, -large );
        tableau.setUpperBound( 6, large );
        tableau.setLowerBound( 7, -large );
        tableau.setUpperBound( 7, large );
        tableau.setLowerBound( 8, -large );
        tableau.setUpperBound( 8, large );
        tableau.setLowerBound( 9, -large );
        tableau.setUpperBound( 9, large );
        tableau.setLowerBound( 10, -large );
        tableau.setUpperBound( 10, large );
        tableau.setLowerBound( 11, -large );
        tableau.setUpperBound( 11, large );
        tableau.setLowerBound( 12, -large );
        tableau.setUpperBound( 12, large );
        tableau.setLowerBound( 13, -large );
        tableau.setUpperBound( 13, large );

        nlr.setTableau( &tableau );

        // Initialize
        TS_ASSERT_THROWS_NOTHING( nlr.obtainCurrentBounds() );

        // Perform the tightening pass
        TS_ASSERT_THROWS_NOTHING( nlr.intervalArithmeticBoundPropagation() );

        List<Tightening> expectedBounds( {
            Tightening( 2, 0, Tightening::LB ),       Tightening( 2, 3, Tightening::UB ),
            Tightening( 4, -8, Tightening::LB ),      Tightening( 4, 7, Tightening::UB ),
            Tightening( 6, -1, Tightening::LB ),      Tightening( 6, 2, Tightening::UB ),

            Tightening( 3, 0, Tightening::LB ),       Tightening( 3, 3, Tightening::UB ),
            Tightening( 5, -0.8, Tightening::LB ),    Tightening( 5, 7, Tightening::UB ),
            Tightening( 7, -0.1, Tightening::LB ),    Tightening( 7, 2, Tightening::UB ),

            Tightening( 8, -2.8, Tightening::LB ),    Tightening( 8, 10.1, Tightening::UB ),
            Tightening( 10, -3.8, Tightening::LB ),   Tightening( 10, 9.1, Tightening::UB ),

            Tightening( 9, 0.0573, Tightening::LB ),  Tightening( 9, 0.9999, Tightening::UB ),
            Tightening( 11, 0.0219, Tightening::LB ), Tightening( 11, 0.9999, Tightening::UB ),

            Tightening( 12, 0.0573, Tightening::LB ), Tightening( 12, 0.9999, Tightening::UB ),
            Tightening( 13, 0.1229, Tightening::LB ), Tightening( 13, 3.9996, Tightening::UB ),
        } );

        List<Tightening> bounds;
        TS_ASSERT_THROWS_NOTHING( nlr.getConstraintTightenings( bounds ) );

        TS_ASSERT( boundsEqual( bounds, expectedBounds ) );

        // Change the current bounds
        tableau.setLowerBound( 0, -3 );
        tableau.setUpperBound( 0, 1 );
        tableau.setLowerBound( 1, -1 );
        tableau.setUpperBound( 1, 2 );

        tableau.setLowerBound( 2, -large );
        tableau.setUpperBound( 2, large );
        tableau.setLowerBound( 3, -large );
        tableau.setUpperBound( 3, large );
        tableau.setLowerBound( 4, -large );
        tableau.setUpperBound( 4, large );
        tableau.setLowerBound( 5, -large );
        tableau.setUpperBound( 5, large );
        tableau.setLowerBound( 6, -large );
        tableau.setUpperBound( 6, large );
        tableau.setLowerBound( 7, -large );
        tableau.setUpperBound( 7, large );
        tableau.setLowerBound( 8, -large );
        tableau.setUpperBound( 8, large );
        tableau.setLowerBound( 9, -large );
        tableau.setUpperBound( 9, large );
        tableau.setLowerBound( 10, -large );
        tableau.setUpperBound( 10, large );
        tableau.setLowerBound( 11, -large );
        tableau.setUpperBound( 11, large );
        tableau.setLowerBound( 12, -large );
        tableau.setUpperBound( 12, large );
        tableau.setLowerBound( 13, -large );
        tableau.setUpperBound( 13, large );

        // Initialize
        TS_ASSERT_THROWS_NOTHING( nlr.obtainCurrentBounds() );

        // Perform the tightening pass
        TS_ASSERT_THROWS_NOTHING( nlr.intervalArithmeticBoundPropagation() );

        List<Tightening> expectedBounds2( {
            Tightening( 2, -2, Tightening::LB ),      Tightening( 2, 2, Tightening::UB ),
            Tightening( 4, -12, Tightening::LB ),     Tightening( 4, 5, Tightening::UB ),
            Tightening( 6, -1, Tightening::LB ),      Tightening( 6, 2, Tightening::UB ),

            Tightening( 3, -0.2, Tightening::LB ),    Tightening( 3, 2, Tightening::UB ),
            Tightening( 5, -1.2, Tightening::LB ),    Tightening( 5, 5, Tightening::UB ),
            Tightening( 7, -0.1, Tightening::LB ),    Tightening( 7, 2, Tightening::UB ),

            Tightening( 8, -3.4, Tightening::LB ),    Tightening( 8, 7.1, Tightening::UB ),
            Tightening( 10, -3.2, Tightening::LB ),   Tightening( 10, 7.3, Tightening::UB ),

            Tightening( 9, 0.0323, Tightening::LB ),  Tightening( 9, 0.9992, Tightening::UB ),
            Tightening( 11, 0.0392, Tightening::LB ), Tightening( 11, 0.9993, Tightening::UB ),

            Tightening( 12, 0.0323, Tightening::LB ), Tightening( 12, 0.9992, Tightening::UB ),
            Tightening( 13, 0.1498, Tightening::LB ), Tightening( 13, 3.9972, Tightening::UB ),
        } );

        TS_ASSERT_THROWS_NOTHING( nlr.getConstraintTightenings( bounds ) );
        TS_ASSERT( boundsEqual( bounds, expectedBounds2 ) );
    }

    void test_interval_arithmetic_bound_propagation_softmax_and_max_constraints()
    {
        NLR::NetworkLevelReasoner nlr;
        populateNetworkWithSoftmaxAndMax( nlr );


        MockTableau tableau;
        tableau.getBoundManager().initialize( 12 );

        // Initialize the bounds
        tableau.setLowerBound( 0, -1 );
        tableau.setUpperBound( 0, 1 );
        tableau.setLowerBound( 1, -1 );
        tableau.setUpperBound( 1, 1 );

        double large = 1000;
        tableau.setLowerBound( 2, -large );
        tableau.setUpperBound( 2, large );
        tableau.setLowerBound( 3, -large );
        tableau.setUpperBound( 3, large );
        tableau.setLowerBound( 4, -large );
        tableau.setUpperBound( 4, large );
        tableau.setLowerBound( 5, -large );
        tableau.setUpperBound( 5, large );
        tableau.setLowerBound( 6, -large );
        tableau.setUpperBound( 6, large );
        tableau.setLowerBound( 7, -large );
        tableau.setUpperBound( 7, large );
        tableau.setLowerBound( 8, -large );
        tableau.setUpperBound( 8, large );
        tableau.setLowerBound( 9, -large );
        tableau.setUpperBound( 9, large );
        tableau.setLowerBound( 10, -large );
        tableau.setUpperBound( 10, large );
        tableau.setLowerBound( 11, -large );
        tableau.setUpperBound( 11, large );

        nlr.setTableau( &tableau );

        // Initialize
        TS_ASSERT_THROWS_NOTHING( nlr.obtainCurrentBounds() );

        // Perform the tightening pass
        TS_ASSERT_THROWS_NOTHING( nlr.intervalArithmeticBoundPropagation() );

        List<Tightening> expectedBounds( { Tightening( 2, 0, Tightening::LB ),
                                           Tightening( 2, 2, Tightening::UB ),
                                           Tightening( 4, -5, Tightening::LB ),
                                           Tightening( 4, 5, Tightening::UB ),
                                           Tightening( 6, -1, Tightening::LB ),
                                           Tightening( 6, 1, Tightening::UB ),

                                           Tightening( 3, 0.0066, Tightening::LB ),
                                           Tightening( 3, 0.9517, Tightening::UB ),
                                           Tightening( 5, 0.0007, Tightening::LB ),
                                           Tightening( 5, 0.9909, Tightening::UB ),
                                           Tightening( 7, 0.0024, Tightening::LB ),
                                           Tightening( 7, 0.7297, Tightening::UB ),

                                           Tightening( 8, -0.7225, Tightening::LB ),
                                           Tightening( 8, 1.9403, Tightening::UB ),
                                           Tightening( 9, 0.3192, Tightening::LB ),
                                           Tightening( 9, 2.9819, Tightening::UB ),

                                           Tightening( 10, 0.3192, Tightening::LB ),
                                           Tightening( 10, 2.9819, Tightening::UB ),

                                           Tightening( 11, -2.9819, Tightening::LB ),
                                           Tightening( 11, -0.3192, Tightening::UB ) } );

        List<Tightening> bounds;
        TS_ASSERT_THROWS_NOTHING( nlr.getConstraintTightenings( bounds ) );

        TS_ASSERT( boundsEqual( bounds, expectedBounds ) );

        // Change the current bounds
        tableau.setLowerBound( 0, -3 );
        tableau.setUpperBound( 0, 1 );
        tableau.setLowerBound( 1, -1 );
        tableau.setUpperBound( 1, 2 );

        tableau.setLowerBound( 2, -large );
        tableau.setUpperBound( 2, large );
        tableau.setLowerBound( 3, -large );
        tableau.setUpperBound( 3, large );
        tableau.setLowerBound( 4, -large );
        tableau.setUpperBound( 4, large );
        tableau.setLowerBound( 5, -large );
        tableau.setUpperBound( 5, large );
        tableau.setLowerBound( 6, -large );
        tableau.setUpperBound( 6, large );
        tableau.setLowerBound( 7, -large );
        tableau.setUpperBound( 7, large );
        tableau.setLowerBound( 8, -large );
        tableau.setUpperBound( 8, large );
        tableau.setLowerBound( 9, -large );
        tableau.setUpperBound( 9, large );
        tableau.setLowerBound( 10, -large );
        tableau.setUpperBound( 10, large );
        tableau.setLowerBound( 11, -large );
        tableau.setUpperBound( 11, large );

        // Initialize
        TS_ASSERT_THROWS_NOTHING( nlr.obtainCurrentBounds() );

        // Perform the tightening pass
        TS_ASSERT_THROWS_NOTHING( nlr.intervalArithmeticBoundPropagation() );

        List<Tightening> expectedBounds2( { Tightening( 2, -2, Tightening::LB ),
                                            Tightening( 2, 2, Tightening::UB ),
                                            Tightening( 4, -12, Tightening::LB ),
                                            Tightening( 4, 5, Tightening::UB ),
                                            Tightening( 6, -1, Tightening::LB ),
                                            Tightening( 6, 2, Tightening::UB ),

                                            Tightening( 3, 0.0009, Tightening::LB ),
                                            Tightening( 3, 0.9526, Tightening::UB ),
                                            Tightening( 5, 0, Tightening::LB ),
                                            Tightening( 5, 0.9966, Tightening::UB ),
                                            Tightening( 7, 0.0024, Tightening::LB ),
                                            Tightening( 7, 0.9820, Tightening::UB ),

                                            Tightening( 8, -0.9811, Tightening::LB ),
                                            Tightening( 8, 1.9468, Tightening::UB ),
                                            Tightening( 9, 0.0654, Tightening::LB ),
                                            Tightening( 9, 2.9933, Tightening::UB ),

                                            Tightening( 10, 0.0654, Tightening::LB ),
                                            Tightening( 10, 2.9933, Tightening::UB ),

                                            Tightening( 11, -2.9933, Tightening::LB ),
                                            Tightening( 11, -0.0654, Tightening::UB ) } );

        TS_ASSERT_THROWS_NOTHING( nlr.getConstraintTightenings( bounds ) );

        TS_ASSERT( boundsEqual( bounds, expectedBounds2 ) );
    }

    void test_interval_arithmetic_bound_propagation_relu_and_bilinear_constraints()
    {
        NLR::NetworkLevelReasoner nlr;
        populateNetworkWithReluAndBilinear( nlr );

        MockTableau tableau;
        tableau.getBoundManager().initialize( 12 );

        // Initialize the bounds
        tableau.setLowerBound( 0, -1 );
        tableau.setUpperBound( 0, 1 );
        tableau.setLowerBound( 1, -1 );
        tableau.setUpperBound( 1, 1 );

        double large = 1000;
        tableau.setLowerBound( 2, -large );
        tableau.setUpperBound( 2, large );
        tableau.setLowerBound( 3, -large );
        tableau.setUpperBound( 3, large );
        tableau.setLowerBound( 4, -large );
        tableau.setUpperBound( 4, large );
        tableau.setLowerBound( 5, -large );
        tableau.setUpperBound( 5, large );
        tableau.setLowerBound( 6, -large );
        tableau.setUpperBound( 6, large );
        tableau.setLowerBound( 7, -large );
        tableau.setUpperBound( 7, large );
        tableau.setLowerBound( 8, -large );
        tableau.setUpperBound( 8, large );
        tableau.setLowerBound( 9, -large );
        tableau.setUpperBound( 9, large );
        tableau.setLowerBound( 10, -large );
        tableau.setUpperBound( 10, large );
        tableau.setLowerBound( 11, -large );
        tableau.setUpperBound( 11, large );

        nlr.setTableau( &tableau );

        // Initialize
        TS_ASSERT_THROWS_NOTHING( nlr.obtainCurrentBounds() );

        // Perform the tightening pass
        TS_ASSERT_THROWS_NOTHING( nlr.intervalArithmeticBoundPropagation() );

        List<Tightening> expectedBounds( {
            Tightening( 2, 0, Tightening::LB ),    Tightening( 2, 2, Tightening::UB ),
            Tightening( 4, -5, Tightening::LB ),   Tightening( 4, 5, Tightening::UB ),
            Tightening( 6, -1, Tightening::LB ),   Tightening( 6, 1, Tightening::UB ),

            Tightening( 3, 0, Tightening::LB ),    Tightening( 3, 2, Tightening::UB ),
            Tightening( 5, 0, Tightening::LB ),    Tightening( 5, 5, Tightening::UB ),
            Tightening( 7, 0, Tightening::LB ),    Tightening( 7, 1, Tightening::UB ),

            Tightening( 8, -1, Tightening::LB ),   Tightening( 8, 7, Tightening::UB ),
            Tightening( 9, -1, Tightening::LB ),   Tightening( 9, 7, Tightening::UB ),

            Tightening( 10, -7, Tightening::LB ),  Tightening( 10, 49, Tightening::UB ),

            Tightening( 11, -49, Tightening::LB ), Tightening( 11, 7, Tightening::UB ),
        } );

        List<Tightening> bounds;
        TS_ASSERT_THROWS_NOTHING( nlr.getConstraintTightenings( bounds ) );

        TS_ASSERT( boundsEqual( bounds, expectedBounds ) );

        // Change the current bounds
        tableau.setLowerBound( 0, -3 );
        tableau.setUpperBound( 0, 1 );
        tableau.setLowerBound( 1, -1 );
        tableau.setUpperBound( 1, 2 );

        tableau.setLowerBound( 2, -large );
        tableau.setUpperBound( 2, large );
        tableau.setLowerBound( 3, -large );
        tableau.setUpperBound( 3, large );
        tableau.setLowerBound( 4, -large );
        tableau.setUpperBound( 4, large );
        tableau.setLowerBound( 5, -large );
        tableau.setUpperBound( 5, large );
        tableau.setLowerBound( 6, -large );
        tableau.setUpperBound( 6, large );
        tableau.setLowerBound( 7, -large );
        tableau.setUpperBound( 7, large );
        tableau.setLowerBound( 8, -large );
        tableau.setUpperBound( 8, large );
        tableau.setLowerBound( 9, -large );
        tableau.setUpperBound( 9, large );
        tableau.setLowerBound( 10, -large );
        tableau.setUpperBound( 10, large );
        tableau.setLowerBound( 11, -large );
        tableau.setUpperBound( 11, large );

        // Initialize
        TS_ASSERT_THROWS_NOTHING( nlr.obtainCurrentBounds() );

        // Perform the tightening pass
        TS_ASSERT_THROWS_NOTHING( nlr.intervalArithmeticBoundPropagation() );

        List<Tightening> expectedBounds2( {
            Tightening( 2, -2, Tightening::LB ),   Tightening( 2, 2, Tightening::UB ),
            Tightening( 4, -12, Tightening::LB ),  Tightening( 4, 5, Tightening::UB ),
            Tightening( 6, -1, Tightening::LB ),   Tightening( 6, 2, Tightening::UB ),

            Tightening( 3, 0, Tightening::LB ),    Tightening( 3, 2, Tightening::UB ),
            Tightening( 5, 0, Tightening::LB ),    Tightening( 5, 5, Tightening::UB ),
            Tightening( 7, 0, Tightening::LB ),    Tightening( 7, 2, Tightening::UB ),

            Tightening( 8, -2, Tightening::LB ),   Tightening( 8, 7, Tightening::UB ),
            Tightening( 9, -2, Tightening::LB ),   Tightening( 9, 7, Tightening::UB ),

            Tightening( 10, -14, Tightening::LB ), Tightening( 10, 49, Tightening::UB ),

            Tightening( 11, -49, Tightening::LB ), Tightening( 11, 14, Tightening::UB ),
        } );

        TS_ASSERT_THROWS_NOTHING( nlr.getConstraintTightenings( bounds ) );

        TS_ASSERT( boundsEqual( bounds, expectedBounds2 ) );
    }

    void test_sbt_relus_all_active()
    {
        Options::get()->setString( Options::SYMBOLIC_BOUND_TIGHTENING_TYPE, "sbt" );

        NLR::NetworkLevelReasoner nlr;
        MockTableau tableau;
        nlr.setTableau( &tableau );
        populateNetworkSBTRelu( nlr, tableau );

        tableau.setLowerBound( 0, 4 );
        tableau.setUpperBound( 0, 6 );
        tableau.setLowerBound( 1, 1 );
        tableau.setUpperBound( 1, 5 );

        // Invoke SBT
        TS_ASSERT_THROWS_NOTHING( nlr.obtainCurrentBounds() );
        TS_ASSERT_THROWS_NOTHING( nlr.symbolicBoundPropagation() );

        /*
          Input ranges:

          x0: [4, 6]
          x1: [1, 5]

          Layer 1:

          x2.lb = 2x0 + 3x1   : [11, 27]
          x2.ub = 2x0 + 3x1   : [11, 27]

          x3.lb =  x0 + x1   : [5, 11]
          x3.ub =  x0 + x1   : [5, 11]

          Both ReLUs active, bound survive through activations:

          x4.lb = 2x0 + 3x1   : [11, 27]
          x4.ub = 2x0 + 3x1   : [11, 27]

          x5.lb =  x0 + x1   : [5, 11]
          x5.ub =  x0 + x1   : [5, 11]

          Layer 2:

          x6.lb =  x0 + 2x1   : [6, 16]
          x6.ub =  x0 + 2x1   : [6, 16]
        */

        List<Tightening> expectedBounds( {
            Tightening( 2, 11, Tightening::LB ),
            Tightening( 2, 27, Tightening::UB ),
            Tightening( 3, 5, Tightening::LB ),
            Tightening( 3, 11, Tightening::UB ),

            Tightening( 4, 11, Tightening::LB ),
            Tightening( 4, 27, Tightening::UB ),
            Tightening( 5, 5, Tightening::LB ),
            Tightening( 5, 11, Tightening::UB ),

            Tightening( 6, 6, Tightening::LB ),
            Tightening( 6, 16, Tightening::UB ),
        } );

        List<Tightening> bounds;
        TS_ASSERT_THROWS_NOTHING( nlr.getConstraintTightenings( bounds ) );
        TS_ASSERT( boundsEqual( bounds, expectedBounds ) );
    }

    void test_sbt_relus_active_and_inactive()
    {
        Options::get()->setString( Options::SYMBOLIC_BOUND_TIGHTENING_TYPE, "sbt" );

        NLR::NetworkLevelReasoner nlr;
        MockTableau tableau;
        nlr.setTableau( &tableau );
        populateNetworkSBTRelu( nlr, tableau );

        tableau.setLowerBound( 0, 4 );
        tableau.setUpperBound( 0, 6 );
        tableau.setLowerBound( 1, 1 );
        tableau.setUpperBound( 1, 5 );

        // Strong negative bias for x2, which is node (1,0)
        nlr.setBias( 1, 0, -30 );

        // Invoke SBT
        TS_ASSERT_THROWS_NOTHING( nlr.obtainCurrentBounds() );
        TS_ASSERT_THROWS_NOTHING( nlr.symbolicBoundPropagation() );

        /*
          Input ranges:

          x0: [4, 6]
          x1: [1, 5]

          Layer 1:

          x2.lb = 2x0 + 3x1 - 30   : [-19, -3]
          x2.ub = 2x0 + 3x1 - 30   : [-19, -3]

          x3.lb =  x0 + x1   : [5, 11]
          x3.ub =  x0 + x1   : [5, 11]

          First ReLU is inactive, bounds get zeroed
          Second ReLU is active, bounds surive the activation

          x4.lb = 0
          x4.ub = 0

          x5.lb =  x0 + x1   : [5, 11]
          x5.ub =  x0 + x1   : [5, 11]

          Layer 2:

          x6.lb =  - x0 - x1  : [-11, -5]
          x6.ub =  - x0 - x1  : [-11, -5]
        */

        List<Tightening> expectedBounds( {
            Tightening( 2, -19, Tightening::LB ),
            Tightening( 2, -3, Tightening::UB ),
            Tightening( 3, 5, Tightening::LB ),
            Tightening( 3, 11, Tightening::UB ),

            Tightening( 4, 0, Tightening::LB ),
            Tightening( 4, 0, Tightening::UB ),
            Tightening( 5, 5, Tightening::LB ),
            Tightening( 5, 11, Tightening::UB ),

            Tightening( 6, -11, Tightening::LB ),
            Tightening( 6, -5, Tightening::UB ),
        } );

        List<Tightening> bounds;
        TS_ASSERT_THROWS_NOTHING( nlr.getConstraintTightenings( bounds ) );
        TS_ASSERT( boundsEqual( bounds, expectedBounds ) );
    }

    void test_sbt_relus_active_and_not_fixed()
    {
        Options::get()->setString( Options::SYMBOLIC_BOUND_TIGHTENING_TYPE, "sbt" );

        NLR::NetworkLevelReasoner nlr;
        MockTableau tableau;
        nlr.setTableau( &tableau );
        populateNetworkSBTRelu( nlr, tableau );

        tableau.setLowerBound( 0, 4 );
        tableau.setUpperBound( 0, 6 );
        tableau.setLowerBound( 1, 1 );
        tableau.setUpperBound( 1, 5 );

        // Strong negative bias for x2, which is node (1,0)
        nlr.setBias( 1, 0, -15 );

        // Invoke SBT
        TS_ASSERT_THROWS_NOTHING( nlr.obtainCurrentBounds() );
        TS_ASSERT_THROWS_NOTHING( nlr.symbolicBoundPropagation() );

        /*
          Input ranges:

          x0: [4, 6]
          x1: [1, 5]

          Layer 1:

          x2.lb = 2x0 + 3x1 - 15   : [-4, 12]
          x2.ub = 2x0 + 3x1 - 15   : [-4, 12]

          x3.lb =  x0 + x1   : [5, 11]
          x3.ub =  x0 + x1   : [5, 11]

          First ReLU is undecided, bound is concretized.
            Coefficient: 12/(12--4) = 12/16 = 0.75
          Second ReLU is active, bounds surive the activation

          x4 range: [0, 12]
          x4.lb = 0.75( 2x0 + 3x1 ) - 0.75 * 15      = 1.5x0 + 2.25x1 - 11.25
          x4.ub = 0.75( 2x0 + 3x1 ) - 0.75 * 15 + 3  = 1.5x0 + 2.25x1 -  8.25

          x5.lb =  x0 + x1   : [5, 11]
          x5.ub =  x0 + x1   : [5, 11]

          Layer 2:

          x6.lb =  0.5x0 + 1.25x1 - 11.25
          x6.ub =  0.5x0 + 1.25x1 -  8.25

          x6 range: [2 + 1.25 - 11.25 = -8, 3 + 6.25 - 8.25 = 1] = [-8, 1]
        */

        List<Tightening> expectedBounds( {
            Tightening( 2, -4, Tightening::LB ),
            Tightening( 2, 12, Tightening::UB ),
            Tightening( 3, 5, Tightening::LB ),
            Tightening( 3, 11, Tightening::UB ),

            Tightening( 4, 0, Tightening::LB ),
            Tightening( 4, 12, Tightening::UB ),
            Tightening( 5, 5, Tightening::LB ),
            Tightening( 5, 11, Tightening::UB ),

            Tightening( 6, -8, Tightening::LB ),
            Tightening( 6, 1, Tightening::UB ),
        } );

        List<Tightening> bounds;
        TS_ASSERT_THROWS_NOTHING( nlr.getConstraintTightenings( bounds ) );
        TS_ASSERT( boundsEqual( bounds, expectedBounds ) );
    }

    void test_sbt_relus_active_and_externally_fixed()
    {
        Options::get()->setString( Options::SYMBOLIC_BOUND_TIGHTENING_TYPE, "sbt" );

        NLR::NetworkLevelReasoner nlr;
        MockTableau tableau;
        nlr.setTableau( &tableau );
        populateNetworkSBTRelu( nlr, tableau );

        tableau.setLowerBound( 0, 4 );
        tableau.setUpperBound( 0, 6 );
        tableau.setLowerBound( 1, 1 );
        tableau.setUpperBound( 1, 5 );

        // Strong negative bias for x2, which is node (1,0). Should make the node unfixed.
        nlr.setBias( 1, 0, -15 );

        // However, one of the ReLU's variables has been eliminated
        nlr.eliminateVariable( 2, -3 );

        // Invoke SBT
        TS_ASSERT_THROWS_NOTHING( nlr.obtainCurrentBounds() );
        TS_ASSERT_THROWS_NOTHING( nlr.symbolicBoundPropagation() );

        /*
          Input ranges:

          x0: [4, 6]
          x1: [1, 5]

          Layer 1:

          x2.lb = 2x0 + 3x1 - 15   : [-4, 12]
          x2.ub = 2x0 + 3x1 - 15   : [-4, 12]

          x3.lb =  x0 + x1   : [5, 11]
          x3.ub =  x0 + x1   : [5, 11]

          First ReLU is inactive (set externally), bounds get zeroed
          Second ReLU is active, bounds surive the activation

          x4.lb = 0
          x4.ub = 0

          x5.lb =  x0 + x1   : [5, 11]
          x5.ub =  x0 + x1   : [5, 11]

          Layer 2:

          x6.lb =  - x0 - x1  : [-11, -5]
          x6.ub =  - x0 - x1  : [-11, -5]
        */

        List<Tightening> expectedBounds( {
            // x2 does not appear, because it has been eliminated

            Tightening( 3, 5, Tightening::LB ),
            Tightening( 3, 11, Tightening::UB ),

            Tightening( 4, 0, Tightening::LB ),
            Tightening( 4, 0, Tightening::UB ),
            Tightening( 5, 5, Tightening::LB ),
            Tightening( 5, 11, Tightening::UB ),

            Tightening( 6, -11, Tightening::LB ),
            Tightening( 6, -5, Tightening::UB ),
        } );

        List<Tightening> bounds;
        TS_ASSERT_THROWS_NOTHING( nlr.getConstraintTightenings( bounds ) );
        TS_ASSERT( boundsEqual( bounds, expectedBounds ) );
    }

    void test_sbt_relu_residual1()
    {
        Options::get()->setString( Options::SYMBOLIC_BOUND_TIGHTENING_TYPE, "sbt" );

        NLR::NetworkLevelReasoner nlr;
        MockTableau tableau;
        nlr.setTableau( &tableau );
        populateNetworkSBTReluResidual1( nlr, tableau );

        tableau.setLowerBound( 0, -1 );
        tableau.setUpperBound( 0, 1 );

        // Invoke SBT
        TS_ASSERT_THROWS_NOTHING( nlr.obtainCurrentBounds() );
        TS_ASSERT_THROWS_NOTHING( nlr.symbolicBoundPropagation() );

        /*
          Input ranges:

          x0: [-1, 1]

          Layer 1:

          x1.lb = x0   : [-1, 1]
          x1.ub = x0   : [-1, 1]

          ReLU is undecided, bound is concretized.
            Coefficient: 1/( 1--1 ) = 1/2 = 0.5

          x2.lb = 0.5x0
          x2.ub = 0.5x0 + 0.5
          x2 range: [0, 1]

          Layer 2 (with residual from x0):

          x3.lb = -1( 0.5x0 + 0.5 ) -x0 + 1 = -1.5x0 + 0.5 : [-1, 2]
          x3.ub = -1( 0.5x0 ) -1x0 + 1 = -1.5x0 + 1 : [-0.5, 2.5]
          x3 range: [-1, 2.5]

          ReLU is undecided, bound is concretized.
            Coefficient: 2.5/( 2.5--1 ) = 2.5/3.5 = 5/7.

          x4.lb = 0
          x4.ub = 5/7 ( -1.5x0 + 1 ) + 5/7 = -15/14 x0 + 20/14 : [5/14, 35/14 = 2.5]
          x4 range: [0, 2.5]

          Layer 3 (with residual from x1):

          x5.lb =  3 ( 0 ) + 3 ( x0 ) + 1 = 3x0 + 1 : [-2, 4]
          x5.ub =  3 ( -15/14 x0 + 20/14 ) + 3 ( x0 ) + 1 = -3/14 x0 + 74/14 : [71/14, 77/14 = 5.5]

          x5 range: [-2, 4]
        */

        List<Tightening> expectedBounds( {
            Tightening( 1, -1, Tightening::LB ),
            Tightening( 1, 1, Tightening::UB ),
            Tightening( 2, 0, Tightening::LB ),
            Tightening( 2, 1, Tightening::UB ),
            Tightening( 3, -1, Tightening::LB ),
            Tightening( 3, 2.5, Tightening::UB ),
            Tightening( 4, 0, Tightening::LB ),
            Tightening( 4, 2.5, Tightening::UB ),
            Tightening( 5, 2, Tightening::LB ),
            Tightening( 5, 5.5, Tightening::UB ),
        } );

        List<Tightening> bounds;
        TS_ASSERT_THROWS_NOTHING( nlr.getConstraintTightenings( bounds ) );
        TS_ASSERT( boundsEqual( bounds, expectedBounds ) );
    }

    void test_sbt_relu_residual2()
    {
        Options::get()->setString( Options::SYMBOLIC_BOUND_TIGHTENING_TYPE, "sbt" );

        NLR::NetworkLevelReasoner nlr;
        MockTableau tableau;
        nlr.setTableau( &tableau );
        populateNetworkSBTReluResidual2( nlr, tableau );

        tableau.setLowerBound( 0, -1 );
        tableau.setUpperBound( 0, 1 );

        // Invoke SBT
        TS_ASSERT_THROWS_NOTHING( nlr.obtainCurrentBounds() );
        TS_ASSERT_THROWS_NOTHING( nlr.symbolicBoundPropagation() );

        /*
          Input ranges:

          x0: [-1, 1]

          Layer 1:

          x1.lb = x0   : [-1, 1]
          x1.ub = x0   : [-1, 1]

          ReLU is undecided, bound is concretized.
            Coefficient: 1/( 1--1 ) = 1/2 = 0.5

          x2.lb = 0.5x0
          x2.ub = 0.5x0 + 0.5
          x2 range: [0, 1]

          Layer 2 (with residual from x0):

          x3.lb = -1( 0.5x0 + 0.5 ) -x0 + 1 = -1.5x0 + 0.5 : [-1, 1]
          x3.ub = -1( 0.5x0 ) -1x0 + 1 = -1.5x0 + 1 : [-0.5, 2.5]
          x3 range: [-1, 2.5]

          ReLU is undecided, bound is concretized.
            Coefficient: 2.5/( 2.5--1 ) = 2.5/3.5 = 5/7.

          x4.lb = 0
          x4.ub = 5/7 ( -1.5x0 + 1 ) + 5/7 = -15/14 x0 + 20/14 : [5/14, 35/14 = 2.5]
          x4 range: [0, 2.5]

          Layer 3 (with residual from x0):

          x5.lb =  3 ( 0 ) + 1 ( x0 ) + 1 = 1x0 + 1 : [0, 2]
          x5.ub =  3 ( -15/14 x0 + 20/14 ) + 1 ( x0 ) + 1 = -31/14 x0 + 74/14 : [43/14, 105/14
          = 7.5] x5 range: [0, 7.5]

          Layer 4:
          x6.lb = 1x0 + 1 : [0, 2]
          x6.ub = -31/14 x0 + 74/14 : [43/14, 105/14 = 7.5]
          x6 range: [0, 7.5]
        */

        List<Tightening> expectedBounds( {
            Tightening( 1, -1, Tightening::LB ),
            Tightening( 1, 1, Tightening::UB ),
            Tightening( 2, 0, Tightening::LB ),
            Tightening( 2, 1, Tightening::UB ),
            Tightening( 3, -1, Tightening::LB ),
            Tightening( 3, 2.5, Tightening::UB ),
            Tightening( 4, 0, Tightening::LB ),
            Tightening( 4, 2.5, Tightening::UB ),
            Tightening( 5, 0, Tightening::LB ),
            Tightening( 5, 7.5, Tightening::UB ),
            Tightening( 6, 0, Tightening::LB ),
            Tightening( 6, 7.5, Tightening::UB ),
        } );

        List<Tightening> bounds;
        TS_ASSERT_THROWS_NOTHING( nlr.getConstraintTightenings( bounds ) );
        TS_ASSERT( boundsEqual( bounds, expectedBounds ) );
    }

    void test_sbt_relu_reindex()
    {
        Options::get()->setString( Options::SYMBOLIC_BOUND_TIGHTENING_TYPE, "sbt" );

        NLR::NetworkLevelReasoner nlr;
        MockTableau tableau;
        nlr.setTableau( &tableau );
        populateNetworkSBTReluReindex( nlr, tableau );

        tableau.setLowerBound( 0, -1 );
        tableau.setUpperBound( 0, 1 );
        tableau.setLowerBound( 1, -1 );
        tableau.setUpperBound( 1, 1 );

        // Invoke SBT
        TS_ASSERT_THROWS_NOTHING( nlr.obtainCurrentBounds() );
        TS_ASSERT_THROWS_NOTHING( nlr.symbolicBoundPropagation() );

        /*
          Input ranges:

          x0: [-1, 1]
          x1: [-1, 1]

          Layer 1:

          x2.lb = x0 + x1   : [-2, 2]
          x2.ub = x0 + x1   : [-2, 2]

          x3.lb = x0 - x1   : [-2, 2]
          x3.ub = x0 - x1   : [-2, 2]

          Both ReLUs are undecided, bounds are concretized.
            Coefficient: 2/( 2--2 ) = 2/4 = 0.5

          x4.lb = 0.5 ( x0 + x1 ) = 0.5x0 + 0.5x1
          x4.ub = 0.5 ( x0 + x1 ) + 1 = 0.5x0 + 0.5x1 + 1
          x4 range: [0, 2]

          x5.lb = 0.5 ( x0 - x1 ) = 0.5x0 - 0.5x1
          x5.ub = 0.5 ( x0 - x1 ) + 1 = 0.5x0 - 0.5x1 + 1
          x5 range: [0, 2]

          Layer 2:

          x6.lb = 1 ( 0.5x0 + 0.5x1 ) + 1 ( 0.5x0 - 0.5x1 ) = x0   : [-1, 1]
          x6.ub = 1 ( 0.5x0 + 0.5x1 + 1 ) + 1 ( 0.5x0 - 0.5x1 + 1 ) = x0 + 2   : [1, 3]
          x6 range: [-1, 3]

          x7.lb = 1 ( 0.5x0 + 0.5x1 ) - 1 ( 0.5x0 - 0.5x1 + 1 ) = x1 - 1   : [-2, 0]
          x7.ub = 1 ( 0.5x0 + 0.5x1 + 1 ) - 1 ( 0.5x0 - 0.5x1 ) = x1 + 1  : [0, 2]
          x7 range: [-2, 2]

          Both ReLUs are undecided, bounds are concretized.
            Coefficient (first ReLU, lower): 1/( 1--1 ) = 1/2 = 0.5
            Coefficient (first ReLU, upper): 1 (propagated as is)
            Coefficient (second ReLU, lower): 0 (bound is zero)
            Coefficient (second ReLU, upper): 2/( 2--2 ) = 2/4 = 0.5

          x8.lb = 0.5 ( x0 ) = 0.5x0
          x8.ub = x0 + 2
          x8 range: [0, 3]

          x9.lb = 0
          x9.ub = 0.5 ( x1 + 1 ) + 1 = 0.5x1 + 1.5
          x9 range: [0, 2]

          Layer 3:

          x10.lb =  1 ( 0.5x0 ) + 1 ( 0 ) + 1 = 0.5x0 + 1 : [0.5, 1.5]
          x10.ub =  1 ( x0 + 2 ) + 1 ( 0.5x1 + 1.5 ) + 1 = x0 + 0.5x1 + 4.5   : [3, 6]
          x10 range: [0.5, 6]

          x11.lb = 0.5x1 - 0.5
          x11.ub = 0.5x1 + 1.5
          x11 range: [0, 2]

        */

        List<Tightening> expectedBounds(
            { Tightening( 2, -2, Tightening::LB ),   Tightening( 2, 2, Tightening::UB ),
              Tightening( 3, -2, Tightening::LB ),   Tightening( 3, 2, Tightening::UB ),

              Tightening( 4, 0, Tightening::LB ),    Tightening( 4, 2, Tightening::UB ),
              Tightening( 5, 0, Tightening::LB ),    Tightening( 5, 2, Tightening::UB ),

              Tightening( 6, -1, Tightening::LB ),   Tightening( 6, 3, Tightening::UB ),
              Tightening( 7, -2, Tightening::LB ),   Tightening( 7, 2, Tightening::UB ),

              Tightening( 8, 0, Tightening::LB ),    Tightening( 8, 3, Tightening::UB ),
              Tightening( 9, 0, Tightening::LB ),    Tightening( 9, 2, Tightening::UB ),

              Tightening( 10, 0.5, Tightening::LB ), Tightening( 10, 6, Tightening::UB ),
              Tightening( 11, 0, Tightening::LB ),   Tightening( 11, 2, Tightening::UB )

            } );

        List<Tightening> bounds;
        TS_ASSERT_THROWS_NOTHING( nlr.getConstraintTightenings( bounds ) );
        TS_ASSERT( boundsEqual( bounds, expectedBounds ) );
    }

    void test_sbt_abs_all_positive()
    {
        Options::get()->setString( Options::SYMBOLIC_BOUND_TIGHTENING_TYPE, "sbt" );

        NLR::NetworkLevelReasoner nlr;
        MockTableau tableau;
        tableau.getBoundManager().initialize( 7 );
        nlr.setTableau( &tableau );

        // Create the layers
        nlr.addLayer( 0, NLR::Layer::INPUT, 2 );
        nlr.addLayer( 1, NLR::Layer::WEIGHTED_SUM, 2 );
        nlr.addLayer( 2, NLR::Layer::ABSOLUTE_VALUE, 2 );
        nlr.addLayer( 3, NLR::Layer::WEIGHTED_SUM, 1 );

        // Mark layer dependencies
        for ( unsigned i = 1; i <= 3; ++i )
            nlr.addLayerDependency( i - 1, i );

        // Weights
        nlr.setWeight( 0, 0, 1, 0, 2 );
        nlr.setWeight( 0, 0, 1, 1, 1 );
        nlr.setWeight( 0, 1, 1, 0, 3 );
        nlr.setWeight( 0, 1, 1, 1, 1 );
        nlr.setWeight( 2, 0, 3, 0, 1 );
        nlr.setWeight( 2, 1, 3, 0, -1 );

        // Mark the Abs sources
        nlr.addActivationSource( 1, 0, 2, 0 );
        nlr.addActivationSource( 1, 1, 2, 1 );

        // Variable indexing
        nlr.setNeuronVariable( NLR::NeuronIndex( 0, 0 ), 0 );
        nlr.setNeuronVariable( NLR::NeuronIndex( 0, 1 ), 1 );

        nlr.setNeuronVariable( NLR::NeuronIndex( 1, 0 ), 2 );
        nlr.setNeuronVariable( NLR::NeuronIndex( 1, 1 ), 3 );

        nlr.setNeuronVariable( NLR::NeuronIndex( 2, 0 ), 4 );
        nlr.setNeuronVariable( NLR::NeuronIndex( 2, 1 ), 5 );

        nlr.setNeuronVariable( NLR::NeuronIndex( 3, 0 ), 6 );

        // Very loose bounds for neurons except inputs
        double large = 1000000;

        tableau.setLowerBound( 2, -large );
        tableau.setUpperBound( 2, large );
        tableau.setLowerBound( 3, -large );
        tableau.setUpperBound( 3, large );
        tableau.setLowerBound( 4, -large );
        tableau.setUpperBound( 4, large );
        tableau.setLowerBound( 5, -large );
        tableau.setUpperBound( 5, large );
        tableau.setLowerBound( 6, -large );
        tableau.setUpperBound( 6, large );

        tableau.setLowerBound( 0, 4 );
        tableau.setUpperBound( 0, 6 );
        tableau.setLowerBound( 1, 1 );
        tableau.setUpperBound( 1, 5 );

        // Invoke SBT
        TS_ASSERT_THROWS_NOTHING( nlr.obtainCurrentBounds() );
        TS_ASSERT_THROWS_NOTHING( nlr.symbolicBoundPropagation() );

        /*
          Input ranges:

          x0: [4, 6]
          x1: [1, 5]

          Layer 1:

          x2.lb = 2x0 + 3x1   : [11, 27]
          x2.ub = 2x0 + 3x1   : [11, 27]

          x3.lb =  x0 + x1   : [5, 11]
          x3.ub =  x0 + x1   : [5, 11]

          Both absolute values positive, bound survive through activations:

          x4.lb = 2x0 + 3x1   : [11, 27]
          x4.ub = 2x0 + 3x1   : [11, 27]

          x5.lb =  x0 + x1   : [5, 11]
          x5.ub =  x0 + x1   : [5, 11]

          Layer 2:

          x6.lb =  x0 + 2x1   : [6, 16]
          x6.ub =  x0 + 2x1   : [6, 16]
        */

        List<Tightening> expectedBounds( {
            Tightening( 2, 11, Tightening::LB ),
            Tightening( 2, 27, Tightening::UB ),
            Tightening( 3, 5, Tightening::LB ),
            Tightening( 3, 11, Tightening::UB ),

            Tightening( 4, 11, Tightening::LB ),
            Tightening( 4, 27, Tightening::UB ),
            Tightening( 5, 5, Tightening::LB ),
            Tightening( 5, 11, Tightening::UB ),

            Tightening( 6, 6, Tightening::LB ),
            Tightening( 6, 16, Tightening::UB ),
        } );

        List<Tightening> bounds;
        TS_ASSERT_THROWS_NOTHING( nlr.getConstraintTightenings( bounds ) );
        TS_ASSERT( boundsEqual( bounds, expectedBounds ) );
    }

    void test_sbt_abs_positive_and_negative()
    {
        Options::get()->setString( Options::SYMBOLIC_BOUND_TIGHTENING_TYPE, "sbt" );

        NLR::NetworkLevelReasoner nlr;
        MockTableau tableau;
        tableau.getBoundManager().initialize( 7 );
        nlr.setTableau( &tableau );

        // Create the layers
        nlr.addLayer( 0, NLR::Layer::INPUT, 2 );
        nlr.addLayer( 1, NLR::Layer::WEIGHTED_SUM, 2 );
        nlr.addLayer( 2, NLR::Layer::ABSOLUTE_VALUE, 2 );
        nlr.addLayer( 3, NLR::Layer::WEIGHTED_SUM, 1 );

        // Mark layer dependencies
        for ( unsigned i = 1; i <= 3; ++i )
            nlr.addLayerDependency( i - 1, i );

        // Weights
        nlr.setWeight( 0, 0, 1, 0, 2 );
        nlr.setWeight( 0, 0, 1, 1, 1 );
        nlr.setWeight( 0, 1, 1, 0, 3 );
        nlr.setWeight( 0, 1, 1, 1, 1 );
        nlr.setWeight( 2, 0, 3, 0, 1 );
        nlr.setWeight( 2, 1, 3, 0, -1 );

        // Mark the Abs sources
        nlr.addActivationSource( 1, 0, 2, 0 );
        nlr.addActivationSource( 1, 1, 2, 1 );

        // Variable indexing
        nlr.setNeuronVariable( NLR::NeuronIndex( 0, 0 ), 0 );
        nlr.setNeuronVariable( NLR::NeuronIndex( 0, 1 ), 1 );

        nlr.setNeuronVariable( NLR::NeuronIndex( 1, 0 ), 2 );
        nlr.setNeuronVariable( NLR::NeuronIndex( 1, 1 ), 3 );

        nlr.setNeuronVariable( NLR::NeuronIndex( 2, 0 ), 4 );
        nlr.setNeuronVariable( NLR::NeuronIndex( 2, 1 ), 5 );

        nlr.setNeuronVariable( NLR::NeuronIndex( 3, 0 ), 6 );

        // Very loose bounds for neurons except inputs
        double large = 1000000;

        tableau.setLowerBound( 2, -large );
        tableau.setUpperBound( 2, large );
        tableau.setLowerBound( 3, -large );
        tableau.setUpperBound( 3, large );
        tableau.setLowerBound( 4, -large );
        tableau.setUpperBound( 4, large );
        tableau.setLowerBound( 5, -large );
        tableau.setUpperBound( 5, large );
        tableau.setLowerBound( 6, -large );
        tableau.setUpperBound( 6, large );

        tableau.setLowerBound( 0, 4 );
        tableau.setUpperBound( 0, 6 );
        tableau.setLowerBound( 1, 1 );
        tableau.setUpperBound( 1, 5 );

        // Strong negative bias for x2, which is node (1,0)
        nlr.setBias( 1, 0, -30 );

        // Invoke SBT
        TS_ASSERT_THROWS_NOTHING( nlr.obtainCurrentBounds() );
        TS_ASSERT_THROWS_NOTHING( nlr.symbolicBoundPropagation() );

        /*
          Input ranges:

          x0: [4, 6]
          x1: [1, 5]

          Layer 1:

          x2.lb = 2x0 + 3x1 - 30   : [-19, -3]
          x2.ub = 2x0 + 3x1 - 30   : [-19, -3]

          x3.lb =  x0 + x1   : [5, 11]
          x3.ub =  x0 + x1   : [5, 11]

          First absolute value is negative, bounds get flipped
          Second absolute value is positive, bounds surive the activation

          x4.lb = -2x0 -3x1 + 30   : [3, 19]
          x4.ub = -2x0 -3x1 + 30   : [3, 19]

          x5.lb =  x0 + x1   : [5, 11]
          x5.ub =  x0 + x1   : [5, 11]

          Layer 2:

          x6.lb =  - 3x0 - 4x1 + 30  : [-8, 14]
          x6.ub =  - 3x0 - 4x1 + 30  : [-8, 14]
        */

        List<Tightening> expectedBounds( {
            Tightening( 2, -19, Tightening::LB ),
            Tightening( 2, -3, Tightening::UB ),
            Tightening( 3, 5, Tightening::LB ),
            Tightening( 3, 11, Tightening::UB ),

            Tightening( 4, 3, Tightening::LB ),
            Tightening( 4, 19, Tightening::UB ),
            Tightening( 5, 5, Tightening::LB ),
            Tightening( 5, 11, Tightening::UB ),

            Tightening( 6, -8, Tightening::LB ),
            Tightening( 6, 14, Tightening::UB ),
        } );

        List<Tightening> bounds;
        TS_ASSERT_THROWS_NOTHING( nlr.getConstraintTightenings( bounds ) );
        TS_ASSERT( boundsEqual( bounds, expectedBounds ) );
    }

    void test_sbt_absolute_values_positive_and_not_fixed()
    {
        Options::get()->setString( Options::SYMBOLIC_BOUND_TIGHTENING_TYPE, "sbt" );

        NLR::NetworkLevelReasoner nlr;
        MockTableau tableau;
        tableau.getBoundManager().initialize( 7 );
        nlr.setTableau( &tableau );

        // Create the layers
        nlr.addLayer( 0, NLR::Layer::INPUT, 2 );
        nlr.addLayer( 1, NLR::Layer::WEIGHTED_SUM, 2 );
        nlr.addLayer( 2, NLR::Layer::ABSOLUTE_VALUE, 2 );
        nlr.addLayer( 3, NLR::Layer::WEIGHTED_SUM, 1 );

        // Mark layer dependencies
        for ( unsigned i = 1; i <= 3; ++i )
            nlr.addLayerDependency( i - 1, i );

        // Weights
        nlr.setWeight( 0, 0, 1, 0, 2 );
        nlr.setWeight( 0, 0, 1, 1, 1 );
        nlr.setWeight( 0, 1, 1, 0, 3 );
        nlr.setWeight( 0, 1, 1, 1, 1 );
        nlr.setWeight( 2, 0, 3, 0, 1 );
        nlr.setWeight( 2, 1, 3, 0, -1 );

        // Mark the Abs sources
        nlr.addActivationSource( 1, 0, 2, 0 );
        nlr.addActivationSource( 1, 1, 2, 1 );

        // Variable indexing
        nlr.setNeuronVariable( NLR::NeuronIndex( 0, 0 ), 0 );
        nlr.setNeuronVariable( NLR::NeuronIndex( 0, 1 ), 1 );

        nlr.setNeuronVariable( NLR::NeuronIndex( 1, 0 ), 2 );
        nlr.setNeuronVariable( NLR::NeuronIndex( 1, 1 ), 3 );

        nlr.setNeuronVariable( NLR::NeuronIndex( 2, 0 ), 4 );
        nlr.setNeuronVariable( NLR::NeuronIndex( 2, 1 ), 5 );

        nlr.setNeuronVariable( NLR::NeuronIndex( 3, 0 ), 6 );

        // Very loose bounds for neurons except inputs
        double large = 1000000;

        tableau.setLowerBound( 2, -large );
        tableau.setUpperBound( 2, large );
        tableau.setLowerBound( 3, -large );
        tableau.setUpperBound( 3, large );
        tableau.setLowerBound( 4, -large );
        tableau.setUpperBound( 4, large );
        tableau.setLowerBound( 5, -large );
        tableau.setUpperBound( 5, large );
        tableau.setLowerBound( 6, -large );
        tableau.setUpperBound( 6, large );

        tableau.setLowerBound( 0, 4 );
        tableau.setUpperBound( 0, 6 );
        tableau.setLowerBound( 1, 1 );
        tableau.setUpperBound( 1, 5 );

        // Strong negative bias for x2, which is node (1,0)
        nlr.setBias( 1, 0, -15 );

        // Invoke SBT
        TS_ASSERT_THROWS_NOTHING( nlr.obtainCurrentBounds() );
        TS_ASSERT_THROWS_NOTHING( nlr.symbolicBoundPropagation() );

        /*
          Input ranges:

          x0: [4, 6]
          x1: [1, 5]

          Layer 1:

          x2.lb = 2x0 + 3x1 - 15   : [-4, 12]
          x2.ub = 2x0 + 3x1 - 15   : [-4, 12]

          x3.lb =  x0 + x1   : [5, 11]
          x3.ub =  x0 + x1   : [5, 11]

          First absolute value is undecided, bounds are concretized.
          Second absolute value is active, bounds surive the activation

          x4 range: [0, 12]
          x4.lb = 0
          x4.ub = 12

          x5.lb =  x0 + x1   : [5, 11]
          x5.ub =  x0 + x1   : [5, 11]

          Layer 2:

          x6.lb =  - x0 - x1       : [-11, -5]
          x6.ub =  - x0 - x1 + 12  : [  1,  7]

          x6 range: [-11, 7]
        */

        List<Tightening> expectedBounds( {
            Tightening( 2, -4, Tightening::LB ),
            Tightening( 2, 12, Tightening::UB ),
            Tightening( 3, 5, Tightening::LB ),
            Tightening( 3, 11, Tightening::UB ),

            Tightening( 4, 0, Tightening::LB ),
            Tightening( 4, 12, Tightening::UB ),
            Tightening( 5, 5, Tightening::LB ),
            Tightening( 5, 11, Tightening::UB ),

            Tightening( 6, -11, Tightening::LB ),
            Tightening( 6, 7, Tightening::UB ),
        } );

        List<Tightening> bounds;
        TS_ASSERT_THROWS_NOTHING( nlr.getConstraintTightenings( bounds ) );
        TS_ASSERT( boundsEqual( bounds, expectedBounds ) );
    }

    void test_sbt_absolute_values_active_and_externally_fixed()
    {
        Options::get()->setString( Options::SYMBOLIC_BOUND_TIGHTENING_TYPE, "sbt" );

        NLR::NetworkLevelReasoner nlr;
        MockTableau tableau;
        tableau.getBoundManager().initialize( 7 );
        nlr.setTableau( &tableau );

        // Create the layers
        nlr.addLayer( 0, NLR::Layer::INPUT, 2 );
        nlr.addLayer( 1, NLR::Layer::WEIGHTED_SUM, 2 );
        nlr.addLayer( 2, NLR::Layer::ABSOLUTE_VALUE, 2 );
        nlr.addLayer( 3, NLR::Layer::WEIGHTED_SUM, 1 );

        // Mark layer dependencies
        for ( unsigned i = 1; i <= 3; ++i )
            nlr.addLayerDependency( i - 1, i );

        // Weights
        nlr.setWeight( 0, 0, 1, 0, 2 );
        nlr.setWeight( 0, 0, 1, 1, 1 );
        nlr.setWeight( 0, 1, 1, 0, 3 );
        nlr.setWeight( 0, 1, 1, 1, 1 );
        nlr.setWeight( 2, 0, 3, 0, 1 );
        nlr.setWeight( 2, 1, 3, 0, -1 );

        // Mark the Abs sources
        nlr.addActivationSource( 1, 0, 2, 0 );
        nlr.addActivationSource( 1, 1, 2, 1 );

        // Variable indexing
        nlr.setNeuronVariable( NLR::NeuronIndex( 0, 0 ), 0 );
        nlr.setNeuronVariable( NLR::NeuronIndex( 0, 1 ), 1 );

        nlr.setNeuronVariable( NLR::NeuronIndex( 1, 0 ), 2 );
        nlr.setNeuronVariable( NLR::NeuronIndex( 1, 1 ), 3 );

        nlr.setNeuronVariable( NLR::NeuronIndex( 2, 0 ), 4 );
        nlr.setNeuronVariable( NLR::NeuronIndex( 2, 1 ), 5 );

        nlr.setNeuronVariable( NLR::NeuronIndex( 3, 0 ), 6 );

        // Very loose bounds for neurons except inputs
        double large = 1000000;

        tableau.setLowerBound( 2, -large );
        tableau.setUpperBound( 2, large );
        tableau.setLowerBound( 3, -large );
        tableau.setUpperBound( 3, large );
        tableau.setLowerBound( 4, -large );
        tableau.setUpperBound( 4, large );
        tableau.setLowerBound( 5, -large );
        tableau.setUpperBound( 5, large );
        tableau.setLowerBound( 6, -large );
        tableau.setUpperBound( 6, large );

        tableau.setLowerBound( 0, 4 );
        tableau.setUpperBound( 0, 6 );
        tableau.setLowerBound( 1, 1 );
        tableau.setUpperBound( 1, 5 );

        // Strong negative bias for x2, which is node (1,0). Should make the node unfixed.
        nlr.setBias( 1, 0, -15 );

        // However, the weighted sum variable has been eliminated
        nlr.eliminateVariable( 2, -3 );

        // Invoke SBT
        TS_ASSERT_THROWS_NOTHING( nlr.obtainCurrentBounds() );
        TS_ASSERT_THROWS_NOTHING( nlr.symbolicBoundPropagation() );

        /*
          Input ranges:

          x0: [4, 6]
          x1: [1, 5]

          Layer 1:

          x2 is eliminated, everything set to -3

          x3.lb =  x0 + x1   : [5, 11]
          x3.ub =  x0 + x1   : [5, 11]

          Second absolute value is positive, bounds surive the activation

          x4: all set to 3

          x5.lb =  x0 + x1   : [5, 11]
          x5.ub =  x0 + x1   : [5, 11]

          Layer 2:

          x6.lb =  - x0 - x1 + 3  : [-8, -2]
          x6.ub =  - x0 - x1 + 3  : [-8, -2]
        */

        List<Tightening> expectedBounds( {
            // x2 does not appear, because it has been eliminated

            Tightening( 3, 5, Tightening::LB ),
            Tightening( 3, 11, Tightening::UB ),

            Tightening( 4, 3, Tightening::LB ),
            Tightening( 4, 3, Tightening::UB ),
            Tightening( 5, 5, Tightening::LB ),
            Tightening( 5, 11, Tightening::UB ),

            Tightening( 6, -8, Tightening::LB ),
            Tightening( 6, -2, Tightening::UB ),
        } );

        List<Tightening> bounds;
        TS_ASSERT_THROWS_NOTHING( nlr.getConstraintTightenings( bounds ) );
        TS_ASSERT( boundsEqual( bounds, expectedBounds ) );
    }

    void test_sbt_signs_positive_and_not_fixed()
    {
        Options::get()->setString( Options::SYMBOLIC_BOUND_TIGHTENING_TYPE, "sbt" );

        NLR::NetworkLevelReasoner nlr;
        MockTableau tableau;
        tableau.getBoundManager().initialize( 7 );
        nlr.setTableau( &tableau );

        // Create the layers
        nlr.addLayer( 0, NLR::Layer::INPUT, 2 );
        nlr.addLayer( 1, NLR::Layer::WEIGHTED_SUM, 2 );
        nlr.addLayer( 2, NLR::Layer::SIGN, 2 );
        nlr.addLayer( 3, NLR::Layer::WEIGHTED_SUM, 1 );

        // Mark layer dependencies
        for ( unsigned i = 1; i <= 3; ++i )
            nlr.addLayerDependency( i - 1, i );

        // Weights
        nlr.setWeight( 0, 0, 1, 0, 2 );
        nlr.setWeight( 0, 0, 1, 1, 1 );
        nlr.setWeight( 0, 1, 1, 0, 3 );
        nlr.setWeight( 0, 1, 1, 1, 1 );
        nlr.setWeight( 2, 0, 3, 0, 1 );
        nlr.setWeight( 2, 1, 3, 0, -1 );

        // Mark the Sign sources
        nlr.addActivationSource( 1, 0, 2, 0 );
        nlr.addActivationSource( 1, 1, 2, 1 );

        // Variable indexing
        nlr.setNeuronVariable( NLR::NeuronIndex( 0, 0 ), 0 );
        nlr.setNeuronVariable( NLR::NeuronIndex( 0, 1 ), 1 );

        nlr.setNeuronVariable( NLR::NeuronIndex( 1, 0 ), 2 );
        nlr.setNeuronVariable( NLR::NeuronIndex( 1, 1 ), 3 );

        nlr.setNeuronVariable( NLR::NeuronIndex( 2, 0 ), 4 );
        nlr.setNeuronVariable( NLR::NeuronIndex( 2, 1 ), 5 );

        nlr.setNeuronVariable( NLR::NeuronIndex( 3, 0 ), 6 );

        // Very loose bounds for neurons except inputs
        double large = 1000000;

        tableau.setLowerBound( 2, -large );
        tableau.setUpperBound( 2, large );
        tableau.setLowerBound( 3, -large );
        tableau.setUpperBound( 3, large );
        tableau.setLowerBound( 4, -large );
        tableau.setUpperBound( 4, large );
        tableau.setLowerBound( 5, -large );
        tableau.setUpperBound( 5, large );
        tableau.setLowerBound( 6, -large );
        tableau.setUpperBound( 6, large );

        tableau.setLowerBound( 0, 4 );
        tableau.setUpperBound( 0, 6 );
        tableau.setLowerBound( 1, 1 );
        tableau.setUpperBound( 1, 5 );

        // Strong negative bias for x2, which is node (1,0)
        nlr.setBias( 1, 0, -15 );

        // Invoke SBT
        TS_ASSERT_THROWS_NOTHING( nlr.obtainCurrentBounds() );
        TS_ASSERT_THROWS_NOTHING( nlr.symbolicBoundPropagation() );

        /*
          Input ranges:

          x0: [4, 6]
          x1: [1, 5]

          Layer 1:

          x2.lb = 2x0 + 3x1 - 15   : [-4, 12]
          x2.ub = 2x0 + 3x1 - 15   : [-4, 12]

          x3.lb =  x0 + x1   : [5, 11]
          x3.ub =  x0 + x1   : [5, 11]

          First sign is undecided, bounds are concretized.
          Second sign is active, bounds become constant 1
            Coefficient (first Sign, lower): 2/12 = 1/6.
            Coefficient (first Sign, upper): -2/-4 = 1/2.

          x4 range: [-1, 1]
          x4.lb = 1/6 ( 2x0 + 3x1 - 15 ) - 1 = 2/6 x0 + 3/6 x1 - 21/6
          x4.ub = 1/2 ( 2x0 + 3x1 - 15 ) + 1 = x0 + 1.5x1 - 6.5

          x5 range: [1, 1]
          x5.lb = 1
          x5.ub = 1

          Layer 2:

          x6.lb =  1 ( 2/6 x0 + 3/6 x1 - 21/6 ) - 1 ( 1 ) = 2/6 x0 + 3/6 x1 - 27/6 : [-16/6, 0]
          x6.ub =  1 ( x0 + 1.5x1 - 6.5 ) - 1 ( 1 ) = x0 + 1.5x1 - 7.5 : [-2, 6]

          x6 range: [-8/3, 6]
        */

        List<Tightening> expectedBounds( {
            Tightening( 2, -4, Tightening::LB ),
            Tightening( 2, 12, Tightening::UB ),
            Tightening( 3, 5, Tightening::LB ),
            Tightening( 3, 11, Tightening::UB ),

            Tightening( 4, -1, Tightening::LB ),
            Tightening( 4, 1, Tightening::UB ),
            Tightening( 5, 1, Tightening::LB ),
            Tightening( 5, 1, Tightening::UB ),

            Tightening( 6, -2.6667, Tightening::LB ),
            Tightening( 6, 6, Tightening::UB ),
        } );

        List<Tightening> bounds;
        TS_ASSERT_THROWS_NOTHING( nlr.getConstraintTightenings( bounds ) );
        TS_ASSERT( boundsEqual( bounds, expectedBounds ) );
    }

    void test_sbt_signs_active_and_externally_fixed()
    {
        Options::get()->setString( Options::SYMBOLIC_BOUND_TIGHTENING_TYPE, "sbt" );

        NLR::NetworkLevelReasoner nlr;
        MockTableau tableau;
        tableau.getBoundManager().initialize( 7 );
        nlr.setTableau( &tableau );

        // Create the layers
        nlr.addLayer( 0, NLR::Layer::INPUT, 2 );
        nlr.addLayer( 1, NLR::Layer::WEIGHTED_SUM, 2 );
        nlr.addLayer( 2, NLR::Layer::SIGN, 2 );
        nlr.addLayer( 3, NLR::Layer::WEIGHTED_SUM, 1 );

        // Mark layer dependencies
        for ( unsigned i = 1; i <= 3; ++i )
            nlr.addLayerDependency( i - 1, i );

        // Weights
        nlr.setWeight( 0, 0, 1, 0, 2 );
        nlr.setWeight( 0, 0, 1, 1, 1 );
        nlr.setWeight( 0, 1, 1, 0, 3 );
        nlr.setWeight( 0, 1, 1, 1, 1 );
        nlr.setWeight( 2, 0, 3, 0, 1 );
        nlr.setWeight( 2, 1, 3, 0, -1 );

        // Mark the Sign sources
        nlr.addActivationSource( 1, 0, 2, 0 );
        nlr.addActivationSource( 1, 1, 2, 1 );

        // Variable indexing
        nlr.setNeuronVariable( NLR::NeuronIndex( 0, 0 ), 0 );
        nlr.setNeuronVariable( NLR::NeuronIndex( 0, 1 ), 1 );

        nlr.setNeuronVariable( NLR::NeuronIndex( 1, 0 ), 2 );
        nlr.setNeuronVariable( NLR::NeuronIndex( 1, 1 ), 3 );

        nlr.setNeuronVariable( NLR::NeuronIndex( 2, 0 ), 4 );
        nlr.setNeuronVariable( NLR::NeuronIndex( 2, 1 ), 5 );

        nlr.setNeuronVariable( NLR::NeuronIndex( 3, 0 ), 6 );

        // Very loose bounds for neurons except inputs
        double large = 1000000;

        tableau.setLowerBound( 2, -large );
        tableau.setUpperBound( 2, large );
        tableau.setLowerBound( 3, -large );
        tableau.setUpperBound( 3, large );
        tableau.setLowerBound( 4, -large );
        tableau.setUpperBound( 4, large );
        tableau.setLowerBound( 5, -large );
        tableau.setUpperBound( 5, large );
        tableau.setLowerBound( 6, -large );
        tableau.setUpperBound( 6, large );

        tableau.setLowerBound( 0, 4 );
        tableau.setUpperBound( 0, 6 );
        tableau.setLowerBound( 1, 1 );
        tableau.setUpperBound( 1, 5 );

        // Strong negative bias for x2, which is node (1,0). Should make the node unfixed.
        nlr.setBias( 1, 0, -15 );

        // However, the weighted sum variable has been eliminated
        nlr.eliminateVariable( 2, -3 );

        // Invoke SBT
        TS_ASSERT_THROWS_NOTHING( nlr.obtainCurrentBounds() );
        TS_ASSERT_THROWS_NOTHING( nlr.symbolicBoundPropagation() );

        /*
          Input ranges:

          x0: [4, 6]
          x1: [1, 5]

          Layer 1:

          x2 is eliminated, everything set to -3

          x3.lb =  x0 + x1   : [5, 11]
          x3.ub =  x0 + x1   : [5, 11]

          First sign is negative, bounds become constant -1
          Second sign is positive, bounds become constant 1

          x4: all set to -1

          x5: all set to 1

          Layer 2:

          x6.lb = 1 ( -1 ) - 1 ( 1 ) = -2
          x6.ub = 1 ( -1 ) - 1 ( 1 ) = -2
        */

        List<Tightening> expectedBounds( {
            // x2 does not appear, because it has been eliminated

            Tightening( 3, 5, Tightening::LB ),
            Tightening( 3, 11, Tightening::UB ),

            Tightening( 4, -1, Tightening::LB ),
            Tightening( 4, -1, Tightening::UB ),
            Tightening( 5, 1, Tightening::LB ),
            Tightening( 5, 1, Tightening::UB ),

            Tightening( 6, -2, Tightening::LB ),
            Tightening( 6, -2, Tightening::UB ),
        } );

        List<Tightening> bounds;
        TS_ASSERT_THROWS_NOTHING( nlr.getConstraintTightenings( bounds ) );
        TS_ASSERT( boundsEqual( bounds, expectedBounds ) );
    }

    void test_sbt_leaky_relu()
    {
        NLR::NetworkLevelReasoner nlr;
        MockTableau tableau;
        nlr.setTableau( &tableau );
        populateNetworkSBTLeakyReLU( nlr, tableau ); // alpha = 0.2

        tableau.setLowerBound( 0, -1 );
        tableau.setUpperBound( 0, 1 );
        tableau.setLowerBound( 1, -1 );
        tableau.setUpperBound( 1, 1 );

        // Invoke SBT
        TS_ASSERT_THROWS_NOTHING( nlr.obtainCurrentBounds() );
        TS_ASSERT_THROWS_NOTHING( nlr.symbolicBoundPropagation() );

        /*
          Input ranges:

          x0: [-1, 1]
          x1: [-1, 1]

          Layer 1:

          x2.lb = x0 + x1   : [-2, 2]
          x2.ub = x0 + x1   : [-2, 2]

          x3.lb = x0 - x1   : [-2, 2]
          x3.ub = x0 - x1   : [-2, 2]

          Both LeakyReLUs are undecided, bounds are concretized.
            Coefficient: ( 2 - 0.2*-2 )/( 2--2 ) = 2.4/4 = 0.6
            Bias: ( 0.2 - 1 ) * 2 * -2 / ( 2--2 ) = 0.8

          x4.lb = x0 + x1
          x4.ub = 0.6 ( x0 + x1 ) + 0.8 = 0.6x0 + 0.6x1 + 0.8
          x4 range: [-0.4, 2]

          x5.lb = x0 - x1
          x5.ub = 0.6 ( x0 - x1 ) + 0.8 = 0.6x0 - 0.6x1 + 0.8
          x5 range: [-0.4, 2]

          Layer 2:

          x6.lb = 1 ( x0 + x1 ) + 1 ( x0 - x1 ) = 2x0   : [-2, 2]
          x6.ub = 1 ( 0.6x0 + 0.6x1 + 0.8 ) + 1 ( 0.6x0 - 0.6x1 + 0.8 ) = 1.2x0 + 1.6   : [0.4, 2.8]
          x6 range: [-2, 2.8]

          x7.lb = 1 ( x0 + x1 ) - 1 ( 0.6x0 - 0.6x1 + 0.8 ) = 0.4x0 + 1.6x1 - 0.8   : [-2.8, 1.2]
          x7.ub = 1 ( 0.6x0 + 0.6x1 + 0.8 ) - 1 ( x0 - x1 ) = -0.4x0 + 1.6x1 + 0.8  : [-1.2, 2.8]
          x7 range: [-2.8, 2.8]

          Both LeakyReLUs are undecided, bounds are concretized.
            Coefficient (first LeakyReLU): ( 2.8 - 0.2*-2 )/( 2.8--2 ) = 3.2/4.8 = 10/15
            Bias (first LeakyReLU): ( 0.2 - 1 ) * 2.8 * -2 / ( 2.8--2 ) = 14/15

            Coefficient (second LeakyReLU): ( 2.8 - 0.2*-2.8 )/( 2.8--2.8 ) = 3.36/5.6 = 0.6
            Bias (second LeakyReLU): ( 0.2 - 1 ) * 2.8 * -2.8 / ( 2.8--2.8 ) = 1.12

          x8.lb = 2x0
          x8.ub = 10/15 ( 1.2x0 + 1.6 ) + 14/15 = 0.8x0 + 2
          x8 range: [-0.4, 2.8]

          x9.lb = 0.4x0 + 1.6x1 - 0.8
          x9.ub = 0.6 ( -0.4x0 + 1.6x1 + 0.8 ) + 1.12 = -0.24 x0 + 0.96 x1 + 1.6
          x9 range: [-0.56, 2.8]

          Layer 3:

          x10.lb =  1 ( 0.4x0 + 1.6x1 - 0.8 ) + 1 ( 2x0 ) + 1 = 2.4x0 + 1.6x1 + 0.2    : [-3.8, 5.2]
          x10.ub =  1 ( -0.24 x0 + 0.96 x1 + 1.6 ) + 1 ( 0.8x0 + 2 ) + 1 = 0.56x0 + 0.96x1 + 4.6   :
          [3.08, 6.12] x10 range: [-3.8, 6.12]

          x11.lb = 0.4x0 + 1.6x1 - 0.8   : [-2.8, 1.2]
          x11.ub = 0.6 ( -0.4x0 + 1.6x1 + 0.8 ) + 1.12 = -0.24 x0 + 0.96 x1 + 1.6   : [0.4, 2.8]
          x11 range: [-2.8, 2.8]

        */

        List<Tightening> expectedBounds(
            { Tightening( 2, -2, Tightening::LB ),    Tightening( 2, 2, Tightening::UB ),
              Tightening( 3, -2, Tightening::LB ),    Tightening( 3, 2, Tightening::UB ),

              Tightening( 4, -0.4, Tightening::LB ),  Tightening( 4, 2, Tightening::UB ),
              Tightening( 5, -0.4, Tightening::LB ),  Tightening( 5, 2, Tightening::UB ),

              Tightening( 6, -2, Tightening::LB ),    Tightening( 6, 2.8, Tightening::UB ),
              Tightening( 7, -2.8, Tightening::LB ),  Tightening( 7, 2.8, Tightening::UB ),

              Tightening( 8, -0.4, Tightening::LB ),  Tightening( 8, 2.8, Tightening::UB ),
              Tightening( 9, -0.56, Tightening::LB ), Tightening( 9, 2.8, Tightening::UB ),

              Tightening( 10, -3.8, Tightening::LB ), Tightening( 10, 6.12, Tightening::UB ),
              Tightening( 11, -2.8, Tightening::LB ), Tightening( 11, 2.8, Tightening::UB )

            } );

        List<Tightening> bounds;
        TS_ASSERT_THROWS_NOTHING( nlr.getConstraintTightenings( bounds ) );
        TS_ASSERT( boundsEqual( bounds, expectedBounds ) );
    }

    void test_sbt_sigmoids_and_round()
    {
        Options::get()->setString( Options::SYMBOLIC_BOUND_TIGHTENING_TYPE, "sbt" );

        NLR::NetworkLevelReasoner nlr;
        MockTableau tableau;
        nlr.setTableau( &tableau );
        populateNetworkSBTSigmoidsAndRound( nlr, tableau );

        tableau.setLowerBound( 0, -1 );
        tableau.setUpperBound( 0, 1 );
        tableau.setLowerBound( 1, -1 );
        tableau.setUpperBound( 1, 1 );

        // Invoke SBT
        TS_ASSERT_THROWS_NOTHING( nlr.obtainCurrentBounds() );
        TS_ASSERT_THROWS_NOTHING( nlr.symbolicBoundPropagation() );

        List<Tightening> bounds;
        TS_ASSERT_THROWS_NOTHING( nlr.getConstraintTightenings( bounds ) );

        // Layer 1
        TS_ASSERT( FloatUtils::areEqual( nlr.getLayer( 1 )->getLb( 0 ), -2, 0.00001 ) );
        TS_ASSERT( FloatUtils::areEqual( nlr.getLayer( 1 )->getUb( 0 ), 2, 0.00001 ) );
        TS_ASSERT( FloatUtils::areEqual( nlr.getLayer( 1 )->getLb( 1 ), -2, 0.00001 ) );
        TS_ASSERT( FloatUtils::areEqual( nlr.getLayer( 1 )->getUb( 1 ), 2, 0.00001 ) );

        // Layer 2
        TS_ASSERT( FloatUtils::areEqual( nlr.getLayer( 2 )->getLb( 0 ), 0.1192, 0.0001 ) );
        TS_ASSERT( FloatUtils::areEqual( nlr.getLayer( 2 )->getUb( 0 ), 0.8807, 0.0001 ) );
        TS_ASSERT( FloatUtils::areEqual( nlr.getLayer( 2 )->getLb( 1 ), 0.1192, 0.0001 ) );
        TS_ASSERT( FloatUtils::areEqual( nlr.getLayer( 2 )->getUb( 1 ), 0.8807, 0.0001 ) );

        // Layer 3
        /*
         Double-check with Python
            ---
            from math import exp as e
            def g(x):
                return 1 / (1 + e(-x))

            def g_prime(x):
                return g(x) * (1 - g(x))

            def lam(l, u):
                return (g(u) - g(l)) / (u - l)

            def lam_prime(l, u):
                return min(g_prime(l), g_prime(u))

            l3 = l4 = -2
            u3 = u4 = 2
            l5 = l6 = g(-2)
            u5 = u6 = g(2)
            lambda7 = lam(l3, u3)
            lambda7_prime = lam_prime(l3, u3)
            lambda8 = lam(l4, u4)
            lambda8_prime = lam_prime(l4, u4)
            x7_l = lambda7_prime * (-2) + g(-2) + g(-2) - lambda7_prime * (-2 + -2)
            x7_u = lambda7_prime * (2) + g(2) + g(2) -lambda7_prime * (2 + 2)
            x8_l = lambda8_prime * (-2) + g(-2) - g(2) - lambda8_prime * (-2 - 2)
            x8_u = lambda8_prime * (2) + g(2) - g(-2) -lambda8_prime * (2 - -2)
            print(x7_l)
            print(x7_u)
            print(x8_l)
            print(x8_u)
            ---
            [output]:
            0.4483930148512481
            1.5516069851487517
            -0.5516069851487517
            0.5516069851487517
        */
        TS_ASSERT( FloatUtils::areEqual( nlr.getLayer( 3 )->getLb( 0 ), 0.4483, 0.0001 ) );
        TS_ASSERT( FloatUtils::areEqual( nlr.getLayer( 3 )->getUb( 0 ), 1.5516, 0.0001 ) );
        TS_ASSERT( FloatUtils::areEqual( nlr.getLayer( 3 )->getLb( 1 ), -0.5516, 0.0001 ) );
        TS_ASSERT( FloatUtils::areEqual( nlr.getLayer( 3 )->getUb( 1 ), 0.5516, 0.0001 ) );

        // Layer 4
        TS_ASSERT_EQUALS( nlr.getLayer( 4 )->getLb( 0 ), 0 );
        TS_ASSERT_EQUALS( nlr.getLayer( 4 )->getUb( 0 ), 2 );
        TS_ASSERT_EQUALS( nlr.getLayer( 4 )->getLb( 1 ), -1 );
        TS_ASSERT_EQUALS( nlr.getLayer( 4 )->getUb( 1 ), 1 );
    }

    void test_sbt_max_not_fixed()
    {
        Options::get()->setString( Options::SYMBOLIC_BOUND_TIGHTENING_TYPE, "sbt" );

        NLR::NetworkLevelReasoner nlr;
        MockTableau tableau;
        nlr.setTableau( &tableau );
        populateNetworkSBTMax( nlr, tableau );

        tableau.setLowerBound( 0, -1 );
        tableau.setUpperBound( 0, 1 );
        tableau.setLowerBound( 1, -1 );
        tableau.setUpperBound( 1, 2 );

        // Invoke SBT
        TS_ASSERT_THROWS_NOTHING( nlr.obtainCurrentBounds() );
        TS_ASSERT_THROWS_NOTHING( nlr.symbolicBoundPropagation() );

        /*
          Input ranges:

          x0: [-1, 1]
          x1: [-1, 2]

          Layer 1:

          x2.lb =  x0 + x1   : [-2, 3]
          x2.ub =  x0 + x1   : [-2, 3]

          x3.lb =  x0 - x1   : [-3, 2]
          x3.ub =  x0 - x1   : [-3, 2]

          Both ReLUs are undecided, bounds are concretized.
            Coefficient (first ReLU): 3/( 3--2 ) = 3/5 = 0.6
            Coefficient (second ReLU): 2/( 2--3 ) = 2/5 = 0.4

          x4.lb =  0.6 ( x0 + x1 ) = 0.6x0 + 0.6x1
          x4.ub =  0.6 ( x0 + x1 ) + 1.2 = 0.6x0 + 0.6x1 + 1.2
          x4 range: [0, 3]

          x5.lb =  0.4 ( x0 - x1 ) = 0.4x0 + 0.4x1
          x5.ub =  0.4 ( x0 - x1 ) + 1.2 = 0.4x0 + 0.4x1 + 1.2
          x5 range: [0, 2]

          Max is not fixed because x5.lb <= x4.ub and x4.lb <= x5.ub
          Max inherits lower bound from x4, and its upper bound is constant 3.

          x6.lb =  0.6x0 + 0.6x1  : [-1.2, 1.8]
          x6.ub =  3   : [3, 3]
          x6 range: [-1.2, 3]

          Layer 3:

          x7.lb = 2 ( 0.6x0 + 0.6x1 ) = 1.2x0 + 1.8x1   : [-2.4, 3.6]
          x7.ub = 2 ( 3 ) = 6   : [6, 6]
          x7 range: [-2.4, 6]
        */

        List<Tightening> expectedBounds( {
            Tightening( 2, -2, Tightening::LB ),
            Tightening( 2, 3, Tightening::UB ),
            Tightening( 3, -3, Tightening::LB ),
            Tightening( 3, 2, Tightening::UB ),
            Tightening( 4, 0, Tightening::LB ),
            Tightening( 4, 3, Tightening::UB ),
            Tightening( 5, 0, Tightening::LB ),
            Tightening( 5, 2, Tightening::UB ),
            Tightening( 6, 0, Tightening::LB ),
            Tightening( 6, 3, Tightening::UB ),
            Tightening( 7, -2.4, Tightening::LB ),
            Tightening( 7, 6, Tightening::UB ),

        } );

        List<Tightening> bounds;
        TS_ASSERT_THROWS_NOTHING( nlr.getConstraintTightenings( bounds ) );
        TS_ASSERT( boundsEqual( bounds, expectedBounds ) );
    }

    void test_sbt_max_fixed()
    {
        Options::get()->setString( Options::SYMBOLIC_BOUND_TIGHTENING_TYPE, "sbt" );

        NLR::NetworkLevelReasoner nlr;
        MockTableau tableau;
        nlr.setTableau( &tableau );
        populateNetworkSBTMax( nlr, tableau );

        tableau.setLowerBound( 0, 1 );
        tableau.setUpperBound( 0, 2 );
        tableau.setLowerBound( 1, -3 );
        tableau.setUpperBound( 1, -2 );

        // Invoke SBT
        TS_ASSERT_THROWS_NOTHING( nlr.obtainCurrentBounds() );
        TS_ASSERT_THROWS_NOTHING( nlr.symbolicBoundPropagation() );

        /*
          Input ranges:

          x0: [1, 2]
          x1: [-3, -2]

          Layer 1:

          x2.lb =  x0 + x1   : [-2, 0]
          x2.ub =  x0 + x1   : [-2, 0]

          x3.lb =  x0 - x1   : [3, 5]
          x3.ub =  x0 - x1   : [3, 5]

          First ReLU is negative, bounds become constant 0
          Second ReLU is positive, bounds survive the activation

          x4: all set to 0

          x5.lb =  x0 - x1   : [3, 5]
          x5.ub =  x0 - x1   : [3, 5]

          Max is fixed because x5.lb > x4.ub, it inherits x5's bounds

          x6.lb =  x0 - x1   : [3, 5]
          x6.ub =  x0 - x1   : [3, 5]

          Layer 3:

          x7.lb = 2 ( x0 - x1 ) = 2x0 - 2x1   : [6, 10]
          x7.ub = 2 ( x0 - x1 ) = 2x0 - 2x1   : [6, 10]
        */

        List<Tightening> expectedBounds( {
            Tightening( 2, -2, Tightening::LB ),
            Tightening( 2, 0, Tightening::UB ),
            Tightening( 3, 3, Tightening::LB ),
            Tightening( 3, 5, Tightening::UB ),
            Tightening( 4, 0, Tightening::LB ),
            Tightening( 4, 0, Tightening::UB ),
            Tightening( 5, 3, Tightening::LB ),
            Tightening( 5, 5, Tightening::UB ),
            Tightening( 6, 3, Tightening::LB ),
            Tightening( 6, 5, Tightening::UB ),
            Tightening( 7, 6, Tightening::LB ),
            Tightening( 7, 10, Tightening::UB ),

        } );

        List<Tightening> bounds;
        TS_ASSERT_THROWS_NOTHING( nlr.getConstraintTightenings( bounds ) );
        TS_ASSERT( boundsEqual( bounds, expectedBounds ) );
    }

    void test_sbt_softmax1()
    {
        Options::get()->setString( Options::SYMBOLIC_BOUND_TIGHTENING_TYPE, "sbt" );

        NLR::NetworkLevelReasoner nlr;
        MockTableau tableau;
        nlr.setTableau( &tableau );
        populateNetworkSBTSoftmax( nlr, tableau );

        tableau.setLowerBound( 0, -1 );
        tableau.setUpperBound( 0, 1 );
        tableau.setLowerBound( 1, -1 );
        tableau.setUpperBound( 1, 1 );
        tableau.setLowerBound( 2, -1 );
        tableau.setUpperBound( 2, 1 );

        // Invoke SBT
        TS_ASSERT_THROWS_NOTHING( nlr.obtainCurrentBounds() );
        TS_ASSERT_THROWS_NOTHING( nlr.symbolicBoundPropagation() );
    }

    void test_sbt_softmax2()
    {
        Options::get()->setString( Options::SYMBOLIC_BOUND_TIGHTENING_TYPE, "sbt" );

        {
            Options::get()->setString( Options::SOFTMAX_BOUND_TYPE, "lse" );
            NLR::NetworkLevelReasoner nlr;
            MockTableau tableau;
            nlr.setTableau( &tableau );
            populateNetworkSBTSoftmax( nlr, tableau );

            tableau.setLowerBound( 0, 1 );
            tableau.setUpperBound( 0, 1.000001 );
            tableau.setLowerBound( 1, 1 );
            tableau.setUpperBound( 1, 1.000001 );
            tableau.setLowerBound( 2, 1 );
            tableau.setUpperBound( 2, 1.000001 );

            // Invoke SBT
            TS_ASSERT_THROWS_NOTHING( nlr.obtainCurrentBounds() );
            TS_ASSERT_THROWS_NOTHING( nlr.symbolicBoundPropagation() );

            /*
              Input ranges:

              x0: [1, 1.0001]
              x1: [1, 1.0001]
              x2: [1, 1.0001]
            */
            List<Tightening> expectedBounds( { Tightening( 3, 2, Tightening::LB ),
                                               Tightening( 3, 2, Tightening::UB ),
                                               Tightening( 4, 3, Tightening::LB ),
                                               Tightening( 4, 3, Tightening::UB ),
                                               Tightening( 5, 0, Tightening::LB ),
                                               Tightening( 5, 0, Tightening::UB ),
                                               Tightening( 6, 0.2595, Tightening::LB ),
                                               Tightening( 6, 0.2595, Tightening::UB ),
                                               Tightening( 7, 0.7054, Tightening::LB ),
                                               Tightening( 7, 0.7054, Tightening::UB ),
                                               Tightening( 8, 0.0351, Tightening::LB ),
                                               Tightening( 8, 0.0351, Tightening::UB ),
                                               Tightening( 9, 1, Tightening::LB ),
                                               Tightening( 9, 1, Tightening::UB ),
                                               Tightening( 10, -1, Tightening::LB ),
                                               Tightening( 10, -1, Tightening::UB )

            } );

            List<Tightening> bounds;
            TS_ASSERT_THROWS_NOTHING( nlr.getConstraintTightenings( bounds ) );
            TS_ASSERT( boundsEqual( bounds, expectedBounds ) );
        }
        {
            Options::get()->setString( Options::SOFTMAX_BOUND_TYPE, "er" );
            NLR::NetworkLevelReasoner nlr;
            MockTableau tableau;
            nlr.setTableau( &tableau );
            populateNetworkSBTSoftmax( nlr, tableau );

            tableau.setLowerBound( 0, 1 );
            tableau.setUpperBound( 0, 1.000001 );
            tableau.setLowerBound( 1, 1 );
            tableau.setUpperBound( 1, 1.000001 );
            tableau.setLowerBound( 2, 1 );
            tableau.setUpperBound( 2, 1.000001 );

            // Invoke SBT
            TS_ASSERT_THROWS_NOTHING( nlr.obtainCurrentBounds() );
            TS_ASSERT_THROWS_NOTHING( nlr.symbolicBoundPropagation() );

            /*
              Input ranges:

              x0: [1, 1.0001]
              x1: [1, 1.0001]
              x2: [1, 1.0001]
            */
            List<Tightening> expectedBounds( { Tightening( 3, 2, Tightening::LB ),
                                               Tightening( 3, 2, Tightening::UB ),
                                               Tightening( 4, 3, Tightening::LB ),
                                               Tightening( 4, 3, Tightening::UB ),
                                               Tightening( 5, 0, Tightening::LB ),
                                               Tightening( 5, 0, Tightening::UB ),
                                               Tightening( 6, 0.2595, Tightening::LB ),
                                               Tightening( 6, 0.2595, Tightening::UB ),
                                               Tightening( 7, 0.7054, Tightening::LB ),
                                               Tightening( 7, 0.7054, Tightening::UB ),
                                               Tightening( 8, 0.0351, Tightening::LB ),
                                               Tightening( 8, 0.0351, Tightening::UB ),
                                               Tightening( 9, 1, Tightening::LB ),
                                               Tightening( 9, 1, Tightening::UB ),
                                               Tightening( 10, -1, Tightening::LB ),
                                               Tightening( 10, -1, Tightening::UB )

            } );

            List<Tightening> bounds;
            TS_ASSERT_THROWS_NOTHING( nlr.getConstraintTightenings( bounds ) );
            TS_ASSERT( boundsEqual( bounds, expectedBounds ) );
        }
    }

    void test_sbt_softmax3()
    {
        Options::get()->setString( Options::SYMBOLIC_BOUND_TIGHTENING_TYPE, "sbt" );

        NLR::NetworkLevelReasoner nlr;
        MockTableau tableau;
        nlr.setTableau( &tableau );
        populateNetworkSBTSoftmax2( nlr, tableau );

        tableau.setLowerBound( 0, 1 );
        tableau.setUpperBound( 0, 1.00001 );
        tableau.setLowerBound( 1, 1 );
        tableau.setUpperBound( 1, 1.00001 );
        tableau.setLowerBound( 2, 1 );
        tableau.setUpperBound( 2, 1.00001 );

        // Invoke SBT
        TS_ASSERT_THROWS_NOTHING( nlr.obtainCurrentBounds() );
        TS_ASSERT_THROWS_NOTHING( nlr.symbolicBoundPropagation() );

        /*
          Input ranges:

          x0: [1, 1.0001]
          x1: [1, 1.0001]
          x2: [1, 1.0001]
        */

        List<Tightening> expectedBounds(
            { Tightening( 3, 2, Tightening::LB ),        Tightening( 3, 2, Tightening::UB ),
              Tightening( 4, 3, Tightening::LB ),        Tightening( 4, 3, Tightening::UB ),
              Tightening( 5, 0, Tightening::LB ),        Tightening( 5, 0, Tightening::UB ),
              Tightening( 6, -1, Tightening::LB ),       Tightening( 6, -1, Tightening::UB ),
              Tightening( 7, -2, Tightening::LB ),       Tightening( 7, -2, Tightening::UB ),
              Tightening( 8, 0.8668, Tightening::LB ),   Tightening( 8, 0.8668, Tightening::UB ),
              Tightening( 9, 0.9820, Tightening::LB ),   Tightening( 9, 0.9820, Tightening::UB ),
              Tightening( 10, 0.1173, Tightening::LB ),  Tightening( 10, 0.1173, Tightening::UB ),
              Tightening( 11, 0.0179, Tightening::LB ),  Tightening( 11, 0.0179, Tightening::UB ),
              Tightening( 12, 0.0159, Tightening::LB ),  Tightening( 12, 0.0159, Tightening::UB ),
              Tightening( 13, 0.9470, Tightening::LB ),  Tightening( 13, 0.9470, Tightening::UB ),
              Tightening( 14, -0.9470, Tightening::LB ), Tightening( 14, -0.9470, Tightening::UB ),
              Tightening( 15, 1.0253, Tightening::LB ),  Tightening( 15, 1.0253, Tightening::UB ),
              Tightening( 16, -1.0253, Tightening::LB ), Tightening( 16, -1.0253, Tightening::UB )

            } );

        List<Tightening> bounds;
        TS_ASSERT_THROWS_NOTHING( nlr.getConstraintTightenings( bounds ) );
        TS_ASSERT( boundsEqual( bounds, expectedBounds ) );
    }

    void test_softmax_bounds_er()
    {
        Vector<double> inputLb = { -1, 0, 1 };
        Vector<double> inputUb = { 0, 2, 4 };
        Vector<double> input = { -0.5, 1, 2.5 };

        double value = NLR::Layer::ERLowerBound( input, inputLb, inputUb, 0 );
        TS_ASSERT( FloatUtils::areEqual( value, 0.0114799, 0.00001 ) );
        value = NLR::Layer::dERLowerBound( input, inputLb, inputUb, 0, 0 );
        TS_ASSERT( FloatUtils::areEqual( value, 0.00563867, 0.00001 ) );
        value = NLR::Layer::dERLowerBound( input, inputLb, inputUb, 0, 1 );
        TS_ASSERT( FloatUtils::areEqual( value, -0.000838421, 0.00001 ) );


        Vector<double> outputLb = { 0.2, 0, 0 };
        Vector<double> outputUb = { 0.4, 0.1, 0.1 };

        value = NLR::Layer::ERUpperBound( input, outputLb, outputUb, 0 );
        TS_ASSERT( FloatUtils::areEqual( value, -1.44538, 0.00001 ) );
        value = NLR::Layer::dERUpperBound( input, outputLb, outputUb, 0, 0 );
        TS_ASSERT( FloatUtils::areEqual( value, 1.96538, 0.00001 ) );
        value = NLR::Layer::dERUpperBound( input, outputLb, outputUb, 0, 1 );
        TS_ASSERT( FloatUtils::areEqual( value, -0.358535, 0.00001 ) );
    }

    void test_softmax_bounds_lse1()
    {
        Vector<double> inputLb = { -1, 0, 1 };
        Vector<double> inputUb = { 0, 2, 3 };
        Vector<double> input = { -0.5, 1, 2 };
        double value = NLR::Layer::LSELowerBound( input, inputLb, inputUb, 0 );
        TS_ASSERT( FloatUtils::areEqual( value, 0.0365, 0.001 ) );
        value = NLR::Layer::dLSELowerBound( input, inputLb, inputUb, 0, 0 );
        TS_ASSERT( FloatUtils::areEqual( value, 0.0365, 0.001 ) );
        value = NLR::Layer::dLSELowerBound( input, inputLb, inputUb, 0, 1 );
        TS_ASSERT( FloatUtils::areEqual( value, -0.00703444, 0.001 ) );

        Vector<double> outputLb = { 0.2, 0, 0 };
        Vector<double> outputUb = { 0.4, 0.1, 0.1 };
        value = NLR::Layer::LSEUpperBound( input, outputLb, outputUb, 0 );
        TS_ASSERT( FloatUtils::areEqual( value, -0.164165, 0.00001 ) );
        value = NLR::Layer::dLSEUpperbound( input, outputLb, outputUb, 0, 0 );
        TS_ASSERT( FloatUtils::areEqual( value, 0.272204, 0.00001 ) );
        value = NLR::Layer::dLSEUpperbound( input, outputLb, outputUb, 0, 1 );
        TS_ASSERT( FloatUtils::areEqual( value, -0.073207, 0.00001 ) );
    }

    void test_sbt_bilinear()
    {
        NLR::NetworkLevelReasoner nlr;
        MockTableau tableau;
        nlr.setTableau( &tableau );
        populateNetworkSBTBilinear( nlr, tableau );

        tableau.setLowerBound( 0, 1 );
        tableau.setUpperBound( 0, 2 );
        tableau.setLowerBound( 1, -2 );
        tableau.setUpperBound( 1, 1 );

        // Invoke SBT
        TS_ASSERT_THROWS_NOTHING( nlr.obtainCurrentBounds() );
        TS_ASSERT_THROWS_NOTHING( nlr.symbolicBoundPropagation() );

        /*
          Input ranges:

          x0: [1, 2]
          x1: [-2, 1]

          Layer 1:

          x2.lb = x0 - 2x1   : [-1, 6]
          x2.ub = x0 - 2x1   : [-1, 6]

          x3.lb = x0 + x1   : [-1, 3]
          x3.ub = x0 + x1   : [-1, 3]

          Coefficients for bilinear layer:
          Lower bound:
              alpha_l = x3.lb = -1
              beta = x2.lb = -1
              gamma_l = -x2.lb x3.lb = --1 * -1 = -1

          Upper bound:
              alpha_u = x3.ub = 3
              beta = x2.lb = -1
              gamma_u = -x2.lb x3.ub = --1 * 3 = 3

          x4.lb = -1 ( x0 - 2x1 ) + -1 ( x0 + x1 ) + -1 = -2x0 + x1 - 1     : [-7, -2]
          x4.ub = 3 ( x0 - 2x1 ) + -1 ( x0 + x1 ) + 3 = 2x0 - 7x1 + 3    : [0, 21]
          x4 range: [-7, 21]

          Layer 3:

          x5.lb = -1 ( 2x0 - 5x1 + 3 ) = -2x0 + 7x1 - 3   : [-21, 0]
          x5.ub = -1 ( -2x0 + x1 - 1 ) = 2x0 - x1 + 1   : [2, 7]
          x5 range: [-21, 7]
        */

        List<Tightening> expectedBounds( { Tightening( 2, -1, Tightening::LB ),
                                           Tightening( 2, 6, Tightening::UB ),
                                           Tightening( 3, -1, Tightening::LB ),
                                           Tightening( 3, 3, Tightening::UB ),
                                           Tightening( 4, -7, Tightening::LB ),
                                           Tightening( 4, 21, Tightening::UB ),
                                           Tightening( 5, -21, Tightening::LB ),
                                           Tightening( 5, 7, Tightening::UB ) } );

        List<Tightening> bounds;
        TS_ASSERT_THROWS_NOTHING( nlr.getConstraintTightenings( bounds ) );
        TS_ASSERT( boundsEqual( bounds, expectedBounds ) );
    }

    void test_parameterised_sbt_relus_all_active()
    {
        Options::get()->setString( Options::SYMBOLIC_BOUND_TIGHTENING_TYPE, "sbt" );

        NLR::NetworkLevelReasoner nlr;
        MockTableau tableau;
        nlr.setTableau( &tableau );
        populateNetworkSBTRelu( nlr, tableau );

        tableau.setLowerBound( 0, 4 );
        tableau.setUpperBound( 0, 6 );
        tableau.setLowerBound( 1, 1 );
        tableau.setUpperBound( 1, 5 );

        unsigned paramCount = nlr.getNumberOfParameters();
        Vector<double> coeffs( paramCount, 0.5 );

        // Invoke parameterised SBT
        TS_ASSERT_THROWS_NOTHING( nlr.obtainCurrentBounds() );
        TS_ASSERT_THROWS_NOTHING( nlr.parameterisedSymbolicBoundPropagation( coeffs ) );

        /*
          Input ranges:

          x0: [4, 6]
          x1: [1, 5]

          Layer 1:

          x2.lb = 2x0 + 3x1   : [11, 27]
          x2.ub = 2x0 + 3x1   : [11, 27]

          x3.lb =  x0 + x1   : [5, 11]
          x3.ub =  x0 + x1   : [5, 11]

          Both ReLUs active, bound survive through activations:

          x4.lb = 2x0 + 3x1   : [11, 27]
          x4.ub = 2x0 + 3x1   : [11, 27]

          x5.lb =  x0 + x1   : [5, 11]
          x5.ub =  x0 + x1   : [5, 11]

          Layer 2:

          x6.lb =  x0 + 2x1   : [6, 16]
          x6.ub =  x0 + 2x1   : [6, 16]
        */

        List<Tightening> expectedBounds( {
            Tightening( 2, 11, Tightening::LB ),
            Tightening( 2, 27, Tightening::UB ),
            Tightening( 3, 5, Tightening::LB ),
            Tightening( 3, 11, Tightening::UB ),

            Tightening( 4, 11, Tightening::LB ),
            Tightening( 4, 27, Tightening::UB ),
            Tightening( 5, 5, Tightening::LB ),
            Tightening( 5, 11, Tightening::UB ),

            Tightening( 6, 6, Tightening::LB ),
            Tightening( 6, 16, Tightening::UB ),
        } );

        List<Tightening> bounds;
        TS_ASSERT_THROWS_NOTHING( nlr.getConstraintTightenings( bounds ) );
        TS_ASSERT( boundsEqual( bounds, expectedBounds ) );
    }

    void test_parameterised_sbt_relus_active_and_inactive()
    {
        Options::get()->setString( Options::SYMBOLIC_BOUND_TIGHTENING_TYPE, "sbt" );

        NLR::NetworkLevelReasoner nlr;
        MockTableau tableau;
        nlr.setTableau( &tableau );
        populateNetworkSBTRelu( nlr, tableau );

        tableau.setLowerBound( 0, 4 );
        tableau.setUpperBound( 0, 6 );
        tableau.setLowerBound( 1, 1 );
        tableau.setUpperBound( 1, 5 );

        // Strong negative bias for x2, which is node (1,0)
        nlr.setBias( 1, 0, -30 );

        unsigned paramCount = nlr.getNumberOfParameters();
        Vector<double> coeffs( paramCount, 0.5 );

        // Invoke parameterised SBT
        TS_ASSERT_THROWS_NOTHING( nlr.obtainCurrentBounds() );
        TS_ASSERT_THROWS_NOTHING( nlr.parameterisedSymbolicBoundPropagation( coeffs ) );

        /*
          Input ranges:

          x0: [4, 6]
          x1: [1, 5]

          Layer 1:

          x2.lb = 2x0 + 3x1 - 30   : [-19, -3]
          x2.ub = 2x0 + 3x1 - 30   : [-19, -3]

          x3.lb =  x0 + x1   : [5, 11]
          x3.ub =  x0 + x1   : [5, 11]

          First ReLU is inactive, bounds get zeroed
          Second ReLU is active, bounds surive the activation

          x4.lb = 0
          x4.ub = 0

          x5.lb =  x0 + x1   : [5, 11]
          x5.ub =  x0 + x1   : [5, 11]

          Layer 2:

          x6.lb =  - x0 - x1  : [-11, -5]
          x6.ub =  - x0 - x1  : [-11, -5]
        */

        List<Tightening> expectedBounds( {
            Tightening( 2, -19, Tightening::LB ),
            Tightening( 2, -3, Tightening::UB ),
            Tightening( 3, 5, Tightening::LB ),
            Tightening( 3, 11, Tightening::UB ),

            Tightening( 4, 0, Tightening::LB ),
            Tightening( 4, 0, Tightening::UB ),
            Tightening( 5, 5, Tightening::LB ),
            Tightening( 5, 11, Tightening::UB ),

            Tightening( 6, -11, Tightening::LB ),
            Tightening( 6, -5, Tightening::UB ),
        } );

        List<Tightening> bounds;
        TS_ASSERT_THROWS_NOTHING( nlr.getConstraintTightenings( bounds ) );
        TS_ASSERT( boundsEqual( bounds, expectedBounds ) );
    }

    void test_parameterised_sbt_relus_active_and_not_fixed()
    {
        Options::get()->setString( Options::SYMBOLIC_BOUND_TIGHTENING_TYPE, "sbt" );

        NLR::NetworkLevelReasoner nlr;
        MockTableau tableau;
        nlr.setTableau( &tableau );
        populateNetworkSBTRelu( nlr, tableau );

        tableau.setLowerBound( 0, 4 );
        tableau.setUpperBound( 0, 6 );
        tableau.setLowerBound( 1, 1 );
        tableau.setUpperBound( 1, 5 );

        // Strong negative bias for x2, which is node (1,0)
        nlr.setBias( 1, 0, -15 );

        unsigned paramCount = nlr.getNumberOfParameters();
        Vector<double> coeffs( paramCount, 0.5 );

        // Invoke parameterised SBT
        TS_ASSERT_THROWS_NOTHING( nlr.obtainCurrentBounds() );
        TS_ASSERT_THROWS_NOTHING( nlr.parameterisedSymbolicBoundPropagation( coeffs ) );

        /*
          Input ranges:

          x0: [4, 6]
          x1: [1, 5]

          Layer 1:

          x2.lb = 2x0 + 3x1 - 15   : [-4, 12]
          x2.ub = 2x0 + 3x1 - 15   : [-4, 12]

          x3.lb =  x0 + x1   : [5, 11]
          x3.ub =  x0 + x1   : [5, 11]

          First ReLU is undecided, bound is concretized. LbOfUb = 12, using standard ReLU lower
          coefficient. Coefficient: 12/(12--4) = 12/16 = 0.75
          Second ReLU is active, bounds surive the activation

          x4 range: [0, 12]
          x4.lb = 0.75( 2x0 + 3x1 ) - 0.75 * 15      = 1.5x0 + 2.25x1 - 11.25
          x4.ub = 0.75( 2x0 + 3x1 ) - 0.75 * 15 + 3  = 1.5x0 + 2.25x1 -  8.25

          x5.lb =  x0 + x1   : [5, 11]
          x5.ub =  x0 + x1   : [5, 11]

          Layer 2:

          x6.lb =  0.5x0 + 1.25x1 - 11.25
          x6.ub =  0.5x0 + 1.25x1 -  8.25

          x6 range: [2 + 1.25 - 11.25 = -8, 3 + 6.25 - 8.25 = 1] = [-8, 1]
        */

        List<Tightening> expectedBounds( {
            Tightening( 2, -4, Tightening::LB ),
            Tightening( 2, 12, Tightening::UB ),
            Tightening( 3, 5, Tightening::LB ),
            Tightening( 3, 11, Tightening::UB ),

            Tightening( 4, 0, Tightening::LB ),
            Tightening( 4, 12, Tightening::UB ),
            Tightening( 5, 5, Tightening::LB ),
            Tightening( 5, 11, Tightening::UB ),

            Tightening( 6, -8, Tightening::LB ),
            Tightening( 6, 1, Tightening::UB ),
        } );

        List<Tightening> bounds;
        TS_ASSERT_THROWS_NOTHING( nlr.getConstraintTightenings( bounds ) );
        TS_ASSERT( boundsEqual( bounds, expectedBounds ) );
    }

    void test_parameterised_sbt_relus_active_and_externally_fixed()
    {
        Options::get()->setString( Options::SYMBOLIC_BOUND_TIGHTENING_TYPE, "sbt" );

        NLR::NetworkLevelReasoner nlr;
        MockTableau tableau;
        nlr.setTableau( &tableau );
        populateNetworkSBTRelu( nlr, tableau );

        tableau.setLowerBound( 0, 4 );
        tableau.setUpperBound( 0, 6 );
        tableau.setLowerBound( 1, 1 );
        tableau.setUpperBound( 1, 5 );

        // Strong negative bias for x2, which is node (1,0). Should make the node unfixed.
        nlr.setBias( 1, 0, -15 );

        // However, one of the ReLU's variables has been eliminated
        nlr.eliminateVariable( 2, -3 );

        unsigned paramCount = nlr.getNumberOfParameters();
        Vector<double> coeffs( paramCount, 0.5 );

        // Invoke parameterised SBT
        TS_ASSERT_THROWS_NOTHING( nlr.obtainCurrentBounds() );
        TS_ASSERT_THROWS_NOTHING( nlr.parameterisedSymbolicBoundPropagation( coeffs ) );

        /*
          Input ranges:

          x0: [4, 6]
          x1: [1, 5]

          Layer 1:

          x2.lb = 2x0 + 3x1 - 15   : [-4, 12]
          x2.ub = 2x0 + 3x1 - 15   : [-4, 12]

          x3.lb =  x0 + x1   : [5, 11]
          x3.ub =  x0 + x1   : [5, 11]

          First ReLU is inactive (set externally), bounds get zeroed
          Second ReLU is active, bounds surive the activation

          x4.lb = 0
          x4.ub = 0

          x5.lb =  x0 + x1   : [5, 11]
          x5.ub =  x0 + x1   : [5, 11]

          Layer 2:

          x6.lb =  - x0 - x1  : [-11, -5]
          x6.ub =  - x0 - x1  : [-11, -5]
        */

        List<Tightening> expectedBounds( {
            // x2 does not appear, because it has been eliminated

            Tightening( 3, 5, Tightening::LB ),
            Tightening( 3, 11, Tightening::UB ),

            Tightening( 4, 0, Tightening::LB ),
            Tightening( 4, 0, Tightening::UB ),
            Tightening( 5, 5, Tightening::LB ),
            Tightening( 5, 11, Tightening::UB ),

            Tightening( 6, -11, Tightening::LB ),
            Tightening( 6, -5, Tightening::UB ),
        } );

        List<Tightening> bounds;
        TS_ASSERT_THROWS_NOTHING( nlr.getConstraintTightenings( bounds ) );
        TS_ASSERT( boundsEqual( bounds, expectedBounds ) );
    }

    void test_parameterised_sbt_relu_residual1()
    {
        Options::get()->setString( Options::SYMBOLIC_BOUND_TIGHTENING_TYPE, "sbt" );

        NLR::NetworkLevelReasoner nlr;
        MockTableau tableau;
        nlr.setTableau( &tableau );
        populateNetworkSBTReluResidual1( nlr, tableau );

        tableau.setLowerBound( 0, -1 );
        tableau.setUpperBound( 0, 1 );

        unsigned paramCount = nlr.getNumberOfParameters();
        Vector<double> coeffs( paramCount, 0.5 );

        // Invoke parameterised SBT
        TS_ASSERT_THROWS_NOTHING( nlr.obtainCurrentBounds() );
        TS_ASSERT_THROWS_NOTHING( nlr.parameterisedSymbolicBoundPropagation( coeffs ) );

        /*
          Input ranges:

          x0: [-1, 1]

          Layer 1:

          x1.lb = x0   : [-1, 1]
          x1.ub = x0   : [-1, 1]

          ReLU is undecided, bound is concretized. LbOfUb = 1, using standard ReLU lower
          coefficient. Coefficient: 1/( 1--1 ) = 1/2 = 0.5

          x2.lb = 0.5x0
          x2.ub = 0.5x0 + 0.5
          x2 range: [0, 1]

          Layer 2 (with residual from x0):

          x3.lb = -1( 0.5x0 + 0.5 ) -x0 + 1 = -1.5x0 + 0.5 : [-1, 2]
          x3.ub = -1( 0.5x0 ) -1x0 + 1 = -1.5x0 + 1 : [-0.5, 2.5]
          x3 range: [-1, 2.5]

          ReLU is undecided, bound is concretized. LbOfUb = 2, using standard ReLU lower
          coefficient. Coefficient: 2.5/( 2.5--1 ) = 2.5/3.5 = 5/7.

          x4.lb = 0
          x4.ub = 5/7 ( -1.5x0 + 1 ) + 5/7 = -15/14 x0 + 20/14 : [5/14, 35/14 = 2.5]
          x4 range: [0, 2.5]

          Layer 3 (with residual from x1):

          x5.lb =  3 ( 0 ) + 3 ( x0 ) + 1 = 3x0 + 1 : [-2, 4]
          x5.ub =  3 ( -15/14 x0 + 20/14 ) + 3 ( x0 ) + 1 = -3/14 x0 + 74/14 : [71/14, 77/14 = 5.5]

          x5 range: [-2, 4]
        */

        List<Tightening> expectedBounds( {
            Tightening( 1, -1, Tightening::LB ),
            Tightening( 1, 1, Tightening::UB ),
            Tightening( 2, 0, Tightening::LB ),
            Tightening( 2, 1, Tightening::UB ),
            Tightening( 3, -1, Tightening::LB ),
            Tightening( 3, 2.5, Tightening::UB ),
            Tightening( 4, 0, Tightening::LB ),
            Tightening( 4, 2.5, Tightening::UB ),
            Tightening( 5, 2, Tightening::LB ),
            Tightening( 5, 5.5, Tightening::UB ),
        } );

        List<Tightening> bounds;
        TS_ASSERT_THROWS_NOTHING( nlr.getConstraintTightenings( bounds ) );
        TS_ASSERT( boundsEqual( bounds, expectedBounds ) );
    }

    void test_parameterised_sbt_relu_residual2()
    {
        Options::get()->setString( Options::SYMBOLIC_BOUND_TIGHTENING_TYPE, "sbt" );

        NLR::NetworkLevelReasoner nlr;
        MockTableau tableau;
        nlr.setTableau( &tableau );
        populateNetworkSBTReluResidual2( nlr, tableau );

        tableau.setLowerBound( 0, -1 );
        tableau.setUpperBound( 0, 1 );

        unsigned paramCount = nlr.getNumberOfParameters();
        Vector<double> coeffs( paramCount, 0.5 );

        // Invoke parameterised SBT
        TS_ASSERT_THROWS_NOTHING( nlr.obtainCurrentBounds() );
        TS_ASSERT_THROWS_NOTHING( nlr.parameterisedSymbolicBoundPropagation( coeffs ) );

        /*
          Input ranges:

          x0: [-1, 1]

          Layer 1:

          x1.lb = x0   : [-1, 1]
          x1.ub = x0   : [-1, 1]

          ReLU is undecided, bound is concretized. LbOfUb = 1, using standard ReLU lower
          coefficient. Coefficient: 1/( 1--1 ) = 1/2 = 0.5

          x2.lb = 0.5x0
          x2.ub = 0.5x0 + 0.5
          x2 range: [0, 1]

          Layer 2 (with residual from x0):

          x3.lb = -1( 0.5x0 + 0.5 ) -x0 + 1 = -1.5x0 + 0.5 : [-1, 2]
          x3.ub = -1( 0.5x0 ) -1x0 + 1 = -1.5x0 + 1 : [-0.5, 2.5]
          x3 range: [-1, 2.5]

          ReLU is undecided, bound is concretized. LbOfUb = 2, using standard ReLU lower
          coefficient. Coefficient: 2.5/( 2.5--1 ) = 2.5/3.5 = 5/7.

          x4.lb = 0
          x4.ub = 5/7 ( -1.5x0 + 1 ) + 5/7 = -15/14 x0 + 20/14 : [5/14, 35/14 = 2.5]
          x4 range: [0, 2.5]

          Layer 3 (with residual from x0):

          x5.lb =  3 ( 0 ) + 1 ( x0 ) + 1 = 1x0 + 1 : [0, 2]
          x5.ub =  3 ( -15/14 x0 + 20/14 ) + 1 ( x0 ) + 1 = -31/14 x0 + 74/14 : [43/14, 105/14
          = 7.5] x5 range: [0, 7.5]

          Layer 4:
          x6.lb = 1x0 + 1 : [0, 2]
          x6.ub = -31/14 x0 + 74/14 : [43/14, 105/14 = 7.5]
          x6 range: [0, 7.5]
        */

        List<Tightening> expectedBounds( {
            Tightening( 1, -1, Tightening::LB ),
            Tightening( 1, 1, Tightening::UB ),
            Tightening( 2, 0, Tightening::LB ),
            Tightening( 2, 1, Tightening::UB ),
            Tightening( 3, -1, Tightening::LB ),
            Tightening( 3, 2.5, Tightening::UB ),
            Tightening( 4, 0, Tightening::LB ),
            Tightening( 4, 2.5, Tightening::UB ),
            Tightening( 5, 0, Tightening::LB ),
            Tightening( 5, 7.5, Tightening::UB ),
            Tightening( 6, 0, Tightening::LB ),
            Tightening( 6, 7.5, Tightening::UB ),
        } );

        List<Tightening> bounds;
        TS_ASSERT_THROWS_NOTHING( nlr.getConstraintTightenings( bounds ) );
        TS_ASSERT( boundsEqual( bounds, expectedBounds ) );
    }

    void test_parameterised_sbt_relu_reindex()
    {
        Options::get()->setString( Options::SYMBOLIC_BOUND_TIGHTENING_TYPE, "sbt" );

        NLR::NetworkLevelReasoner nlr;
        MockTableau tableau;
        nlr.setTableau( &tableau );
        populateNetworkSBTReluReindex( nlr, tableau );

        tableau.setLowerBound( 0, -1 );
        tableau.setUpperBound( 0, 1 );
        tableau.setLowerBound( 1, -1 );
        tableau.setUpperBound( 1, 1 );

        unsigned paramCount = nlr.getNumberOfParameters();
        Vector<double> coeffs( paramCount, 0.5 );

        // Invoke parameterised SBT
        TS_ASSERT_THROWS_NOTHING( nlr.obtainCurrentBounds() );
        TS_ASSERT_THROWS_NOTHING( nlr.parameterisedSymbolicBoundPropagation( coeffs ) );

        /*
          Input ranges:

          x0: [-1, 1]
          x1: [-1, 1]

          Layer 1:

          x2.lb = x0 + x1   : [-2, 2]
          x2.ub = x0 + x1   : [-2, 2]

          x3.lb = x0 - x1   : [-2, 2]
          x3.ub = x0 - x1   : [-2, 2]

          Both ReLUs are undecided, bounds are concretized. LbOfUb = 2, using standard ReLU lower
          coefficient. Coefficient: 2/( 2--2 ) = 2/4 = 0.5

          x4.lb = 0.5 ( x0 + x1 ) = 0.5x0 + 0.5x1
          x4.ub = 0.5 ( x0 + x1 ) + 1 = 0.5x0 + 0.5x1 + 1
          x4 range: [0, 2]

          x5.lb = 0.5 ( x0 - x1 ) = 0.5x0 - 0.5x1
          x5.ub = 0.5 ( x0 - x1 ) + 1 = 0.5x0 - 0.5x1 + 1
          x5 range: [0, 2]

          Layer 2:

          x6.lb = 1 ( 0.5x0 + 0.5x1 ) + 1 ( 0.5x0 - 0.5x1 ) = x0   : [-1, 1]
          x6.ub = 1 ( 0.5x0 + 0.5x1 + 1 ) + 1 ( 0.5x0 - 0.5x1 + 1 ) = x0 + 2   : [1, 3]
          x6 range: [-1, 3]

          x7.lb = 1 ( 0.5x0 + 0.5x1 ) - 1 ( 0.5x0 - 0.5x1 + 1 ) = x1 - 1   : [-2, 0]
          x7.ub = 1 ( 0.5x0 + 0.5x1 + 1 ) - 1 ( 0.5x0 - 0.5x1 ) = x1 + 1  : [0, 2]
          x7 range: [-2, 2]

          Both ReLUs are undecided, bounds are concretized.
          First ReLU: LbOfUb = 12, using standard ReLU coefficient.
            Coefficient (first ReLU, lower): 1/( 1--1 ) = 1/2 = 0.5
            Coefficient (first ReLU, upper): 1 (propagated as is)
          Second ReLU: LbOfUb = 0, using custom lower coefficient 0.5.
            Coefficient (second ReLU, lower): 0.5
            Coefficient (second ReLU, upper): 2/( 2--2 ) = 2/4 = 0.5

          x8.lb = 0.5 ( x0 ) = 0.5x0
          x8.ub = x0 + 2
          x8 range: [0, 3]

          x9.lb = 0.5 ( x1 - 1 ) = 0.5x1 - 0.5
          x9.ub = 0.5 ( x1 + 1 ) + 1 = 0.5x1 + 1.5
          x9 range: [0, 2]

          Layer 3:

          x10.lb =  1 ( 0.5x0 ) + 1 ( 0.5x1 - 0.5 ) + 1 = 0.5x0 + 0.5x1 + 0.5 : [-0.5, 1.5]
          x10.ub =  1 ( x0 + 2 ) + 1 ( 0.5x1 + 1.5 ) + 1 = x0 + 0.5x1 + 4.5   : [3, 6]
          x10 range: [-0.5, 6]

          x11.lb = 0.5x1 - 0.5
          x11.ub = 0.5x1 + 1.5
          x11 range: [0, 2]

        */

        List<Tightening> expectedBounds(
            { Tightening( 2, -2, Tightening::LB ),    Tightening( 2, 2, Tightening::UB ),
              Tightening( 3, -2, Tightening::LB ),    Tightening( 3, 2, Tightening::UB ),

              Tightening( 4, 0, Tightening::LB ),     Tightening( 4, 2, Tightening::UB ),
              Tightening( 5, 0, Tightening::LB ),     Tightening( 5, 2, Tightening::UB ),

              Tightening( 6, -1, Tightening::LB ),    Tightening( 6, 3, Tightening::UB ),
              Tightening( 7, -2, Tightening::LB ),    Tightening( 7, 2, Tightening::UB ),

              Tightening( 8, 0, Tightening::LB ),     Tightening( 8, 3, Tightening::UB ),
              Tightening( 9, 0, Tightening::LB ),     Tightening( 9, 2, Tightening::UB ),

              Tightening( 10, -0.5, Tightening::LB ), Tightening( 10, 6, Tightening::UB ),
              Tightening( 11, -1, Tightening::LB ),   Tightening( 11, 2, Tightening::UB )

            } );

        List<Tightening> bounds;
        TS_ASSERT_THROWS_NOTHING( nlr.getConstraintTightenings( bounds ) );
        TS_ASSERT( boundsEqual( bounds, expectedBounds ) );
    }

    void test_parameterised_sbt_abs_all_positive()
    {
        Options::get()->setString( Options::SYMBOLIC_BOUND_TIGHTENING_TYPE, "sbt" );

        NLR::NetworkLevelReasoner nlr;
        MockTableau tableau;
        tableau.getBoundManager().initialize( 7 );
        nlr.setTableau( &tableau );

        // Create the layers
        nlr.addLayer( 0, NLR::Layer::INPUT, 2 );
        nlr.addLayer( 1, NLR::Layer::WEIGHTED_SUM, 2 );
        nlr.addLayer( 2, NLR::Layer::ABSOLUTE_VALUE, 2 );
        nlr.addLayer( 3, NLR::Layer::WEIGHTED_SUM, 1 );

        // Mark layer dependencies
        for ( unsigned i = 1; i <= 3; ++i )
            nlr.addLayerDependency( i - 1, i );

        // Weights
        nlr.setWeight( 0, 0, 1, 0, 2 );
        nlr.setWeight( 0, 0, 1, 1, 1 );
        nlr.setWeight( 0, 1, 1, 0, 3 );
        nlr.setWeight( 0, 1, 1, 1, 1 );
        nlr.setWeight( 2, 0, 3, 0, 1 );
        nlr.setWeight( 2, 1, 3, 0, -1 );

        // Mark the Abs sources
        nlr.addActivationSource( 1, 0, 2, 0 );
        nlr.addActivationSource( 1, 1, 2, 1 );

        // Variable indexing
        nlr.setNeuronVariable( NLR::NeuronIndex( 0, 0 ), 0 );
        nlr.setNeuronVariable( NLR::NeuronIndex( 0, 1 ), 1 );

        nlr.setNeuronVariable( NLR::NeuronIndex( 1, 0 ), 2 );
        nlr.setNeuronVariable( NLR::NeuronIndex( 1, 1 ), 3 );

        nlr.setNeuronVariable( NLR::NeuronIndex( 2, 0 ), 4 );
        nlr.setNeuronVariable( NLR::NeuronIndex( 2, 1 ), 5 );

        nlr.setNeuronVariable( NLR::NeuronIndex( 3, 0 ), 6 );

        // Very loose bounds for neurons except inputs
        double large = 1000000;

        tableau.setLowerBound( 2, -large );
        tableau.setUpperBound( 2, large );
        tableau.setLowerBound( 3, -large );
        tableau.setUpperBound( 3, large );
        tableau.setLowerBound( 4, -large );
        tableau.setUpperBound( 4, large );
        tableau.setLowerBound( 5, -large );
        tableau.setUpperBound( 5, large );
        tableau.setLowerBound( 6, -large );
        tableau.setUpperBound( 6, large );

        tableau.setLowerBound( 0, 4 );
        tableau.setUpperBound( 0, 6 );
        tableau.setLowerBound( 1, 1 );
        tableau.setUpperBound( 1, 5 );

        unsigned paramCount = nlr.getNumberOfParameters();
        Vector<double> coeffs( paramCount, 0.5 );

        // Invoke parameterised SBT
        TS_ASSERT_THROWS_NOTHING( nlr.obtainCurrentBounds() );
        TS_ASSERT_THROWS_NOTHING( nlr.parameterisedSymbolicBoundPropagation( coeffs ) );

        /*
          Input ranges:

          x0: [4, 6]
          x1: [1, 5]

          Layer 1:

          x2.lb = 2x0 + 3x1   : [11, 27]
          x2.ub = 2x0 + 3x1   : [11, 27]

          x3.lb =  x0 + x1   : [5, 11]
          x3.ub =  x0 + x1   : [5, 11]

          Both absolute values positive, bound survive through activations:

          x4.lb = 2x0 + 3x1   : [11, 27]
          x4.ub = 2x0 + 3x1   : [11, 27]

          x5.lb =  x0 + x1   : [5, 11]
          x5.ub =  x0 + x1   : [5, 11]

          Layer 2:

          x6.lb =  x0 + 2x1   : [6, 16]
          x6.ub =  x0 + 2x1   : [6, 16]
        */

        List<Tightening> expectedBounds( {
            Tightening( 2, 11, Tightening::LB ),
            Tightening( 2, 27, Tightening::UB ),
            Tightening( 3, 5, Tightening::LB ),
            Tightening( 3, 11, Tightening::UB ),

            Tightening( 4, 11, Tightening::LB ),
            Tightening( 4, 27, Tightening::UB ),
            Tightening( 5, 5, Tightening::LB ),
            Tightening( 5, 11, Tightening::UB ),

            Tightening( 6, 6, Tightening::LB ),
            Tightening( 6, 16, Tightening::UB ),
        } );

        List<Tightening> bounds;
        TS_ASSERT_THROWS_NOTHING( nlr.getConstraintTightenings( bounds ) );
        TS_ASSERT( boundsEqual( bounds, expectedBounds ) );
    }

    void test_parameterised_sbt_abs_positive_and_negative()
    {
        Options::get()->setString( Options::SYMBOLIC_BOUND_TIGHTENING_TYPE, "sbt" );

        NLR::NetworkLevelReasoner nlr;
        MockTableau tableau;
        tableau.getBoundManager().initialize( 7 );
        nlr.setTableau( &tableau );

        // Create the layers
        nlr.addLayer( 0, NLR::Layer::INPUT, 2 );
        nlr.addLayer( 1, NLR::Layer::WEIGHTED_SUM, 2 );
        nlr.addLayer( 2, NLR::Layer::ABSOLUTE_VALUE, 2 );
        nlr.addLayer( 3, NLR::Layer::WEIGHTED_SUM, 1 );

        // Mark layer dependencies
        for ( unsigned i = 1; i <= 3; ++i )
            nlr.addLayerDependency( i - 1, i );

        // Weights
        nlr.setWeight( 0, 0, 1, 0, 2 );
        nlr.setWeight( 0, 0, 1, 1, 1 );
        nlr.setWeight( 0, 1, 1, 0, 3 );
        nlr.setWeight( 0, 1, 1, 1, 1 );
        nlr.setWeight( 2, 0, 3, 0, 1 );
        nlr.setWeight( 2, 1, 3, 0, -1 );

        // Mark the Abs sources
        nlr.addActivationSource( 1, 0, 2, 0 );
        nlr.addActivationSource( 1, 1, 2, 1 );

        // Variable indexing
        nlr.setNeuronVariable( NLR::NeuronIndex( 0, 0 ), 0 );
        nlr.setNeuronVariable( NLR::NeuronIndex( 0, 1 ), 1 );

        nlr.setNeuronVariable( NLR::NeuronIndex( 1, 0 ), 2 );
        nlr.setNeuronVariable( NLR::NeuronIndex( 1, 1 ), 3 );

        nlr.setNeuronVariable( NLR::NeuronIndex( 2, 0 ), 4 );
        nlr.setNeuronVariable( NLR::NeuronIndex( 2, 1 ), 5 );

        nlr.setNeuronVariable( NLR::NeuronIndex( 3, 0 ), 6 );

        // Very loose bounds for neurons except inputs
        double large = 1000000;

        tableau.setLowerBound( 2, -large );
        tableau.setUpperBound( 2, large );
        tableau.setLowerBound( 3, -large );
        tableau.setUpperBound( 3, large );
        tableau.setLowerBound( 4, -large );
        tableau.setUpperBound( 4, large );
        tableau.setLowerBound( 5, -large );
        tableau.setUpperBound( 5, large );
        tableau.setLowerBound( 6, -large );
        tableau.setUpperBound( 6, large );

        tableau.setLowerBound( 0, 4 );
        tableau.setUpperBound( 0, 6 );
        tableau.setLowerBound( 1, 1 );
        tableau.setUpperBound( 1, 5 );

        // Strong negative bias for x2, which is node (1,0)
        nlr.setBias( 1, 0, -30 );

        unsigned paramCount = nlr.getNumberOfParameters();
        Vector<double> coeffs( paramCount, 0.5 );

        // Invoke parameterised SBT
        TS_ASSERT_THROWS_NOTHING( nlr.obtainCurrentBounds() );
        TS_ASSERT_THROWS_NOTHING( nlr.parameterisedSymbolicBoundPropagation( coeffs ) );

        /*
          Input ranges:

          x0: [4, 6]
          x1: [1, 5]

          Layer 1:

          x2.lb = 2x0 + 3x1 - 30   : [-19, -3]
          x2.ub = 2x0 + 3x1 - 30   : [-19, -3]

          x3.lb =  x0 + x1   : [5, 11]
          x3.ub =  x0 + x1   : [5, 11]

          First absolute value is negative, bounds get flipped
          Second absolute value is positive, bounds surive the activation

          x4.lb = -2x0 -3x1 + 30   : [3, 19]
          x4.ub = -2x0 -3x1 + 30   : [3, 19]

          x5.lb =  x0 + x1   : [5, 11]
          x5.ub =  x0 + x1   : [5, 11]

          Layer 2:

          x6.lb =  - 3x0 - 4x1 + 30  : [-8, 14]
          x6.ub =  - 3x0 - 4x1 + 30  : [-8, 14]
        */

        List<Tightening> expectedBounds( {
            Tightening( 2, -19, Tightening::LB ),
            Tightening( 2, -3, Tightening::UB ),
            Tightening( 3, 5, Tightening::LB ),
            Tightening( 3, 11, Tightening::UB ),

            Tightening( 4, 3, Tightening::LB ),
            Tightening( 4, 19, Tightening::UB ),
            Tightening( 5, 5, Tightening::LB ),
            Tightening( 5, 11, Tightening::UB ),

            Tightening( 6, -8, Tightening::LB ),
            Tightening( 6, 14, Tightening::UB ),
        } );

        List<Tightening> bounds;
        TS_ASSERT_THROWS_NOTHING( nlr.getConstraintTightenings( bounds ) );
        TS_ASSERT( boundsEqual( bounds, expectedBounds ) );
    }

    void test_parameterised_sbt_absolute_values_positive_and_not_fixed()
    {
        Options::get()->setString( Options::SYMBOLIC_BOUND_TIGHTENING_TYPE, "sbt" );

        NLR::NetworkLevelReasoner nlr;
        MockTableau tableau;
        tableau.getBoundManager().initialize( 7 );
        nlr.setTableau( &tableau );

        // Create the layers
        nlr.addLayer( 0, NLR::Layer::INPUT, 2 );
        nlr.addLayer( 1, NLR::Layer::WEIGHTED_SUM, 2 );
        nlr.addLayer( 2, NLR::Layer::ABSOLUTE_VALUE, 2 );
        nlr.addLayer( 3, NLR::Layer::WEIGHTED_SUM, 1 );

        // Mark layer dependencies
        for ( unsigned i = 1; i <= 3; ++i )
            nlr.addLayerDependency( i - 1, i );

        // Weights
        nlr.setWeight( 0, 0, 1, 0, 2 );
        nlr.setWeight( 0, 0, 1, 1, 1 );
        nlr.setWeight( 0, 1, 1, 0, 3 );
        nlr.setWeight( 0, 1, 1, 1, 1 );
        nlr.setWeight( 2, 0, 3, 0, 1 );
        nlr.setWeight( 2, 1, 3, 0, -1 );

        // Mark the Abs sources
        nlr.addActivationSource( 1, 0, 2, 0 );
        nlr.addActivationSource( 1, 1, 2, 1 );

        // Variable indexing
        nlr.setNeuronVariable( NLR::NeuronIndex( 0, 0 ), 0 );
        nlr.setNeuronVariable( NLR::NeuronIndex( 0, 1 ), 1 );

        nlr.setNeuronVariable( NLR::NeuronIndex( 1, 0 ), 2 );
        nlr.setNeuronVariable( NLR::NeuronIndex( 1, 1 ), 3 );

        nlr.setNeuronVariable( NLR::NeuronIndex( 2, 0 ), 4 );
        nlr.setNeuronVariable( NLR::NeuronIndex( 2, 1 ), 5 );

        nlr.setNeuronVariable( NLR::NeuronIndex( 3, 0 ), 6 );

        // Very loose bounds for neurons except inputs
        double large = 1000000;

        tableau.setLowerBound( 2, -large );
        tableau.setUpperBound( 2, large );
        tableau.setLowerBound( 3, -large );
        tableau.setUpperBound( 3, large );
        tableau.setLowerBound( 4, -large );
        tableau.setUpperBound( 4, large );
        tableau.setLowerBound( 5, -large );
        tableau.setUpperBound( 5, large );
        tableau.setLowerBound( 6, -large );
        tableau.setUpperBound( 6, large );

        tableau.setLowerBound( 0, 4 );
        tableau.setUpperBound( 0, 6 );
        tableau.setLowerBound( 1, 1 );
        tableau.setUpperBound( 1, 5 );

        // Strong negative bias for x2, which is node (1,0)
        nlr.setBias( 1, 0, -15 );

        unsigned paramCount = nlr.getNumberOfParameters();
        Vector<double> coeffs( paramCount, 0.5 );

        // Invoke parameterised SBT
        TS_ASSERT_THROWS_NOTHING( nlr.obtainCurrentBounds() );
        TS_ASSERT_THROWS_NOTHING( nlr.parameterisedSymbolicBoundPropagation( coeffs ) );

        /*
          Input ranges:

          x0: [4, 6]
          x1: [1, 5]

          Layer 1:

          x2.lb = 2x0 + 3x1 - 15   : [-4, 12]
          x2.ub = 2x0 + 3x1 - 15   : [-4, 12]

          x3.lb =  x0 + x1   : [5, 11]
          x3.ub =  x0 + x1   : [5, 11]

          First absolute value is undecided, bounds are concretized.
          Second absolute value is active, bounds surive the activation

          x4 range: [0, 12]
          x4.lb = 0
          x4.ub = 12

          x5.lb =  x0 + x1   : [5, 11]
          x5.ub =  x0 + x1   : [5, 11]

          Layer 2:

          x6.lb =  - x0 - x1       : [-11, -5]
          x6.ub =  - x0 - x1 + 12  : [  1,  7]

          x6 range: [-11, 7]
        */

        List<Tightening> expectedBounds( {
            Tightening( 2, -4, Tightening::LB ),
            Tightening( 2, 12, Tightening::UB ),
            Tightening( 3, 5, Tightening::LB ),
            Tightening( 3, 11, Tightening::UB ),

            Tightening( 4, 0, Tightening::LB ),
            Tightening( 4, 12, Tightening::UB ),
            Tightening( 5, 5, Tightening::LB ),
            Tightening( 5, 11, Tightening::UB ),

            Tightening( 6, -11, Tightening::LB ),
            Tightening( 6, 7, Tightening::UB ),
        } );

        List<Tightening> bounds;
        TS_ASSERT_THROWS_NOTHING( nlr.getConstraintTightenings( bounds ) );
        TS_ASSERT( boundsEqual( bounds, expectedBounds ) );
    }

    void test_parameterised_sbt_absolute_values_active_and_externally_fixed()
    {
        Options::get()->setString( Options::SYMBOLIC_BOUND_TIGHTENING_TYPE, "sbt" );

        NLR::NetworkLevelReasoner nlr;
        MockTableau tableau;
        tableau.getBoundManager().initialize( 7 );
        nlr.setTableau( &tableau );

        // Create the layers
        nlr.addLayer( 0, NLR::Layer::INPUT, 2 );
        nlr.addLayer( 1, NLR::Layer::WEIGHTED_SUM, 2 );
        nlr.addLayer( 2, NLR::Layer::ABSOLUTE_VALUE, 2 );
        nlr.addLayer( 3, NLR::Layer::WEIGHTED_SUM, 1 );

        // Mark layer dependencies
        for ( unsigned i = 1; i <= 3; ++i )
            nlr.addLayerDependency( i - 1, i );

        // Weights
        nlr.setWeight( 0, 0, 1, 0, 2 );
        nlr.setWeight( 0, 0, 1, 1, 1 );
        nlr.setWeight( 0, 1, 1, 0, 3 );
        nlr.setWeight( 0, 1, 1, 1, 1 );
        nlr.setWeight( 2, 0, 3, 0, 1 );
        nlr.setWeight( 2, 1, 3, 0, -1 );

        // Mark the Abs sources
        nlr.addActivationSource( 1, 0, 2, 0 );
        nlr.addActivationSource( 1, 1, 2, 1 );

        // Variable indexing
        nlr.setNeuronVariable( NLR::NeuronIndex( 0, 0 ), 0 );
        nlr.setNeuronVariable( NLR::NeuronIndex( 0, 1 ), 1 );

        nlr.setNeuronVariable( NLR::NeuronIndex( 1, 0 ), 2 );
        nlr.setNeuronVariable( NLR::NeuronIndex( 1, 1 ), 3 );

        nlr.setNeuronVariable( NLR::NeuronIndex( 2, 0 ), 4 );
        nlr.setNeuronVariable( NLR::NeuronIndex( 2, 1 ), 5 );

        nlr.setNeuronVariable( NLR::NeuronIndex( 3, 0 ), 6 );

        // Very loose bounds for neurons except inputs
        double large = 1000000;

        tableau.setLowerBound( 2, -large );
        tableau.setUpperBound( 2, large );
        tableau.setLowerBound( 3, -large );
        tableau.setUpperBound( 3, large );
        tableau.setLowerBound( 4, -large );
        tableau.setUpperBound( 4, large );
        tableau.setLowerBound( 5, -large );
        tableau.setUpperBound( 5, large );
        tableau.setLowerBound( 6, -large );
        tableau.setUpperBound( 6, large );

        tableau.setLowerBound( 0, 4 );
        tableau.setUpperBound( 0, 6 );
        tableau.setLowerBound( 1, 1 );
        tableau.setUpperBound( 1, 5 );

        // Strong negative bias for x2, which is node (1,0). Should make the node unfixed.
        nlr.setBias( 1, 0, -15 );

        // However, the weighted sum variable has been eliminated
        nlr.eliminateVariable( 2, -3 );

        unsigned paramCount = nlr.getNumberOfParameters();
        Vector<double> coeffs( paramCount, 0.5 );

        // Invoke parameterised SBT
        TS_ASSERT_THROWS_NOTHING( nlr.obtainCurrentBounds() );
        TS_ASSERT_THROWS_NOTHING( nlr.parameterisedSymbolicBoundPropagation( coeffs ) );

        /*
          Input ranges:

          x0: [4, 6]
          x1: [1, 5]

          Layer 1:

          x2 is eliminated, everything set to -3

          x3.lb =  x0 + x1   : [5, 11]
          x3.ub =  x0 + x1   : [5, 11]

          Second absolute value is positive, bounds surive the activation

          x4: all set to 3

          x5.lb =  x0 + x1   : [5, 11]
          x5.ub =  x0 + x1   : [5, 11]

          Layer 2:

          x6.lb =  - x0 - x1 + 3  : [-8, -2]
          x6.ub =  - x0 - x1 + 3  : [-8, -2]
        */

        List<Tightening> expectedBounds( {
            // x2 does not appear, because it has been eliminated

            Tightening( 3, 5, Tightening::LB ),
            Tightening( 3, 11, Tightening::UB ),

            Tightening( 4, 3, Tightening::LB ),
            Tightening( 4, 3, Tightening::UB ),
            Tightening( 5, 5, Tightening::LB ),
            Tightening( 5, 11, Tightening::UB ),

            Tightening( 6, -8, Tightening::LB ),
            Tightening( 6, -2, Tightening::UB ),
        } );

        List<Tightening> bounds;
        TS_ASSERT_THROWS_NOTHING( nlr.getConstraintTightenings( bounds ) );
        TS_ASSERT( boundsEqual( bounds, expectedBounds ) );
    }

    void test_parameterised_sbt_signs_positive_and_not_fixed()
    {
        Options::get()->setString( Options::SYMBOLIC_BOUND_TIGHTENING_TYPE, "sbt" );

        NLR::NetworkLevelReasoner nlr;
        MockTableau tableau;
        tableau.getBoundManager().initialize( 7 );
        nlr.setTableau( &tableau );

        // Create the layers
        nlr.addLayer( 0, NLR::Layer::INPUT, 2 );
        nlr.addLayer( 1, NLR::Layer::WEIGHTED_SUM, 2 );
        nlr.addLayer( 2, NLR::Layer::SIGN, 2 );
        nlr.addLayer( 3, NLR::Layer::WEIGHTED_SUM, 1 );

        // Mark layer dependencies
        for ( unsigned i = 1; i <= 3; ++i )
            nlr.addLayerDependency( i - 1, i );

        // Weights
        nlr.setWeight( 0, 0, 1, 0, 2 );
        nlr.setWeight( 0, 0, 1, 1, 1 );
        nlr.setWeight( 0, 1, 1, 0, 3 );
        nlr.setWeight( 0, 1, 1, 1, 1 );
        nlr.setWeight( 2, 0, 3, 0, 1 );
        nlr.setWeight( 2, 1, 3, 0, -1 );

        // Mark the Sign sources
        nlr.addActivationSource( 1, 0, 2, 0 );
        nlr.addActivationSource( 1, 1, 2, 1 );

        // Variable indexing
        nlr.setNeuronVariable( NLR::NeuronIndex( 0, 0 ), 0 );
        nlr.setNeuronVariable( NLR::NeuronIndex( 0, 1 ), 1 );

        nlr.setNeuronVariable( NLR::NeuronIndex( 1, 0 ), 2 );
        nlr.setNeuronVariable( NLR::NeuronIndex( 1, 1 ), 3 );

        nlr.setNeuronVariable( NLR::NeuronIndex( 2, 0 ), 4 );
        nlr.setNeuronVariable( NLR::NeuronIndex( 2, 1 ), 5 );

        nlr.setNeuronVariable( NLR::NeuronIndex( 3, 0 ), 6 );

        // Very loose bounds for neurons except inputs
        double large = 1000000;

        tableau.setLowerBound( 2, -large );
        tableau.setUpperBound( 2, large );
        tableau.setLowerBound( 3, -large );
        tableau.setUpperBound( 3, large );
        tableau.setLowerBound( 4, -large );
        tableau.setUpperBound( 4, large );
        tableau.setLowerBound( 5, -large );
        tableau.setUpperBound( 5, large );
        tableau.setLowerBound( 6, -large );
        tableau.setUpperBound( 6, large );

        tableau.setLowerBound( 0, 4 );
        tableau.setUpperBound( 0, 6 );
        tableau.setLowerBound( 1, 1 );
        tableau.setUpperBound( 1, 5 );

        // Strong negative bias for x2, which is node (1,0)
        nlr.setBias( 1, 0, -15 );

        unsigned paramCount = nlr.getNumberOfParameters();
        Vector<double> coeffs( paramCount, 0.5 );

        // Invoke parameterised SBT
        TS_ASSERT_THROWS_NOTHING( nlr.obtainCurrentBounds() );
        TS_ASSERT_THROWS_NOTHING( nlr.parameterisedSymbolicBoundPropagation( coeffs ) );

        /*
          Input ranges:

          x0: [4, 6]
          x1: [1, 5]

          Layer 1:

          x2.lb = 2x0 + 3x1 - 15   : [-4, 12]
          x2.ub = 2x0 + 3x1 - 15   : [-4, 12]

          x3.lb =  x0 + x1   : [5, 11]
          x3.ub =  x0 + x1   : [5, 11]

         First sign is undecided, bounds are concretized.
          LbOfUb = -4 < 0, UbOfLb = 12 > 0, using custom coefficients with alpha = { 0.5, 0.5 }.
          Second sign is active, bounds become constant 1
            Coefficient (first Sign, lower): 2/12 * 0.5 = 1/12.
            Coefficient (first Sign, upper): -2/-4 * 0.5 = 1/4.

          x4 range: [-1, 1]
          x4.lb = 1/12 ( 2x0 + 3x1 - 15 ) - 1 = 2/12 x0 + 3/12 x1 - 27/12
          x4.ub = 1/4 ( 2x0 + 3x1 - 15 ) + 1 = 0.5 x0 + 0.75x1 - 2.75

          x5 range: [1, 1]
          x5.lb = 1
          x5.ub = 1

          Layer 2:

          x6.lb =  1 ( 2/12 x0 + 3/12 x1 - 27/12 ) - 1 ( 1 ) = 2/12 x0 + 3/12 x1 - 39/12 :
          [-28/12 = -7/3, -1]
          x6.ub =  1 ( 0.5 x0 + 0.75x1 - 2.75 ) - 1 ( 1 ) = 0.5 x0 + 0.75x1 - 3.75 : [-1, 3]

          x6 range: [-7/3, 3]
        */

        List<Tightening> expectedBounds( {
            Tightening( 2, -4, Tightening::LB ),
            Tightening( 2, 12, Tightening::UB ),
            Tightening( 3, 5, Tightening::LB ),
            Tightening( 3, 11, Tightening::UB ),

            Tightening( 4, -1, Tightening::LB ),
            Tightening( 4, 1, Tightening::UB ),
            Tightening( 5, 1, Tightening::LB ),
            Tightening( 5, 1, Tightening::UB ),

            Tightening( 6, -2.3333, Tightening::LB ),
            Tightening( 6, 3, Tightening::UB ),
        } );

        List<Tightening> bounds;
        TS_ASSERT_THROWS_NOTHING( nlr.getConstraintTightenings( bounds ) );
        TS_ASSERT( boundsEqual( bounds, expectedBounds ) );
    }

    void test_parameterised_sbt_signs_active_and_externally_fixed()
    {
        Options::get()->setString( Options::SYMBOLIC_BOUND_TIGHTENING_TYPE, "sbt" );

        NLR::NetworkLevelReasoner nlr;
        MockTableau tableau;
        tableau.getBoundManager().initialize( 7 );
        nlr.setTableau( &tableau );

        // Create the layers
        nlr.addLayer( 0, NLR::Layer::INPUT, 2 );
        nlr.addLayer( 1, NLR::Layer::WEIGHTED_SUM, 2 );
        nlr.addLayer( 2, NLR::Layer::SIGN, 2 );
        nlr.addLayer( 3, NLR::Layer::WEIGHTED_SUM, 1 );

        // Mark layer dependencies
        for ( unsigned i = 1; i <= 3; ++i )
            nlr.addLayerDependency( i - 1, i );

        // Weights
        nlr.setWeight( 0, 0, 1, 0, 2 );
        nlr.setWeight( 0, 0, 1, 1, 1 );
        nlr.setWeight( 0, 1, 1, 0, 3 );
        nlr.setWeight( 0, 1, 1, 1, 1 );
        nlr.setWeight( 2, 0, 3, 0, 1 );
        nlr.setWeight( 2, 1, 3, 0, -1 );

        // Mark the Sign sources
        nlr.addActivationSource( 1, 0, 2, 0 );
        nlr.addActivationSource( 1, 1, 2, 1 );

        // Variable indexing
        nlr.setNeuronVariable( NLR::NeuronIndex( 0, 0 ), 0 );
        nlr.setNeuronVariable( NLR::NeuronIndex( 0, 1 ), 1 );

        nlr.setNeuronVariable( NLR::NeuronIndex( 1, 0 ), 2 );
        nlr.setNeuronVariable( NLR::NeuronIndex( 1, 1 ), 3 );

        nlr.setNeuronVariable( NLR::NeuronIndex( 2, 0 ), 4 );
        nlr.setNeuronVariable( NLR::NeuronIndex( 2, 1 ), 5 );

        nlr.setNeuronVariable( NLR::NeuronIndex( 3, 0 ), 6 );

        // Very loose bounds for neurons except inputs
        double large = 1000000;

        tableau.setLowerBound( 2, -large );
        tableau.setUpperBound( 2, large );
        tableau.setLowerBound( 3, -large );
        tableau.setUpperBound( 3, large );
        tableau.setLowerBound( 4, -large );
        tableau.setUpperBound( 4, large );
        tableau.setLowerBound( 5, -large );
        tableau.setUpperBound( 5, large );
        tableau.setLowerBound( 6, -large );
        tableau.setUpperBound( 6, large );

        tableau.setLowerBound( 0, 4 );
        tableau.setUpperBound( 0, 6 );
        tableau.setLowerBound( 1, 1 );
        tableau.setUpperBound( 1, 5 );

        // Strong negative bias for x2, which is node (1,0). Should make the node unfixed.
        nlr.setBias( 1, 0, -15 );

        // However, the weighted sum variable has been eliminated
        nlr.eliminateVariable( 2, -3 );

        unsigned paramCount = nlr.getNumberOfParameters();
        Vector<double> coeffs( paramCount, 0.5 );

        // Invoke parameterised SBT
        TS_ASSERT_THROWS_NOTHING( nlr.obtainCurrentBounds() );
        TS_ASSERT_THROWS_NOTHING( nlr.parameterisedSymbolicBoundPropagation( coeffs ) );

        /*
          Input ranges:

          x0: [4, 6]
          x1: [1, 5]

          Layer 1:

          x2 is eliminated, everything set to -3

          x3.lb =  x0 + x1   : [5, 11]
          x3.ub =  x0 + x1   : [5, 11]

          First sign is negative, bounds become constant -1
          Second sign is positive, bounds become constant 1

          x4: all set to -1

          x5: all set to 1

          Layer 2:

          x6.lb = 1 ( -1 ) - 1 ( 1 ) = -2
          x6.ub = 1 ( -1 ) - 1 ( 1 ) = -2
        */

        List<Tightening> expectedBounds( {
            // x2 does not appear, because it has been eliminated

            Tightening( 3, 5, Tightening::LB ),
            Tightening( 3, 11, Tightening::UB ),

            Tightening( 4, -1, Tightening::LB ),
            Tightening( 4, -1, Tightening::UB ),
            Tightening( 5, 1, Tightening::LB ),
            Tightening( 5, 1, Tightening::UB ),

            Tightening( 6, -2, Tightening::LB ),
            Tightening( 6, -2, Tightening::UB ),
        } );

        List<Tightening> bounds;
        TS_ASSERT_THROWS_NOTHING( nlr.getConstraintTightenings( bounds ) );
        TS_ASSERT( boundsEqual( bounds, expectedBounds ) );
    }

    void test_parameterised_sbt_leaky_relu()
    {
        NLR::NetworkLevelReasoner nlr;
        MockTableau tableau;
        nlr.setTableau( &tableau );
        populateNetworkSBTLeakyReLU( nlr, tableau ); // alpha = 0.2

        tableau.setLowerBound( 0, -1 );
        tableau.setUpperBound( 0, 1 );
        tableau.setLowerBound( 1, -1 );
        tableau.setUpperBound( 1, 1 );

        unsigned paramCount = nlr.getNumberOfParameters();
        Vector<double> coeffs( paramCount, 0.5 );

        // Invoke parameterised SBT
        TS_ASSERT_THROWS_NOTHING( nlr.obtainCurrentBounds() );
        TS_ASSERT_THROWS_NOTHING( nlr.parameterisedSymbolicBoundPropagation( coeffs ) );

        /*
          Input ranges:

          x0: [-1, 1]
          x1: [-1, 1]

          Layer 1:

          x2.lb = x0 + x1   : [-2, 2]
          x2.ub = x0 + x1   : [-2, 2]

          x3.lb = x0 - x1   : [-2, 2]
          x3.ub = x0 - x1   : [-2, 2]

          Both LeakyReLUs are undecided, bounds are concretized. Using custom lower coefficient with
          alpha = { 0.5 }.
            Lower Coefficient: ( 1 - 0.2 ) * 0.5 + 0.2 = 0.6
            Lower Bias: 0
            Upper Coefficient: ( 2 - 0.2*-2 )/( 2--2 ) = 2.4/4 = 0.6
            Upper Bias: ( 0.2 - 1 ) * 2 * -2 /( 2--2 ) = 0.8

          x4.lb = 0.6 ( x0 + x1 ) = 0.6 x0 + 0.6x1
          x4.ub = 0.6 ( x0 + x1 ) + 0.8 = 0.6 x0 + 0.6 x1 + 0.8
          x4 range: [-0.4, 2]

          x5.lb = 0.6 ( x0 - x1 ) = 0.6 x0 - 0.6 x1
          x5.ub = 0.6 ( x0 - x1 ) + 0.8 = 0.6 x0 - 0.6 x1 + 0.8
          x5 range: [-0.4, 2]

          Layer 2:

          x6.lb = 1 ( 0.6x0 + 0.6x1 ) + 1 ( 0.6x0 - 0.6x1 ) = 1.2 x0   : [-1.2, 1.2]
          x6.ub = 1 ( 0.6x0 + 0.6x1 + 0.8 ) + 1 ( 0.6x0 - 0.6x1 + 0.8 ) = 1.2 x0 + 1.6   :
          [0.4, 2.8] x6 range: [-1.2, 2.8]

          x7.lb = 1 ( 0.6x0 + 0.6x1 ) - 1 ( 0.6x0 - 0.6x1 + 0.8 ) = 1.2 x1 - 0.8   : [-2, 0.4]
          x7.ub = 1 ( 0.6x0 + 0.6x1 + 0.8 ) - 1 ( 0.6x0 - 0.6x1 ) = 1.2 x1 + 0.8  : [-0.4, 2]
          x7 range: [-2, 2]

          Both LeakyReLUs are undecided, bounds are concretized. Using custom lower coefficient with
          alpha = { 0.5 }.
            Lower Coefficient (first LeakyReLU): ( 1 - 0.2 ) * 0.5 + 0.2 = 0.6
            Lower Bias (first LeakyReLU): 0
            Upper Coefficient (first LeakyReLU): ( 2.8 - 0.2*-1.2 )/( 2.8--1.2 ) = 3.04/4 = 0.76
            Upper Bias (first LeakyReLU): ( 0.2 - 1 ) * 2.8 * -1.2 / ( 2.8--1.2 ) = 0.672

            Lower Coefficient (second LeakyReLU): ( 1 - 0.2 ) * 0.5 + 0.2 = 0.6
            Lower Bias (second LeakyReLU): 0
            Upper Coefficient (second LeakyReLU): ( 2 - 0.2*-2 )/( 2--2 ) = 2.4/4 = 0.6
            Upper Bias (second LeakyReLU): ( 0.2 - 1 ) * 2 * -2 / ( 2--2 ) = 0.8

          x8.lb = 0.6 ( 1.2x0 ) = 0.72 x0
          x8.ub = 0.76 ( 1.2x0 + 1.6 ) + 0.76 = 0.912 x0 + 1.888
          x8 range: [-0.24, 2.8]

          x9.lb = 0.6 ( 1.2x1 - 0.8 ) = 0.72 x0 - 0.48
          x9.ub = 0.6 ( 1.2x1 + 0.8 ) + 0.8 = 0.72 x1 + 1.28
          x9 range: [-0.4, 2]

          Layer 3:

          x10.lb =  1 ( 0.72 x0 ) + 1 ( 0.72 x0 - 0.48 ) + 1 = 1.44 x0 + 0.52   : [-0.92, 2]
          x10.ub =  1 ( 0.912 x0 + 1.888 ) + 1 ( 0.72 x1 + 1.28 ) + 1 = 0.912 x0 + 0.72 x1 + 4.168
          : [2.536, 5.8]
          x10 range: [-0.92, 5.8]

          x11.lb = 0.72 x0 - 0.48   : [-1.2, 0.24]
          x11.ub = 0.72 x1 + 1.28   : [-0.56, 2]
          x11 range: [-1.2, 2]

        */

        List<Tightening> expectedBounds(
            { Tightening( 2, -2, Tightening::LB ),     Tightening( 2, 2, Tightening::UB ),
              Tightening( 3, -2, Tightening::LB ),     Tightening( 3, 2, Tightening::UB ),

              Tightening( 4, -0.4, Tightening::LB ),   Tightening( 4, 2, Tightening::UB ),
              Tightening( 5, -0.4, Tightening::LB ),   Tightening( 5, 2, Tightening::UB ),

              Tightening( 6, -1.2, Tightening::LB ),   Tightening( 6, 2.8, Tightening::UB ),
              Tightening( 7, -2, Tightening::LB ),     Tightening( 7, 2, Tightening::UB ),

              Tightening( 8, -0.24, Tightening::LB ),  Tightening( 8, 2.8, Tightening::UB ),
              Tightening( 9, -0.4, Tightening::LB ),   Tightening( 9, 2, Tightening::UB ),

              Tightening( 10, -0.92, Tightening::LB ), Tightening( 10, 5.8, Tightening::UB ),
              Tightening( 11, -1.2, Tightening::LB ),  Tightening( 11, 2, Tightening::UB )

            } );

        List<Tightening> bounds;
        TS_ASSERT_THROWS_NOTHING( nlr.getConstraintTightenings( bounds ) );
        TS_ASSERT( boundsEqual( bounds, expectedBounds ) );
    }

    void test_parameterised_sbt_sigmoids_and_round()
    {
        Options::get()->setString( Options::SYMBOLIC_BOUND_TIGHTENING_TYPE, "sbt" );

        NLR::NetworkLevelReasoner nlr;
        MockTableau tableau;
        nlr.setTableau( &tableau );
        populateNetworkSBTSigmoidsAndRound( nlr, tableau );

        tableau.setLowerBound( 0, -1 );
        tableau.setUpperBound( 0, 1 );
        tableau.setLowerBound( 1, -1 );
        tableau.setUpperBound( 1, 1 );

        unsigned paramCount = nlr.getNumberOfParameters();
        Vector<double> coeffs( paramCount, 0.5 );

        // Invoke parameterised SBT
        TS_ASSERT_THROWS_NOTHING( nlr.obtainCurrentBounds() );
        TS_ASSERT_THROWS_NOTHING( nlr.parameterisedSymbolicBoundPropagation( coeffs ) );

        List<Tightening> bounds;
        TS_ASSERT_THROWS_NOTHING( nlr.getConstraintTightenings( bounds ) );

        // Layer 1
        TS_ASSERT( FloatUtils::areEqual( nlr.getLayer( 1 )->getLb( 0 ), -2, 0.00001 ) );
        TS_ASSERT( FloatUtils::areEqual( nlr.getLayer( 1 )->getUb( 0 ), 2, 0.00001 ) );
        TS_ASSERT( FloatUtils::areEqual( nlr.getLayer( 1 )->getLb( 1 ), -2, 0.00001 ) );
        TS_ASSERT( FloatUtils::areEqual( nlr.getLayer( 1 )->getUb( 1 ), 2, 0.00001 ) );

        // Layer 2
        TS_ASSERT( FloatUtils::areEqual( nlr.getLayer( 2 )->getLb( 0 ), 0.1192, 0.0001 ) );
        TS_ASSERT( FloatUtils::areEqual( nlr.getLayer( 2 )->getUb( 0 ), 0.8807, 0.0001 ) );
        TS_ASSERT( FloatUtils::areEqual( nlr.getLayer( 2 )->getLb( 1 ), 0.1192, 0.0001 ) );
        TS_ASSERT( FloatUtils::areEqual( nlr.getLayer( 2 )->getUb( 1 ), 0.8807, 0.0001 ) );

        // Layer 3
        /*
         Double-check with Python
            ---
            from math import exp as e
            def g(x):
                return 1 / (1 + e(-x))

            def g_prime(x):
                return g(x) * (1 - g(x))

            def lam(l, u):
                return (g(u) - g(l)) / (u - l)

            def lam_prime(l, u):
                return min(g_prime(l), g_prime(u))

            l3 = l4 = -2
            u3 = u4 = 2
            l5 = l6 = g(-2)
            u5 = u6 = g(2)
            lambda7 = lam(l3, u3)
            lambda7_prime = lam_prime(l3, u3)
            lambda8 = lam(l4, u4)
            lambda8_prime = lam_prime(l4, u4)
            x7_l = lambda7_prime * (-2) + g(-2) + g(-2) - lambda7_prime * (-2 + -2)
            x7_u = lambda7_prime * (2) + g(2) + g(2) -lambda7_prime * (2 + 2)
            x8_l = lambda8_prime * (-2) + g(-2) - g(2) - lambda8_prime * (-2 - 2)
            x8_u = lambda8_prime * (2) + g(2) - g(-2) -lambda8_prime * (2 - -2)
            print(x7_l)
            print(x7_u)
            print(x8_l)
            print(x8_u)
            ---
            [output]:
            0.4483930148512481
            1.5516069851487517
            -0.5516069851487517
            0.5516069851487517
        */
        TS_ASSERT( FloatUtils::areEqual( nlr.getLayer( 3 )->getLb( 0 ), 0.4483, 0.0001 ) );
        TS_ASSERT( FloatUtils::areEqual( nlr.getLayer( 3 )->getUb( 0 ), 1.5516, 0.0001 ) );
        TS_ASSERT( FloatUtils::areEqual( nlr.getLayer( 3 )->getLb( 1 ), -0.5516, 0.0001 ) );
        TS_ASSERT( FloatUtils::areEqual( nlr.getLayer( 3 )->getUb( 1 ), 0.5516, 0.0001 ) );

        // Layer 4
        TS_ASSERT_EQUALS( nlr.getLayer( 4 )->getLb( 0 ), 0 );
        TS_ASSERT_EQUALS( nlr.getLayer( 4 )->getUb( 0 ), 2 );
        TS_ASSERT_EQUALS( nlr.getLayer( 4 )->getLb( 1 ), -1 );
        TS_ASSERT_EQUALS( nlr.getLayer( 4 )->getUb( 1 ), 1 );
    }

    void test_parameterised_sbt_max_not_fixed()
    {
        Options::get()->setString( Options::SYMBOLIC_BOUND_TIGHTENING_TYPE, "sbt" );

        NLR::NetworkLevelReasoner nlr;
        MockTableau tableau;
        nlr.setTableau( &tableau );
        populateNetworkSBTMax( nlr, tableau );

        tableau.setLowerBound( 0, -1 );
        tableau.setUpperBound( 0, 1 );
        tableau.setLowerBound( 1, -1 );
        tableau.setUpperBound( 1, 2 );

        unsigned paramCount = nlr.getNumberOfParameters();
        Vector<double> coeffs( paramCount, 0.5 );

        // Invoke parameterised SBT
        TS_ASSERT_THROWS_NOTHING( nlr.obtainCurrentBounds() );
        TS_ASSERT_THROWS_NOTHING( nlr.parameterisedSymbolicBoundPropagation( coeffs ) );

        /*
          Input ranges:

          x0: [-1, 1]
          x1: [-1, 2]

          Layer 1:

          x2.lb =  x0 + x1   : [-2, 3]
          x2.ub =  x0 + x1   : [-2, 3]

          x3.lb =  x0 - x1   : [-3, 2]
          x3.ub =  x0 - x1   : [-3, 2]

          Both ReLUs are undecided, bounds are concretized. LbOfUb > 0, using standard ReLU lower
          coefficient. Coefficient (first ReLU): 3/( 3--2 ) = 3/5 = 0.6 Coefficient (second ReLU):
          2/( 2--3 ) = 2/5 = 0.4

          x4.lb =  0.6 ( x0 + x1 ) = 0.6x0 + 0.6x1
          x4.ub =  0.6 ( x0 + x1 ) + 1.2 = 0.6x0 + 0.6x1 + 1.2
          x4 range: [0, 3]

          x5.lb =  0.4 ( x0 - x1 ) = 0.4x0 + 0.4x1
          x5.ub =  0.4 ( x0 - x1 ) + 1.2 = 0.4x0 + 0.4x1 + 1.2
          x5 range: [0, 2]

          Max is not fixed because x5.lb <= x4.ub and x4.lb <= x5.ub
          Max inherits lower bound from x4, and its upper bound is constant 3.

          x6.lb =  0.6x0 + 0.6x1  : [-1.2, 1.8]
          x6.ub =  3   : [3, 3]
          x6 range: [-1.2, 3]

          Layer 3:

          x7.lb = 2 ( 0.6x0 + 0.6x1 ) = 1.2x0 + 1.8x1   : [-2.4, 3.6]
          x7.ub = 2 ( 3 ) = 6   : [6, 6]
          x7 range: [-2.4, 6]
        */

        List<Tightening> expectedBounds( {
            Tightening( 2, -2, Tightening::LB ),
            Tightening( 2, 3, Tightening::UB ),
            Tightening( 3, -3, Tightening::LB ),
            Tightening( 3, 2, Tightening::UB ),
            Tightening( 4, 0, Tightening::LB ),
            Tightening( 4, 3, Tightening::UB ),
            Tightening( 5, 0, Tightening::LB ),
            Tightening( 5, 2, Tightening::UB ),
            Tightening( 6, 0, Tightening::LB ),
            Tightening( 6, 3, Tightening::UB ),
            Tightening( 7, -2.4, Tightening::LB ),
            Tightening( 7, 6, Tightening::UB ),

        } );

        List<Tightening> bounds;
        TS_ASSERT_THROWS_NOTHING( nlr.getConstraintTightenings( bounds ) );
        TS_ASSERT( boundsEqual( bounds, expectedBounds ) );
    }

    void test_parameterised_sbt_max_fixed()
    {
        Options::get()->setString( Options::SYMBOLIC_BOUND_TIGHTENING_TYPE, "sbt" );

        NLR::NetworkLevelReasoner nlr;
        MockTableau tableau;
        nlr.setTableau( &tableau );
        populateNetworkSBTMax( nlr, tableau );

        tableau.setLowerBound( 0, 1 );
        tableau.setUpperBound( 0, 2 );
        tableau.setLowerBound( 1, -3 );
        tableau.setUpperBound( 1, -2 );

        unsigned paramCount = nlr.getNumberOfParameters();
        Vector<double> coeffs( paramCount, 0.5 );

        // Invoke parameterised SBT
        TS_ASSERT_THROWS_NOTHING( nlr.obtainCurrentBounds() );
        TS_ASSERT_THROWS_NOTHING( nlr.parameterisedSymbolicBoundPropagation( coeffs ) );

        /*
          Input ranges:

          x0: [1, 2]
          x1: [-3, -2]

          Layer 1:

          x2.lb =  x0 + x1   : [-2, 0]
          x2.ub =  x0 + x1   : [-2, 0]

          x3.lb =  x0 - x1   : [3, 5]
          x3.ub =  x0 - x1   : [3, 5]

          First ReLU is negative, bounds become constant 0
          Second ReLU is positive, bounds survive the activation

          x4: all set to 0

          x5.lb =  x0 - x1   : [3, 5]
          x5.ub =  x0 - x1   : [3, 5]

          Max is fixed because x5.lb > x4.ub, it inherits x5's bounds

          x6.lb =  x0 - x1   : [3, 5]
          x6.ub =  x0 - x1   : [3, 5]

          Layer 3:

          x7.lb = 2 ( x0 - x1 ) = 2x0 - 2x1   : [6, 10]
          x7.ub = 2 ( x0 - x1 ) = 2x0 - 2x1   : [6, 10]
        */

        List<Tightening> expectedBounds( {
            Tightening( 2, -2, Tightening::LB ),
            Tightening( 2, 0, Tightening::UB ),
            Tightening( 3, 3, Tightening::LB ),
            Tightening( 3, 5, Tightening::UB ),
            Tightening( 4, 0, Tightening::LB ),
            Tightening( 4, 0, Tightening::UB ),
            Tightening( 5, 3, Tightening::LB ),
            Tightening( 5, 5, Tightening::UB ),
            Tightening( 6, 3, Tightening::LB ),
            Tightening( 6, 5, Tightening::UB ),
            Tightening( 7, 6, Tightening::LB ),
            Tightening( 7, 10, Tightening::UB ),

        } );

        List<Tightening> bounds;
        TS_ASSERT_THROWS_NOTHING( nlr.getConstraintTightenings( bounds ) );
        TS_ASSERT( boundsEqual( bounds, expectedBounds ) );
    }

    void test_parameterised_sbt_softmax1()
    {
        Options::get()->setString( Options::SYMBOLIC_BOUND_TIGHTENING_TYPE, "sbt" );

        NLR::NetworkLevelReasoner nlr;
        MockTableau tableau;
        nlr.setTableau( &tableau );
        populateNetworkSBTSoftmax( nlr, tableau );

        tableau.setLowerBound( 0, -1 );
        tableau.setUpperBound( 0, 1 );
        tableau.setLowerBound( 1, -1 );
        tableau.setUpperBound( 1, 1 );
        tableau.setLowerBound( 2, -1 );
        tableau.setUpperBound( 2, 1 );

        unsigned paramCount = nlr.getNumberOfParameters();
        Vector<double> coeffs( paramCount, 0.5 );

        // Invoke parameterised SBT
        TS_ASSERT_THROWS_NOTHING( nlr.obtainCurrentBounds() );
        TS_ASSERT_THROWS_NOTHING( nlr.parameterisedSymbolicBoundPropagation( coeffs ) );
    }

    void test_parameterised_sbt_softmax2()
    {
        Options::get()->setString( Options::SYMBOLIC_BOUND_TIGHTENING_TYPE, "sbt" );

        {
            Options::get()->setString( Options::SOFTMAX_BOUND_TYPE, "lse" );
            NLR::NetworkLevelReasoner nlr;
            MockTableau tableau;
            nlr.setTableau( &tableau );
            populateNetworkSBTSoftmax( nlr, tableau );

            tableau.setLowerBound( 0, 1 );
            tableau.setUpperBound( 0, 1.000001 );
            tableau.setLowerBound( 1, 1 );
            tableau.setUpperBound( 1, 1.000001 );
            tableau.setLowerBound( 2, 1 );
            tableau.setUpperBound( 2, 1.000001 );

            unsigned paramCount = nlr.getNumberOfParameters();
            Vector<double> coeffs( paramCount, 0.5 );

            // Invoke parameterised SBT
            TS_ASSERT_THROWS_NOTHING( nlr.obtainCurrentBounds() );
            TS_ASSERT_THROWS_NOTHING( nlr.parameterisedSymbolicBoundPropagation( coeffs ) );

            /*
              Input ranges:

              x0: [1, 1.0001]
              x1: [1, 1.0001]
              x2: [1, 1.0001]
            */
            List<Tightening> expectedBounds( { Tightening( 3, 2, Tightening::LB ),
                                               Tightening( 3, 2, Tightening::UB ),
                                               Tightening( 4, 3, Tightening::LB ),
                                               Tightening( 4, 3, Tightening::UB ),
                                               Tightening( 5, 0, Tightening::LB ),
                                               Tightening( 5, 0, Tightening::UB ),
                                               Tightening( 6, 0.2595, Tightening::LB ),
                                               Tightening( 6, 0.2595, Tightening::UB ),
                                               Tightening( 7, 0.7054, Tightening::LB ),
                                               Tightening( 7, 0.7054, Tightening::UB ),
                                               Tightening( 8, 0.0351, Tightening::LB ),
                                               Tightening( 8, 0.0351, Tightening::UB ),
                                               Tightening( 9, 1, Tightening::LB ),
                                               Tightening( 9, 1, Tightening::UB ),
                                               Tightening( 10, -1, Tightening::LB ),
                                               Tightening( 10, -1, Tightening::UB )

            } );

            List<Tightening> bounds;
            TS_ASSERT_THROWS_NOTHING( nlr.getConstraintTightenings( bounds ) );
            TS_ASSERT( boundsEqual( bounds, expectedBounds ) );
        }
        {
            Options::get()->setString( Options::SOFTMAX_BOUND_TYPE, "er" );
            NLR::NetworkLevelReasoner nlr;
            MockTableau tableau;
            nlr.setTableau( &tableau );
            populateNetworkSBTSoftmax( nlr, tableau );

            tableau.setLowerBound( 0, 1 );
            tableau.setUpperBound( 0, 1.000001 );
            tableau.setLowerBound( 1, 1 );
            tableau.setUpperBound( 1, 1.000001 );
            tableau.setLowerBound( 2, 1 );
            tableau.setUpperBound( 2, 1.000001 );

            unsigned paramCount = nlr.getNumberOfParameters();
            Vector<double> coeffs( paramCount, 0.5 );

            // Invoke parameterised SBT
            TS_ASSERT_THROWS_NOTHING( nlr.obtainCurrentBounds() );
            TS_ASSERT_THROWS_NOTHING( nlr.parameterisedSymbolicBoundPropagation( coeffs ) );

            /*
              Input ranges:

              x0: [1, 1.0001]
              x1: [1, 1.0001]
              x2: [1, 1.0001]
            */
            List<Tightening> expectedBounds( { Tightening( 3, 2, Tightening::LB ),
                                               Tightening( 3, 2, Tightening::UB ),
                                               Tightening( 4, 3, Tightening::LB ),
                                               Tightening( 4, 3, Tightening::UB ),
                                               Tightening( 5, 0, Tightening::LB ),
                                               Tightening( 5, 0, Tightening::UB ),
                                               Tightening( 6, 0.2595, Tightening::LB ),
                                               Tightening( 6, 0.2595, Tightening::UB ),
                                               Tightening( 7, 0.7054, Tightening::LB ),
                                               Tightening( 7, 0.7054, Tightening::UB ),
                                               Tightening( 8, 0.0351, Tightening::LB ),
                                               Tightening( 8, 0.0351, Tightening::UB ),
                                               Tightening( 9, 1, Tightening::LB ),
                                               Tightening( 9, 1, Tightening::UB ),
                                               Tightening( 10, -1, Tightening::LB ),
                                               Tightening( 10, -1, Tightening::UB )

            } );

            List<Tightening> bounds;
            TS_ASSERT_THROWS_NOTHING( nlr.getConstraintTightenings( bounds ) );
            TS_ASSERT( boundsEqual( bounds, expectedBounds ) );
        }
    }

    void test_parameterised_sbt_softmax3()
    {
        Options::get()->setString( Options::SYMBOLIC_BOUND_TIGHTENING_TYPE, "sbt" );
        Options::get()->setString( Options::SOFTMAX_BOUND_TYPE, "lse" );

        NLR::NetworkLevelReasoner nlr;
        MockTableau tableau;
        nlr.setTableau( &tableau );
        populateNetworkSBTSoftmax2( nlr, tableau );

        tableau.setLowerBound( 0, 1 );
        tableau.setUpperBound( 0, 1.00001 );
        tableau.setLowerBound( 1, 1 );
        tableau.setUpperBound( 1, 1.00001 );
        tableau.setLowerBound( 2, 1 );
        tableau.setUpperBound( 2, 1.00001 );

        unsigned paramCount = nlr.getNumberOfParameters();
        Vector<double> coeffs( paramCount, 0.5 );

        // Invoke parameterised SBT
        TS_ASSERT_THROWS_NOTHING( nlr.obtainCurrentBounds() );
        TS_ASSERT_THROWS_NOTHING( nlr.parameterisedSymbolicBoundPropagation( coeffs ) );

        /*
          Input ranges:

          x0: [1, 1.0001]
          x1: [1, 1.0001]
          x2: [1, 1.0001]
        */

        List<Tightening> expectedBounds(
            { Tightening( 3, 2, Tightening::LB ),        Tightening( 3, 2, Tightening::UB ),
              Tightening( 4, 3, Tightening::LB ),        Tightening( 4, 3, Tightening::UB ),
              Tightening( 5, 0, Tightening::LB ),        Tightening( 5, 0, Tightening::UB ),
              Tightening( 6, -1, Tightening::LB ),       Tightening( 6, -1, Tightening::UB ),
              Tightening( 7, -2, Tightening::LB ),       Tightening( 7, -2, Tightening::UB ),
              Tightening( 8, 0.8668, Tightening::LB ),   Tightening( 8, 0.8668, Tightening::UB ),
              Tightening( 9, 0.9820, Tightening::LB ),   Tightening( 9, 0.9820, Tightening::UB ),
              Tightening( 10, 0.1173, Tightening::LB ),  Tightening( 10, 0.1173, Tightening::UB ),
              Tightening( 11, 0.0179, Tightening::LB ),  Tightening( 11, 0.0179, Tightening::UB ),
              Tightening( 12, 0.0159, Tightening::LB ),  Tightening( 12, 0.0159, Tightening::UB ),
              Tightening( 13, 0.9470, Tightening::LB ),  Tightening( 13, 0.9470, Tightening::UB ),
              Tightening( 14, -0.9470, Tightening::LB ), Tightening( 14, -0.9470, Tightening::UB ),
              Tightening( 15, 1.0253, Tightening::LB ),  Tightening( 15, 1.0253, Tightening::UB ),
              Tightening( 16, -1.0253, Tightening::LB ), Tightening( 16, -1.0253, Tightening::UB )

            } );

        List<Tightening> bounds;
        TS_ASSERT_THROWS_NOTHING( nlr.getConstraintTightenings( bounds ) );
        TS_ASSERT( boundsEqual( bounds, expectedBounds ) );
    }

<<<<<<< HEAD
    void test_softmax_bounds_er()
    {
        Vector<double> inputLb = { -1, 0, 1 };
        Vector<double> inputUb = { 0, 2, 4 };
        Vector<double> input = { -0.5, 1, 2.5 };

        double value = NLR::Layer::ERLowerBound( input, inputLb, inputUb, 0 );
        TS_ASSERT( FloatUtils::areEqual( value, 0.0114799, 0.00001 ) );
        value = NLR::Layer::dERLowerBound( input, inputLb, inputUb, 0, 0 );
        TS_ASSERT( FloatUtils::areEqual( value, 0.00563867, 0.00001 ) );
        value = NLR::Layer::dERLowerBound( input, inputLb, inputUb, 0, 1 );
        TS_ASSERT( FloatUtils::areEqual( value, -0.000838421, 0.00001 ) );


        Vector<double> outputLb = { 0.2, 0, 0 };
        Vector<double> outputUb = { 0.4, 0.1, 0.1 };

        value = NLR::Layer::ERUpperBound( input, outputLb, outputUb, 0 );
        TS_ASSERT( FloatUtils::areEqual( value, -1.44538, 0.00001 ) );
        value = NLR::Layer::dERUpperBound( input, outputLb, outputUb, 0, 0 );
        TS_ASSERT( FloatUtils::areEqual( value, 1.96538, 0.00001 ) );
        value = NLR::Layer::dERUpperBound( input, outputLb, outputUb, 0, 1 );
        TS_ASSERT( FloatUtils::areEqual( value, -0.358535, 0.00001 ) );
    }

    void test_softmax_bounds_lse1()
    {
        Vector<double> inputLb = { -1, 0, 1 };
        Vector<double> inputUb = { 0, 2, 3 };
        Vector<double> input = { -0.5, 1, 2 };
        double value = NLR::Layer::LSELowerBound( input, inputLb, inputUb, 0 );
        TS_ASSERT( FloatUtils::areEqual( value, 0.0365, 0.001 ) );
        value = NLR::Layer::dLSELowerBound( input, inputLb, inputUb, 0, 0 );
        TS_ASSERT( FloatUtils::areEqual( value, 0.0365, 0.001 ) );
        value = NLR::Layer::dLSELowerBound( input, inputLb, inputUb, 0, 1 );
        TS_ASSERT( FloatUtils::areEqual( value, -0.00703444, 0.001 ) );

        Vector<double> outputLb = { 0.2, 0, 0 };
        Vector<double> outputUb = { 0.4, 0.1, 0.1 };
        value = NLR::Layer::LSEUpperBound( input, outputLb, outputUb, 0 );
        TS_ASSERT( FloatUtils::areEqual( value, -0.164165, 0.00001 ) );
        value = NLR::Layer::dLSEUpperbound( input, outputLb, outputUb, 0, 0 );
        TS_ASSERT( FloatUtils::areEqual( value, 0.272204, 0.00001 ) );
        value = NLR::Layer::dLSEUpperbound( input, outputLb, outputUb, 0, 1 );
        TS_ASSERT( FloatUtils::areEqual( value, -0.073207, 0.00001 ) );
    }

    void test_sbt_bilinear()
=======
    void test_parameterised_sbt_bilinear()
>>>>>>> 4cf1ca4c
    {
        NLR::NetworkLevelReasoner nlr;
        MockTableau tableau;
        nlr.setTableau( &tableau );
        populateNetworkSBTBilinear( nlr, tableau );

        tableau.setLowerBound( 0, 1 );
        tableau.setUpperBound( 0, 2 );
        tableau.setLowerBound( 1, -2 );
        tableau.setUpperBound( 1, 1 );

        unsigned paramCount = nlr.getNumberOfParameters();
        Vector<double> coeffs( paramCount, 0.5 );

        // Invoke parameterised SBT
        TS_ASSERT_THROWS_NOTHING( nlr.obtainCurrentBounds() );
        TS_ASSERT_THROWS_NOTHING( nlr.parameterisedSymbolicBoundPropagation( coeffs ) );

        /*
          Input ranges:

          x0: [1, 2]
          x1: [-2, 1]

          Layer 1:

          x2.lb = x0 - 2x1   : [-1, 6]
          x2.ub = x0 - 2x1   : [-1, 6]

          x3.lb = x0 + x1   : [-1, 3]
          x3.ub = x0 + x1   : [-1, 3]

          Using custom coefficients with alpha = { 0.5, 0.5 }.
          Coefficients for bilinear layer:
          Lower bound:
              alpha_l = 0.5 x3.lb + ( 1 - 0.5 ) x3.ub = 0.5 * -1 + 0.5 * 3 = 1
              beta_l = 0.5 x2.lb + ( 1 - 0.5 ) x2.ub = 0.5 * -1 + 0.5 * 6 = 2.5
              gamma_l = -0.5 x2.lb x3.lb - ( 1 - 0.5 ) x2.ub x3.ub = -0.5 * -1 * -1 - 0.5 * 6 * 3 =
          -9.5.

          Upper bound:
              alpha_l = 0.5 x3.ub + ( 1 - 0.5 ) x3.lb = 0.5 * -1 + 0.5 * 3 = 1
              beta_l = 0.5 x2.lb + ( 1 - 0.5 ) x2.ub = 0.5 * -1 + 0.5 * 6 = 2.5
              gamma_l = -0.5 x2.lb x3.ub - ( 1 - 0.5 ) x2.ub x3.lb = -0.5 * -1 * 6 - 0.5 * -1 * 3
          = 4.5.

          x4.lb = 1 ( x0 - 2x1 ) + 2.5 ( x0 + x1 ) - 9.5 = 3.5 x0 + 0.5 x1 - 9.5     : [-7, -2]
          x4.ub = 1 ( x0 - 2x1 ) + 2.5 ( x0 + x1 ) + 4.5 = 3.5 x0 + 0.5 x1 + 4.5    : [7, 12]
          x4 range: [-7, 12]

          Layer 3:

          x5.lb = -1 ( 3.5 x0 + 0.5 x1 + 4.5 ) = -3.5 x0 - 0.5 x1 - 4.5   : [-12, 0]
          x5.ub = -1 ( 3.5 x0 + 0.5 x1 - 9.5 ) = -3.5 x0 - 0.5 x1 + 9.5   : [2, 7]
          x5 range: [-12, 7]
        */

        List<Tightening> expectedBounds( { Tightening( 2, -1, Tightening::LB ),
                                           Tightening( 2, 6, Tightening::UB ),
                                           Tightening( 3, -1, Tightening::LB ),
                                           Tightening( 3, 3, Tightening::UB ),
                                           Tightening( 4, -7, Tightening::LB ),
                                           Tightening( 4, 12, Tightening::UB ),
                                           Tightening( 5, -12, Tightening::LB ),
                                           Tightening( 5, 7, Tightening::UB ) } );

        List<Tightening> bounds;
        TS_ASSERT_THROWS_NOTHING( nlr.getConstraintTightenings( bounds ) );
        TS_ASSERT( boundsEqual( bounds, expectedBounds ) );
    }

    void test_concretize_input_assignment()
    {
        NLR::NetworkLevelReasoner nlr;
        MockTableau tableau;
        nlr.setTableau( &tableau );

        populateNetwork( nlr );

        // With ReLUs, Inputs are zeros, only biases count
        tableau.nextValues[0] = 0;
        tableau.nextValues[1] = 0;

        Map<unsigned, double> assignment;

        TS_ASSERT_THROWS_NOTHING( nlr.concretizeInputAssignment( assignment ) );

        TS_ASSERT( FloatUtils::areEqual( nlr.getLayer( 5 )->getAssignment( 0 ), 1 ) );
        TS_ASSERT( FloatUtils::areEqual( nlr.getLayer( 5 )->getAssignment( 1 ), 4 ) );

        TS_ASSERT( assignment.size() == 14 );
        TS_ASSERT( FloatUtils::areEqual( assignment[12], 1 ) );
        TS_ASSERT( FloatUtils::areEqual( assignment[13], 4 ) );

        // With ReLUs, case 1
        tableau.nextValues[0] = 1;
        tableau.nextValues[1] = 1;

        TS_ASSERT_THROWS_NOTHING( nlr.concretizeInputAssignment( assignment ) );

        TS_ASSERT( FloatUtils::areEqual( nlr.getLayer( 5 )->getAssignment( 0 ), 1 ) );
        TS_ASSERT( FloatUtils::areEqual( nlr.getLayer( 5 )->getAssignment( 1 ), 1 ) );

        TS_ASSERT( FloatUtils::areEqual( assignment[12], 1 ) );
        TS_ASSERT( FloatUtils::areEqual( assignment[13], 1 ) );

        // With ReLUs, case 2
        tableau.nextValues[0] = 1;
        tableau.nextValues[1] = 2;

        TS_ASSERT_THROWS_NOTHING( nlr.concretizeInputAssignment( assignment ) );

        TS_ASSERT( FloatUtils::areEqual( nlr.getLayer( 5 )->getAssignment( 0 ), 0 ) );
        TS_ASSERT( FloatUtils::areEqual( nlr.getLayer( 5 )->getAssignment( 1 ), 0 ) );

        TS_ASSERT( FloatUtils::areEqual( assignment[12], 0 ) );
        TS_ASSERT( FloatUtils::areEqual( assignment[13], 0 ) );
    }


    void test_obtain_bound_from_ipq()
    {
        NLR::NetworkLevelReasoner nlr;
        populateNetwork( nlr );

        Query query;
        query.setNumberOfVariables( 14 );


        // Initialize the bounds
        query.setLowerBound( 0, -1 );
        query.setUpperBound( 0, 1 );
        query.setLowerBound( 1, -1 );
        query.setUpperBound( 1, 1 );

        double large = 1000;
        query.setLowerBound( 2, -large );
        query.setUpperBound( 2, large );
        query.setLowerBound( 3, -large );
        query.setUpperBound( 3, large );
        query.setLowerBound( 4, -large );
        query.setUpperBound( 4, large );
        query.setLowerBound( 5, -large );
        query.setUpperBound( 5, large );
        query.setLowerBound( 6, -large );
        query.setUpperBound( 6, large );
        query.setLowerBound( 7, -large );
        query.setUpperBound( 7, large );
        query.setLowerBound( 8, -large );
        query.setUpperBound( 8, large );
        query.setLowerBound( 9, -large );
        query.setUpperBound( 9, large );
        query.setLowerBound( 10, -large );
        query.setUpperBound( 10, large );
        query.setLowerBound( 11, -large );
        query.setUpperBound( 11, large );
        query.setLowerBound( 12, -large );
        query.setUpperBound( 12, large );
        query.setLowerBound( 13, -large );
        query.setUpperBound( 13, large );

        // Initialize
        TS_ASSERT_THROWS_NOTHING( nlr.obtainCurrentBounds( query ) );

        // Perform the tightening pass
        TS_ASSERT_THROWS_NOTHING( nlr.intervalArithmeticBoundPropagation() );

        List<Tightening> expectedBounds( {
            Tightening( 2, 0, Tightening::LB ),   Tightening( 2, 2, Tightening::UB ),
            Tightening( 3, 0, Tightening::LB ),   Tightening( 3, 2, Tightening::UB ),

            Tightening( 4, -5, Tightening::LB ),  Tightening( 4, 5, Tightening::UB ),
            Tightening( 5, 0, Tightening::LB ),   Tightening( 5, 5, Tightening::UB ),

            Tightening( 6, -1, Tightening::LB ),  Tightening( 6, 1, Tightening::UB ),
            Tightening( 7, 0, Tightening::LB ),   Tightening( 7, 1, Tightening::UB ),

            Tightening( 8, -1, Tightening::LB ),  Tightening( 8, 7, Tightening::UB ),
            Tightening( 9, 0, Tightening::LB ),   Tightening( 9, 7, Tightening::UB ),

            Tightening( 10, -1, Tightening::LB ), Tightening( 10, 7, Tightening::UB ),
            Tightening( 11, 0, Tightening::LB ),  Tightening( 11, 7, Tightening::UB ),

            Tightening( 12, 0, Tightening::LB ),  Tightening( 12, 7, Tightening::UB ),
            Tightening( 13, 0, Tightening::LB ),  Tightening( 13, 28, Tightening::UB ),
        } );

        List<Tightening> bounds;
        TS_ASSERT_THROWS_NOTHING( nlr.getConstraintTightenings( bounds ) );

        TS_ASSERT_EQUALS( expectedBounds.size(), bounds.size() );
        for ( const auto &bound : expectedBounds )
            TS_ASSERT( bounds.exists( bound ) );
    }

    void test_get_previous_bias()
    {
        NLR::NetworkLevelReasoner nlr;
        populateNetwork( nlr );

        // Generate query to create ReLU constraints
        Query query;
        nlr.generateQuery( query );

        // Find ReLU constraints from the query
        List<PiecewiseLinearConstraint *> constraints = query.getPiecewiseLinearConstraints();

        for ( const auto &constraint : constraints )
        {
            ReluConstraint *relu = dynamic_cast<ReluConstraint *>( constraint );
            TS_ASSERT( relu );

            nlr.addConstraintInTopologicalOrder( relu );

            // First ReLU layer (nodes 2,0 through 2,2) has previous bias 1
            if ( relu->getB() == 3 || relu->getB() == 5 || relu->getB() == 7 )
            {
                TS_ASSERT_EQUALS( nlr.getPreviousBias( relu ), 1 );
            }
            // Second ReLU layer (nodes 4,0 and 4,1) has previous bias 2
            else if ( relu->getB() == 9 || relu->getB() == 11 )
            {
                TS_ASSERT_EQUALS( nlr.getPreviousBias( relu ), 2 );
            }
        }
    }

    void test_get_previous_bias_error_handling()
    {
        NLR::NetworkLevelReasoner nlr;
        populateNetwork( nlr );

        // Generate invalid ReLU constraint
        ReluConstraint invalidRelu( 15, 16 ); // Variables not in network

        // Should throw since variables don't exist in network
        TS_ASSERT_THROWS_EQUALS( nlr.getPreviousBias( &invalidRelu ),
                                 const NLRError &e,
                                 e.getCode(),
                                 NLRError::RELU_NOT_FOUND );

        // Test missing activation source using fresh network
        NLR::NetworkLevelReasoner nlrNoActivations;
        // Create minimal network without activation sources
        nlrNoActivations.addLayer( 0, NLR::Layer::INPUT, 2 );
        nlrNoActivations.addLayer( 1, NLR::Layer::WEIGHTED_SUM, 2 );
        nlrNoActivations.addLayer( 2, NLR::Layer::RELU, 2 );

        ReluConstraint missingActivation( 2, 3 );

        TS_ASSERT_THROWS_EQUALS( nlrNoActivations.getPreviousBias( &missingActivation ),
                                 const NLRError &e,
                                 e.getCode(),
                                 NLRError::RELU_NOT_FOUND );
    }

    bool boundsEqual( const List<Tightening> &bounds, const List<Tightening> &expectedBounds )
    {
        if ( bounds.size() != expectedBounds.size() )
            return false;

        bool allFound = true;
        for ( const auto &bound : bounds )
        {
            bool currentFound = false;
            for ( const auto &expectedBound : expectedBounds )
            {
                currentFound |=
                    ( bound._type == expectedBound._type &&
                      bound._variable == expectedBound._variable &&
                      FloatUtils::areEqual( bound._value, expectedBound._value, 0.0001 ) );
            }
            allFound &= currentFound;
        }
        return allFound;
    }

    void updateTableau( MockTableau &tableau, List<Tightening> &tightenings )
    {
        for ( const auto &tightening : tightenings )
        {
            if ( tightening._type == Tightening::LB )
            {
                tableau.setLowerBound( tightening._variable, tightening._value );
            }

            if ( tightening._type == Tightening::UB )
            {
                tableau.setUpperBound( tightening._variable, tightening._value );
            }
        }
    }
};<|MERGE_RESOLUTION|>--- conflicted
+++ resolved
@@ -1932,7 +1932,6 @@
     }
 
     void populateNetworkBackwardReLU( NLR::NetworkLevelReasoner &nlr, MockTableau &tableau )
-<<<<<<< HEAD
     {
         /*
               1      R      -1      R      -1  2
@@ -4088,2163 +4087,6 @@
     }
 
     void test_evaluate_relu()
-=======
->>>>>>> 4cf1ca4c
-    {
-        /*
-              1      R      -1      R      -1  2
-          x0 --- x2 ---> x4 --- x6 ---> x8 --- x10
-            \    /        \    /          \    /
-           1 \  /        2 \  /          1 \  /
-              \/            \/              \/
-              /\            /\              /\
-          -1 /  \        1 /  \         -1 /  \
-            /    \   R    /    \    R     /    \
-          x1 --- x3 ---> x5 --- x7 ---> x9 --- x11
-              1             -1              2
-
-          The example described in Fig. 2 of
-          https://dl.acm.org/doi/10.1145/3563325
-          using ReLU activation instead of LeakyReLU
-        */
-
-        // Create the layers
-        nlr.addLayer( 0, NLR::Layer::INPUT, 2 );
-        nlr.addLayer( 1, NLR::Layer::WEIGHTED_SUM, 2 );
-        nlr.addLayer( 2, NLR::Layer::RELU, 2 );
-        nlr.addLayer( 3, NLR::Layer::WEIGHTED_SUM, 2 );
-        nlr.addLayer( 4, NLR::Layer::RELU, 2 );
-        nlr.addLayer( 5, NLR::Layer::WEIGHTED_SUM, 2 );
-
-        // Mark layer dependencies
-        for ( unsigned i = 1; i <= 5; ++i )
-            nlr.addLayerDependency( i - 1, i );
-
-        // Set the weights and biases for the weighted sum layers
-        nlr.setWeight( 0, 0, 1, 0, 1 );
-        nlr.setWeight( 0, 0, 1, 1, 1 );
-        nlr.setWeight( 0, 1, 1, 0, -1 );
-        nlr.setWeight( 0, 1, 1, 1, 1 );
-
-        nlr.setWeight( 2, 0, 3, 0, -1 );
-        nlr.setWeight( 2, 0, 3, 1, 2 );
-        nlr.setWeight( 2, 1, 3, 0, 1 );
-        nlr.setWeight( 2, 1, 3, 1, -1 );
-
-        nlr.setWeight( 4, 0, 5, 0, -1 );
-        nlr.setWeight( 4, 0, 5, 1, 1 );
-        nlr.setWeight( 4, 1, 5, 0, -1 );
-        nlr.setWeight( 4, 1, 5, 1, 2 );
-
-        nlr.setBias( 5, 1, 2 );
-
-        // Mark the ReLU sources
-        nlr.addActivationSource( 1, 0, 2, 0 );
-        nlr.addActivationSource( 1, 1, 2, 1 );
-
-        nlr.addActivationSource( 3, 0, 4, 0 );
-        nlr.addActivationSource( 3, 1, 4, 1 );
-
-        // Variable indexing
-        nlr.setNeuronVariable( NLR::NeuronIndex( 0, 0 ), 0 );
-        nlr.setNeuronVariable( NLR::NeuronIndex( 0, 1 ), 1 );
-
-        nlr.setNeuronVariable( NLR::NeuronIndex( 1, 0 ), 2 );
-        nlr.setNeuronVariable( NLR::NeuronIndex( 1, 1 ), 3 );
-
-        nlr.setNeuronVariable( NLR::NeuronIndex( 2, 0 ), 4 );
-        nlr.setNeuronVariable( NLR::NeuronIndex( 2, 1 ), 5 );
-
-        nlr.setNeuronVariable( NLR::NeuronIndex( 3, 0 ), 6 );
-        nlr.setNeuronVariable( NLR::NeuronIndex( 3, 1 ), 7 );
-
-        nlr.setNeuronVariable( NLR::NeuronIndex( 4, 0 ), 8 );
-        nlr.setNeuronVariable( NLR::NeuronIndex( 4, 1 ), 9 );
-
-        nlr.setNeuronVariable( NLR::NeuronIndex( 5, 0 ), 10 );
-        nlr.setNeuronVariable( NLR::NeuronIndex( 5, 1 ), 11 );
-
-        // Very loose bounds for neurons except inputs
-        double large = 1000000;
-
-        tableau.getBoundManager().initialize( 12 );
-        tableau.setLowerBound( 2, -large );
-        tableau.setUpperBound( 2, large );
-        tableau.setLowerBound( 3, -large );
-        tableau.setUpperBound( 3, large );
-        tableau.setLowerBound( 4, -large );
-        tableau.setUpperBound( 4, large );
-        tableau.setLowerBound( 5, -large );
-        tableau.setUpperBound( 5, large );
-        tableau.setLowerBound( 6, -large );
-        tableau.setUpperBound( 6, large );
-        tableau.setLowerBound( 7, -large );
-        tableau.setUpperBound( 7, large );
-        tableau.setLowerBound( 8, -large );
-        tableau.setUpperBound( 8, large );
-        tableau.setLowerBound( 9, -large );
-        tableau.setUpperBound( 9, large );
-        tableau.setLowerBound( 10, -large );
-        tableau.setUpperBound( 10, large );
-        tableau.setLowerBound( 11, -large );
-        tableau.setUpperBound( 11, large );
-    }
-
-    void populateNetworkBackwardReLU2( NLR::NetworkLevelReasoner &nlr, MockTableau &tableau )
-    {
-        /*
-                x3    x7
-          x0                 x11    x14
-                x4    x8                   x17    x19
-          x1                 x12    x15                  x21
-                x5    x9                   x18    x20
-          x2                 x13    x16
-                x6    x10
-
-          x3 = -x0 + x1
-          x4 = x0 + 2*x1
-          x5 = x0 + x1 + x2
-          x6 = 3*x0 - 2*x1 - x2
-
-          x7 = ReLU( x3 )
-          x8 = ReLU( x4 )
-          x9 = ReLU( x5 )
-          x10 = ReLU( x6 )
-
-          x11 = 2x7 + x9 - x10 + 2
-          x12 = -x7 + 2x8 + x10
-          x13 = x7 - x8 + 2x9 - 2
-
-          x14 = ReLU( x11 )
-          x15 = ReLU( x12 )
-          x16 = ReLU( x13 )
-
-          x17 = -x14 + x15 - x16
-          x18 = x14 + x15 + x16
-
-          x19 = ReLU( x17 )
-          x20 = ReLU( x18 )
-
-          x21 = x19 - x20 - 1
-        */
-
-        // Create the layers
-        nlr.addLayer( 0, NLR::Layer::INPUT, 3 );
-        nlr.addLayer( 1, NLR::Layer::WEIGHTED_SUM, 4 );
-        nlr.addLayer( 2, NLR::Layer::RELU, 4 );
-        nlr.addLayer( 3, NLR::Layer::WEIGHTED_SUM, 3 );
-        nlr.addLayer( 4, NLR::Layer::RELU, 3 );
-        nlr.addLayer( 5, NLR::Layer::WEIGHTED_SUM, 2 );
-        nlr.addLayer( 6, NLR::Layer::RELU, 2 );
-        nlr.addLayer( 7, NLR::Layer::WEIGHTED_SUM, 1 );
-
-        // Mark layer dependencies
-        for ( unsigned i = 1; i <= 7; ++i )
-            nlr.addLayerDependency( i - 1, i );
-
-        // Set the weights and biases for the weighted sum layers
-        nlr.setWeight( 0, 0, 1, 0, -1 );
-        nlr.setWeight( 0, 0, 1, 1, 1 );
-        nlr.setWeight( 0, 0, 1, 2, 1 );
-        nlr.setWeight( 0, 0, 1, 3, 3 );
-        nlr.setWeight( 0, 1, 1, 0, 1 );
-        nlr.setWeight( 0, 1, 1, 1, 2 );
-        nlr.setWeight( 0, 1, 1, 2, 1 );
-        nlr.setWeight( 0, 1, 1, 3, -2 );
-        nlr.setWeight( 0, 2, 1, 2, 1 );
-        nlr.setWeight( 0, 2, 1, 3, -1 );
-
-        nlr.setWeight( 2, 0, 3, 0, 2 );
-        nlr.setWeight( 2, 0, 3, 1, -1 );
-        nlr.setWeight( 2, 0, 3, 2, 1 );
-        nlr.setWeight( 2, 1, 3, 1, 2 );
-        nlr.setWeight( 2, 1, 3, 2, -1 );
-        nlr.setWeight( 2, 2, 3, 0, 1 );
-        nlr.setWeight( 2, 2, 3, 2, 2 );
-        nlr.setWeight( 2, 3, 3, 0, -1 );
-        nlr.setWeight( 2, 3, 3, 1, 1 );
-
-        nlr.setWeight( 4, 0, 5, 0, -1 );
-        nlr.setWeight( 4, 0, 5, 1, 1 );
-        nlr.setWeight( 4, 1, 5, 0, 1 );
-        nlr.setWeight( 4, 1, 5, 1, 1 );
-        nlr.setWeight( 4, 2, 5, 0, -1 );
-        nlr.setWeight( 4, 2, 5, 1, 1 );
-
-        nlr.setWeight( 6, 0, 7, 0, 1 );
-        nlr.setWeight( 6, 1, 7, 0, -1 );
-
-        nlr.setBias( 3, 0, 2 );
-        nlr.setBias( 3, 2, -2 );
-        nlr.setBias( 7, 0, -1 );
-
-        // Mark the ReLU sources
-        nlr.addActivationSource( 1, 0, 2, 0 );
-        nlr.addActivationSource( 1, 1, 2, 1 );
-        nlr.addActivationSource( 1, 2, 2, 2 );
-        nlr.addActivationSource( 1, 3, 2, 3 );
-
-        nlr.addActivationSource( 3, 0, 4, 0 );
-        nlr.addActivationSource( 3, 1, 4, 1 );
-        nlr.addActivationSource( 3, 2, 4, 2 );
-
-        nlr.addActivationSource( 5, 0, 6, 0 );
-        nlr.addActivationSource( 5, 1, 6, 1 );
-
-        // Variable indexing
-        nlr.setNeuronVariable( NLR::NeuronIndex( 0, 0 ), 0 );
-        nlr.setNeuronVariable( NLR::NeuronIndex( 0, 1 ), 1 );
-        nlr.setNeuronVariable( NLR::NeuronIndex( 0, 2 ), 2 );
-
-        nlr.setNeuronVariable( NLR::NeuronIndex( 1, 0 ), 3 );
-        nlr.setNeuronVariable( NLR::NeuronIndex( 1, 1 ), 4 );
-        nlr.setNeuronVariable( NLR::NeuronIndex( 1, 2 ), 5 );
-        nlr.setNeuronVariable( NLR::NeuronIndex( 1, 3 ), 6 );
-
-        nlr.setNeuronVariable( NLR::NeuronIndex( 2, 0 ), 7 );
-        nlr.setNeuronVariable( NLR::NeuronIndex( 2, 1 ), 8 );
-        nlr.setNeuronVariable( NLR::NeuronIndex( 2, 2 ), 9 );
-        nlr.setNeuronVariable( NLR::NeuronIndex( 2, 3 ), 10 );
-
-        nlr.setNeuronVariable( NLR::NeuronIndex( 3, 0 ), 11 );
-        nlr.setNeuronVariable( NLR::NeuronIndex( 3, 1 ), 12 );
-        nlr.setNeuronVariable( NLR::NeuronIndex( 3, 2 ), 13 );
-
-        nlr.setNeuronVariable( NLR::NeuronIndex( 4, 0 ), 14 );
-        nlr.setNeuronVariable( NLR::NeuronIndex( 4, 1 ), 15 );
-        nlr.setNeuronVariable( NLR::NeuronIndex( 4, 2 ), 16 );
-
-        nlr.setNeuronVariable( NLR::NeuronIndex( 5, 0 ), 17 );
-        nlr.setNeuronVariable( NLR::NeuronIndex( 5, 1 ), 18 );
-
-        nlr.setNeuronVariable( NLR::NeuronIndex( 6, 0 ), 19 );
-        nlr.setNeuronVariable( NLR::NeuronIndex( 6, 1 ), 20 );
-
-        nlr.setNeuronVariable( NLR::NeuronIndex( 7, 0 ), 21 );
-
-        // Very loose bounds for neurons except inputs
-        double large = 1000000;
-
-        tableau.getBoundManager().initialize( 22 );
-        tableau.setLowerBound( 3, -large );
-        tableau.setUpperBound( 3, large );
-        tableau.setLowerBound( 4, -large );
-        tableau.setUpperBound( 4, large );
-        tableau.setLowerBound( 5, -large );
-        tableau.setUpperBound( 5, large );
-        tableau.setLowerBound( 6, -large );
-        tableau.setUpperBound( 6, large );
-        tableau.setLowerBound( 7, -large );
-        tableau.setUpperBound( 7, large );
-        tableau.setLowerBound( 8, -large );
-        tableau.setUpperBound( 8, large );
-        tableau.setLowerBound( 9, -large );
-        tableau.setUpperBound( 9, large );
-        tableau.setLowerBound( 10, -large );
-        tableau.setUpperBound( 10, large );
-        tableau.setLowerBound( 11, -large );
-        tableau.setUpperBound( 11, large );
-        tableau.setLowerBound( 12, -large );
-        tableau.setUpperBound( 12, large );
-        tableau.setLowerBound( 13, -large );
-        tableau.setUpperBound( 13, large );
-        tableau.setLowerBound( 14, -large );
-        tableau.setUpperBound( 14, large );
-        tableau.setLowerBound( 15, -large );
-        tableau.setUpperBound( 15, large );
-        tableau.setLowerBound( 16, -large );
-        tableau.setUpperBound( 16, large );
-        tableau.setLowerBound( 17, -large );
-        tableau.setUpperBound( 17, large );
-        tableau.setLowerBound( 18, -large );
-        tableau.setUpperBound( 18, large );
-        tableau.setLowerBound( 19, -large );
-        tableau.setUpperBound( 19, large );
-        tableau.setLowerBound( 20, -large );
-        tableau.setUpperBound( 20, large );
-        tableau.setLowerBound( 21, -large );
-        tableau.setUpperBound( 21, large );
-    }
-
-    void populateNetworkBackwardSigmoid( NLR::NetworkLevelReasoner &nlr, MockTableau &tableau )
-    {
-        /*
-              1      S      -1      S      -1  2
-          x0 --- x2 ---> x4 --- x6 ---> x8 --- x10
-            \    /        \    /          \    /
-           1 \  /        2 \  /          1 \  /
-              \/            \/              \/
-              /\            /\              /\
-          -1 /  \        1 /  \         -1 /  \
-            /    \   S    /    \    S     /    \
-          x1 --- x3 ---> x5 --- x7 ---> x9 --- x11
-              1             -1              2
-
-          The example described in Fig. 2 of
-          https://dl.acm.org/doi/10.1145/3563325
-          using Sigmoid activation instead of LeakyReLU
-        */
-
-        // Create the layers
-        nlr.addLayer( 0, NLR::Layer::INPUT, 2 );
-        nlr.addLayer( 1, NLR::Layer::WEIGHTED_SUM, 2 );
-        nlr.addLayer( 2, NLR::Layer::SIGMOID, 2 );
-        nlr.addLayer( 3, NLR::Layer::WEIGHTED_SUM, 2 );
-        nlr.addLayer( 4, NLR::Layer::SIGMOID, 2 );
-        nlr.addLayer( 5, NLR::Layer::WEIGHTED_SUM, 2 );
-
-        // Mark layer dependencies
-        for ( unsigned i = 1; i <= 5; ++i )
-            nlr.addLayerDependency( i - 1, i );
-
-        // Set the weights and biases for the weighted sum layers
-        nlr.setWeight( 0, 0, 1, 0, 1 );
-        nlr.setWeight( 0, 0, 1, 1, 1 );
-        nlr.setWeight( 0, 1, 1, 0, -1 );
-        nlr.setWeight( 0, 1, 1, 1, 1 );
-
-        nlr.setWeight( 2, 0, 3, 0, -1 );
-        nlr.setWeight( 2, 0, 3, 1, 2 );
-        nlr.setWeight( 2, 1, 3, 0, 1 );
-        nlr.setWeight( 2, 1, 3, 1, -1 );
-
-        nlr.setWeight( 4, 0, 5, 0, -1 );
-        nlr.setWeight( 4, 0, 5, 1, 1 );
-        nlr.setWeight( 4, 1, 5, 0, -1 );
-        nlr.setWeight( 4, 1, 5, 1, 2 );
-
-        nlr.setBias( 5, 1, 2 );
-
-        // Mark the Sigmoid sources
-        nlr.addActivationSource( 1, 0, 2, 0 );
-        nlr.addActivationSource( 1, 1, 2, 1 );
-
-        nlr.addActivationSource( 3, 0, 4, 0 );
-        nlr.addActivationSource( 3, 1, 4, 1 );
-
-        // Variable indexing
-        nlr.setNeuronVariable( NLR::NeuronIndex( 0, 0 ), 0 );
-        nlr.setNeuronVariable( NLR::NeuronIndex( 0, 1 ), 1 );
-
-        nlr.setNeuronVariable( NLR::NeuronIndex( 1, 0 ), 2 );
-        nlr.setNeuronVariable( NLR::NeuronIndex( 1, 1 ), 3 );
-
-        nlr.setNeuronVariable( NLR::NeuronIndex( 2, 0 ), 4 );
-        nlr.setNeuronVariable( NLR::NeuronIndex( 2, 1 ), 5 );
-
-        nlr.setNeuronVariable( NLR::NeuronIndex( 3, 0 ), 6 );
-        nlr.setNeuronVariable( NLR::NeuronIndex( 3, 1 ), 7 );
-
-        nlr.setNeuronVariable( NLR::NeuronIndex( 4, 0 ), 8 );
-        nlr.setNeuronVariable( NLR::NeuronIndex( 4, 1 ), 9 );
-
-        nlr.setNeuronVariable( NLR::NeuronIndex( 5, 0 ), 10 );
-        nlr.setNeuronVariable( NLR::NeuronIndex( 5, 1 ), 11 );
-
-        // Very loose bounds for neurons except inputs
-        double large = 1000000;
-
-        tableau.getBoundManager().initialize( 12 );
-        tableau.setLowerBound( 2, -large );
-        tableau.setUpperBound( 2, large );
-        tableau.setLowerBound( 3, -large );
-        tableau.setUpperBound( 3, large );
-        tableau.setLowerBound( 4, -large );
-        tableau.setUpperBound( 4, large );
-        tableau.setLowerBound( 5, -large );
-        tableau.setUpperBound( 5, large );
-        tableau.setLowerBound( 6, -large );
-        tableau.setUpperBound( 6, large );
-        tableau.setLowerBound( 7, -large );
-        tableau.setUpperBound( 7, large );
-        tableau.setLowerBound( 8, -large );
-        tableau.setUpperBound( 8, large );
-        tableau.setLowerBound( 9, -large );
-        tableau.setUpperBound( 9, large );
-        tableau.setLowerBound( 10, -large );
-        tableau.setUpperBound( 10, large );
-        tableau.setLowerBound( 11, -large );
-        tableau.setUpperBound( 11, large );
-    }
-
-    void populateNetworkBackwardSigmoid2( NLR::NetworkLevelReasoner &nlr, MockTableau &tableau )
-    {
-        /*
-                x3    x7
-          x0                 x11    x14
-                x4    x8                   x17    x19
-          x1                 x12    x15                  x21
-                x5    x9                   x18    x20
-          x2                 x13    x16
-                x6    x10
-
-          x3 = -x0 + x1
-          x4 = x0 + 2*x1
-          x5 = x0 + x1 + x2
-          x6 = 3*x0 - 2*x1 - x2
-
-          x7 = Sigmoid( x3 )
-          x8 = Sigmoid( x4 )
-          x9 = Sigmoid( x5 )
-          x10 = Sigmoid( x6 )
-
-          x11 = 2x7 + x9 - x10 + 2
-          x12 = -x7 + 2x8 + x10
-          x13 = x7 - x8 + 2x9 - 2
-
-          x14 = Sigmoid( x11 )
-          x15 = Sigmoid( x12 )
-          x16 = Sigmoid( x13 )
-
-          x17 = -x14 + x15 - x16
-          x18 = x14 + x15 + x16
-
-          x19 = Sigmoid( x17 )
-          x20 = Sigmoid( x18 )
-
-          x21 = x19 - x20 - 1
-        */
-
-        // Create the layers
-        nlr.addLayer( 0, NLR::Layer::INPUT, 3 );
-        nlr.addLayer( 1, NLR::Layer::WEIGHTED_SUM, 4 );
-        nlr.addLayer( 2, NLR::Layer::SIGMOID, 4 );
-        nlr.addLayer( 3, NLR::Layer::WEIGHTED_SUM, 3 );
-        nlr.addLayer( 4, NLR::Layer::SIGMOID, 3 );
-        nlr.addLayer( 5, NLR::Layer::WEIGHTED_SUM, 2 );
-        nlr.addLayer( 6, NLR::Layer::SIGMOID, 2 );
-        nlr.addLayer( 7, NLR::Layer::WEIGHTED_SUM, 1 );
-
-        // Mark layer dependencies
-        for ( unsigned i = 1; i <= 7; ++i )
-            nlr.addLayerDependency( i - 1, i );
-
-        // Set the weights and biases for the weighted sum layers
-        nlr.setWeight( 0, 0, 1, 0, -1 );
-        nlr.setWeight( 0, 0, 1, 1, 1 );
-        nlr.setWeight( 0, 0, 1, 2, 1 );
-        nlr.setWeight( 0, 0, 1, 3, 3 );
-        nlr.setWeight( 0, 1, 1, 0, 1 );
-        nlr.setWeight( 0, 1, 1, 1, 2 );
-        nlr.setWeight( 0, 1, 1, 2, 1 );
-        nlr.setWeight( 0, 1, 1, 3, -2 );
-        nlr.setWeight( 0, 2, 1, 2, 1 );
-        nlr.setWeight( 0, 2, 1, 3, -1 );
-
-        nlr.setWeight( 2, 0, 3, 0, 2 );
-        nlr.setWeight( 2, 0, 3, 1, -1 );
-        nlr.setWeight( 2, 0, 3, 2, 1 );
-        nlr.setWeight( 2, 1, 3, 1, 2 );
-        nlr.setWeight( 2, 1, 3, 2, -1 );
-        nlr.setWeight( 2, 2, 3, 0, 1 );
-        nlr.setWeight( 2, 2, 3, 2, 2 );
-        nlr.setWeight( 2, 3, 3, 0, -1 );
-        nlr.setWeight( 2, 3, 3, 1, 1 );
-
-        nlr.setWeight( 4, 0, 5, 0, -1 );
-        nlr.setWeight( 4, 0, 5, 1, 1 );
-        nlr.setWeight( 4, 1, 5, 0, 1 );
-        nlr.setWeight( 4, 1, 5, 1, 1 );
-        nlr.setWeight( 4, 2, 5, 0, -1 );
-        nlr.setWeight( 4, 2, 5, 1, 1 );
-
-        nlr.setWeight( 6, 0, 7, 0, 1 );
-        nlr.setWeight( 6, 1, 7, 0, -1 );
-
-        nlr.setBias( 3, 0, 2 );
-        nlr.setBias( 3, 2, -2 );
-        nlr.setBias( 7, 0, -1 );
-
-        // Mark the Sigmoid sources
-        nlr.addActivationSource( 1, 0, 2, 0 );
-        nlr.addActivationSource( 1, 1, 2, 1 );
-        nlr.addActivationSource( 1, 2, 2, 2 );
-        nlr.addActivationSource( 1, 3, 2, 3 );
-
-        nlr.addActivationSource( 3, 0, 4, 0 );
-        nlr.addActivationSource( 3, 1, 4, 1 );
-        nlr.addActivationSource( 3, 2, 4, 2 );
-
-        nlr.addActivationSource( 5, 0, 6, 0 );
-        nlr.addActivationSource( 5, 1, 6, 1 );
-
-        // Variable indexing
-        nlr.setNeuronVariable( NLR::NeuronIndex( 0, 0 ), 0 );
-        nlr.setNeuronVariable( NLR::NeuronIndex( 0, 1 ), 1 );
-        nlr.setNeuronVariable( NLR::NeuronIndex( 0, 2 ), 2 );
-
-        nlr.setNeuronVariable( NLR::NeuronIndex( 1, 0 ), 3 );
-        nlr.setNeuronVariable( NLR::NeuronIndex( 1, 1 ), 4 );
-        nlr.setNeuronVariable( NLR::NeuronIndex( 1, 2 ), 5 );
-        nlr.setNeuronVariable( NLR::NeuronIndex( 1, 3 ), 6 );
-
-        nlr.setNeuronVariable( NLR::NeuronIndex( 2, 0 ), 7 );
-        nlr.setNeuronVariable( NLR::NeuronIndex( 2, 1 ), 8 );
-        nlr.setNeuronVariable( NLR::NeuronIndex( 2, 2 ), 9 );
-        nlr.setNeuronVariable( NLR::NeuronIndex( 2, 3 ), 10 );
-
-        nlr.setNeuronVariable( NLR::NeuronIndex( 3, 0 ), 11 );
-        nlr.setNeuronVariable( NLR::NeuronIndex( 3, 1 ), 12 );
-        nlr.setNeuronVariable( NLR::NeuronIndex( 3, 2 ), 13 );
-
-        nlr.setNeuronVariable( NLR::NeuronIndex( 4, 0 ), 14 );
-        nlr.setNeuronVariable( NLR::NeuronIndex( 4, 1 ), 15 );
-        nlr.setNeuronVariable( NLR::NeuronIndex( 4, 2 ), 16 );
-
-        nlr.setNeuronVariable( NLR::NeuronIndex( 5, 0 ), 17 );
-        nlr.setNeuronVariable( NLR::NeuronIndex( 5, 1 ), 18 );
-
-        nlr.setNeuronVariable( NLR::NeuronIndex( 6, 0 ), 19 );
-        nlr.setNeuronVariable( NLR::NeuronIndex( 6, 1 ), 20 );
-
-        nlr.setNeuronVariable( NLR::NeuronIndex( 7, 0 ), 21 );
-
-        // Very loose bounds for neurons except inputs
-        double large = 1000000;
-
-        tableau.getBoundManager().initialize( 22 );
-        tableau.setLowerBound( 3, -large );
-        tableau.setUpperBound( 3, large );
-        tableau.setLowerBound( 4, -large );
-        tableau.setUpperBound( 4, large );
-        tableau.setLowerBound( 5, -large );
-        tableau.setUpperBound( 5, large );
-        tableau.setLowerBound( 6, -large );
-        tableau.setUpperBound( 6, large );
-        tableau.setLowerBound( 7, -large );
-        tableau.setUpperBound( 7, large );
-        tableau.setLowerBound( 8, -large );
-        tableau.setUpperBound( 8, large );
-        tableau.setLowerBound( 9, -large );
-        tableau.setUpperBound( 9, large );
-        tableau.setLowerBound( 10, -large );
-        tableau.setUpperBound( 10, large );
-        tableau.setLowerBound( 11, -large );
-        tableau.setUpperBound( 11, large );
-        tableau.setLowerBound( 12, -large );
-        tableau.setUpperBound( 12, large );
-        tableau.setLowerBound( 13, -large );
-        tableau.setUpperBound( 13, large );
-        tableau.setLowerBound( 14, -large );
-        tableau.setUpperBound( 14, large );
-        tableau.setLowerBound( 15, -large );
-        tableau.setUpperBound( 15, large );
-        tableau.setLowerBound( 16, -large );
-        tableau.setUpperBound( 16, large );
-        tableau.setLowerBound( 17, -large );
-        tableau.setUpperBound( 17, large );
-        tableau.setLowerBound( 18, -large );
-        tableau.setUpperBound( 18, large );
-        tableau.setLowerBound( 19, -large );
-        tableau.setUpperBound( 19, large );
-        tableau.setLowerBound( 20, -large );
-        tableau.setUpperBound( 20, large );
-        tableau.setLowerBound( 21, -large );
-        tableau.setUpperBound( 21, large );
-    }
-
-    void populateNetworkBackwardSign( NLR::NetworkLevelReasoner &nlr, MockTableau &tableau )
-    {
-        /*
-              1     Sign    -1     Sign    -1  2
-          x0 --- x2 ---> x4 --- x6 ---> x8 --- x10
-            \    /        \    /          \    /
-           1 \  /        2 \  /          1 \  /
-              \/            \/              \/
-              /\            /\              /\
-          -1 /  \        1 /  \         -1 /  \
-            /    \  Sign  /    \   Sign   /    \
-          x1 --- x3 ---> x5 --- x7 ---> x9 --- x11
-              1             -1              2
-
-          The example described in Fig. 2 of
-          https://dl.acm.org/doi/10.1145/3563325
-          using Sign activation instead of LeakyReLU
-        */
-
-        // Create the layers
-        nlr.addLayer( 0, NLR::Layer::INPUT, 2 );
-        nlr.addLayer( 1, NLR::Layer::WEIGHTED_SUM, 2 );
-        nlr.addLayer( 2, NLR::Layer::SIGN, 2 );
-        nlr.addLayer( 3, NLR::Layer::WEIGHTED_SUM, 2 );
-        nlr.addLayer( 4, NLR::Layer::SIGN, 2 );
-        nlr.addLayer( 5, NLR::Layer::WEIGHTED_SUM, 2 );
-
-        // Mark layer dependencies
-        for ( unsigned i = 1; i <= 5; ++i )
-            nlr.addLayerDependency( i - 1, i );
-
-        // Set the weights and biases for the weighted sum layers
-        nlr.setWeight( 0, 0, 1, 0, 1 );
-        nlr.setWeight( 0, 0, 1, 1, 1 );
-        nlr.setWeight( 0, 1, 1, 0, -1 );
-        nlr.setWeight( 0, 1, 1, 1, 1 );
-
-        nlr.setWeight( 2, 0, 3, 0, -1 );
-        nlr.setWeight( 2, 0, 3, 1, 2 );
-        nlr.setWeight( 2, 1, 3, 0, 1 );
-        nlr.setWeight( 2, 1, 3, 1, -1 );
-
-        nlr.setWeight( 4, 0, 5, 0, -1 );
-        nlr.setWeight( 4, 0, 5, 1, 1 );
-        nlr.setWeight( 4, 1, 5, 0, -1 );
-        nlr.setWeight( 4, 1, 5, 1, 2 );
-
-        nlr.setBias( 5, 1, 2 );
-
-        // Mark the Sign sources
-        nlr.addActivationSource( 1, 0, 2, 0 );
-        nlr.addActivationSource( 1, 1, 2, 1 );
-
-        nlr.addActivationSource( 3, 0, 4, 0 );
-        nlr.addActivationSource( 3, 1, 4, 1 );
-
-        // Variable indexing
-        nlr.setNeuronVariable( NLR::NeuronIndex( 0, 0 ), 0 );
-        nlr.setNeuronVariable( NLR::NeuronIndex( 0, 1 ), 1 );
-
-        nlr.setNeuronVariable( NLR::NeuronIndex( 1, 0 ), 2 );
-        nlr.setNeuronVariable( NLR::NeuronIndex( 1, 1 ), 3 );
-
-        nlr.setNeuronVariable( NLR::NeuronIndex( 2, 0 ), 4 );
-        nlr.setNeuronVariable( NLR::NeuronIndex( 2, 1 ), 5 );
-
-        nlr.setNeuronVariable( NLR::NeuronIndex( 3, 0 ), 6 );
-        nlr.setNeuronVariable( NLR::NeuronIndex( 3, 1 ), 7 );
-
-        nlr.setNeuronVariable( NLR::NeuronIndex( 4, 0 ), 8 );
-        nlr.setNeuronVariable( NLR::NeuronIndex( 4, 1 ), 9 );
-
-        nlr.setNeuronVariable( NLR::NeuronIndex( 5, 0 ), 10 );
-        nlr.setNeuronVariable( NLR::NeuronIndex( 5, 1 ), 11 );
-
-        // Very loose bounds for neurons except inputs
-        double large = 1000000;
-
-        tableau.getBoundManager().initialize( 12 );
-        tableau.setLowerBound( 2, -large );
-        tableau.setUpperBound( 2, large );
-        tableau.setLowerBound( 3, -large );
-        tableau.setUpperBound( 3, large );
-        tableau.setLowerBound( 4, -large );
-        tableau.setUpperBound( 4, large );
-        tableau.setLowerBound( 5, -large );
-        tableau.setUpperBound( 5, large );
-        tableau.setLowerBound( 6, -large );
-        tableau.setUpperBound( 6, large );
-        tableau.setLowerBound( 7, -large );
-        tableau.setUpperBound( 7, large );
-        tableau.setLowerBound( 8, -large );
-        tableau.setUpperBound( 8, large );
-        tableau.setLowerBound( 9, -large );
-        tableau.setUpperBound( 9, large );
-        tableau.setLowerBound( 10, -large );
-        tableau.setUpperBound( 10, large );
-        tableau.setLowerBound( 11, -large );
-        tableau.setUpperBound( 11, large );
-    }
-
-    void populateNetworkBackwardSign2( NLR::NetworkLevelReasoner &nlr, MockTableau &tableau )
-    {
-        /*
-                x3    x7
-          x0                 x11    x14
-                x4    x8                   x17    x19
-          x1                 x12    x15                  x21
-                x5    x9                   x18    x20
-          x2                 x13    x16
-                x6    x10
-
-          x3 = -x0 + x1
-          x4 = x0 + 2*x1
-          x5 = x0 + x1 + x2
-          x6 = 3*x0 - 2*x1 - x2
-
-          x7 = Sign( x3 )
-          x8 = Sign( x4 )
-          x9 = SIgn( x5 )
-          x10 = Sign( x6 )
-
-          x11 = 2x7 + x9 - x10 + 2
-          x12 = -x7 + 2x8 + x10
-          x13 = x7 - x8 + 2x9 - 2
-
-          x14 = Sign( x11 )
-          x15 = Sign( x12 )
-          x16 = Sign( x13 )
-
-          x17 = -x14 + x15 - x16
-          x18 = x14 + x15 + x16
-
-          x19 = Sign( x17 )
-          x20 = Sign( x18 )
-
-          x21 = x19 - x20 - 1
-        */
-
-        // Create the layers
-        nlr.addLayer( 0, NLR::Layer::INPUT, 3 );
-        nlr.addLayer( 1, NLR::Layer::WEIGHTED_SUM, 4 );
-        nlr.addLayer( 2, NLR::Layer::SIGN, 4 );
-        nlr.addLayer( 3, NLR::Layer::WEIGHTED_SUM, 3 );
-        nlr.addLayer( 4, NLR::Layer::SIGN, 3 );
-        nlr.addLayer( 5, NLR::Layer::WEIGHTED_SUM, 2 );
-        nlr.addLayer( 6, NLR::Layer::SIGN, 2 );
-        nlr.addLayer( 7, NLR::Layer::WEIGHTED_SUM, 1 );
-
-        // Mark layer dependencies
-        for ( unsigned i = 1; i <= 7; ++i )
-            nlr.addLayerDependency( i - 1, i );
-
-        // Set the weights and biases for the weighted sum layers
-        nlr.setWeight( 0, 0, 1, 0, -1 );
-        nlr.setWeight( 0, 0, 1, 1, 1 );
-        nlr.setWeight( 0, 0, 1, 2, 1 );
-        nlr.setWeight( 0, 0, 1, 3, 3 );
-        nlr.setWeight( 0, 1, 1, 0, 1 );
-        nlr.setWeight( 0, 1, 1, 1, 2 );
-        nlr.setWeight( 0, 1, 1, 2, 1 );
-        nlr.setWeight( 0, 1, 1, 3, -2 );
-        nlr.setWeight( 0, 2, 1, 2, 1 );
-        nlr.setWeight( 0, 2, 1, 3, -1 );
-
-        nlr.setWeight( 2, 0, 3, 0, 2 );
-        nlr.setWeight( 2, 0, 3, 1, -1 );
-        nlr.setWeight( 2, 0, 3, 2, 1 );
-        nlr.setWeight( 2, 1, 3, 1, 2 );
-        nlr.setWeight( 2, 1, 3, 2, -1 );
-        nlr.setWeight( 2, 2, 3, 0, 1 );
-        nlr.setWeight( 2, 2, 3, 2, 2 );
-        nlr.setWeight( 2, 3, 3, 0, -1 );
-        nlr.setWeight( 2, 3, 3, 1, 1 );
-
-        nlr.setWeight( 4, 0, 5, 0, -1 );
-        nlr.setWeight( 4, 0, 5, 1, 1 );
-        nlr.setWeight( 4, 1, 5, 0, 1 );
-        nlr.setWeight( 4, 1, 5, 1, 1 );
-        nlr.setWeight( 4, 2, 5, 0, -1 );
-        nlr.setWeight( 4, 2, 5, 1, 1 );
-
-        nlr.setWeight( 6, 0, 7, 0, 1 );
-        nlr.setWeight( 6, 1, 7, 0, -1 );
-
-        nlr.setBias( 3, 0, 2 );
-        nlr.setBias( 3, 2, -2 );
-        nlr.setBias( 7, 0, -1 );
-
-        // Mark the Sign sources
-        nlr.addActivationSource( 1, 0, 2, 0 );
-        nlr.addActivationSource( 1, 1, 2, 1 );
-        nlr.addActivationSource( 1, 2, 2, 2 );
-        nlr.addActivationSource( 1, 3, 2, 3 );
-
-        nlr.addActivationSource( 3, 0, 4, 0 );
-        nlr.addActivationSource( 3, 1, 4, 1 );
-        nlr.addActivationSource( 3, 2, 4, 2 );
-
-        nlr.addActivationSource( 5, 0, 6, 0 );
-        nlr.addActivationSource( 5, 1, 6, 1 );
-
-        // Variable indexing
-        nlr.setNeuronVariable( NLR::NeuronIndex( 0, 0 ), 0 );
-        nlr.setNeuronVariable( NLR::NeuronIndex( 0, 1 ), 1 );
-        nlr.setNeuronVariable( NLR::NeuronIndex( 0, 2 ), 2 );
-
-        nlr.setNeuronVariable( NLR::NeuronIndex( 1, 0 ), 3 );
-        nlr.setNeuronVariable( NLR::NeuronIndex( 1, 1 ), 4 );
-        nlr.setNeuronVariable( NLR::NeuronIndex( 1, 2 ), 5 );
-        nlr.setNeuronVariable( NLR::NeuronIndex( 1, 3 ), 6 );
-
-        nlr.setNeuronVariable( NLR::NeuronIndex( 2, 0 ), 7 );
-        nlr.setNeuronVariable( NLR::NeuronIndex( 2, 1 ), 8 );
-        nlr.setNeuronVariable( NLR::NeuronIndex( 2, 2 ), 9 );
-        nlr.setNeuronVariable( NLR::NeuronIndex( 2, 3 ), 10 );
-
-        nlr.setNeuronVariable( NLR::NeuronIndex( 3, 0 ), 11 );
-        nlr.setNeuronVariable( NLR::NeuronIndex( 3, 1 ), 12 );
-        nlr.setNeuronVariable( NLR::NeuronIndex( 3, 2 ), 13 );
-
-        nlr.setNeuronVariable( NLR::NeuronIndex( 4, 0 ), 14 );
-        nlr.setNeuronVariable( NLR::NeuronIndex( 4, 1 ), 15 );
-        nlr.setNeuronVariable( NLR::NeuronIndex( 4, 2 ), 16 );
-
-        nlr.setNeuronVariable( NLR::NeuronIndex( 5, 0 ), 17 );
-        nlr.setNeuronVariable( NLR::NeuronIndex( 5, 1 ), 18 );
-
-        nlr.setNeuronVariable( NLR::NeuronIndex( 6, 0 ), 19 );
-        nlr.setNeuronVariable( NLR::NeuronIndex( 6, 1 ), 20 );
-
-        nlr.setNeuronVariable( NLR::NeuronIndex( 7, 0 ), 21 );
-
-        // Very loose bounds for neurons except inputs
-        double large = 1000000;
-
-        tableau.getBoundManager().initialize( 22 );
-        tableau.setLowerBound( 3, -large );
-        tableau.setUpperBound( 3, large );
-        tableau.setLowerBound( 4, -large );
-        tableau.setUpperBound( 4, large );
-        tableau.setLowerBound( 5, -large );
-        tableau.setUpperBound( 5, large );
-        tableau.setLowerBound( 6, -large );
-        tableau.setUpperBound( 6, large );
-        tableau.setLowerBound( 7, -large );
-        tableau.setUpperBound( 7, large );
-        tableau.setLowerBound( 8, -large );
-        tableau.setUpperBound( 8, large );
-        tableau.setLowerBound( 9, -large );
-        tableau.setUpperBound( 9, large );
-        tableau.setLowerBound( 10, -large );
-        tableau.setUpperBound( 10, large );
-        tableau.setLowerBound( 11, -large );
-        tableau.setUpperBound( 11, large );
-        tableau.setLowerBound( 12, -large );
-        tableau.setUpperBound( 12, large );
-        tableau.setLowerBound( 13, -large );
-        tableau.setUpperBound( 13, large );
-        tableau.setLowerBound( 14, -large );
-        tableau.setUpperBound( 14, large );
-        tableau.setLowerBound( 15, -large );
-        tableau.setUpperBound( 15, large );
-        tableau.setLowerBound( 16, -large );
-        tableau.setUpperBound( 16, large );
-        tableau.setLowerBound( 17, -large );
-        tableau.setUpperBound( 17, large );
-        tableau.setLowerBound( 18, -large );
-        tableau.setUpperBound( 18, large );
-        tableau.setLowerBound( 19, -large );
-        tableau.setUpperBound( 19, large );
-        tableau.setLowerBound( 20, -large );
-        tableau.setUpperBound( 20, large );
-        tableau.setLowerBound( 21, -large );
-        tableau.setUpperBound( 21, large );
-    }
-
-    void populateNetworkBackwardRound( NLR::NetworkLevelReasoner &nlr, MockTableau &tableau )
-    {
-        /*
-
-              1     Rnd     -1     Rnd     -1  2
-          x0 --- x2 ---> x4 --- x6 ---> x8 --- x10
-            \    /        \    /          \    /
-           1 \  /        2 \  /          1 \  /
-              \/            \/              \/
-              /\            /\              /\
-          -1 /  \        1 /  \         -1 /  \
-            /    \  Rnd   /    \   Rnd    /    \
-          x1 --- x3 ---> x5 --- x7 ---> x9 --- x11
-              1             -1              2
-
-          The example described in Fig. 2 of
-          https://dl.acm.org/doi/10.1145/3563325
-          using Round activation instead of LeakyReLU
-        */
-
-        // Create the layers
-        nlr.addLayer( 0, NLR::Layer::INPUT, 2 );
-        nlr.addLayer( 1, NLR::Layer::WEIGHTED_SUM, 2 );
-        nlr.addLayer( 2, NLR::Layer::ROUND, 2 );
-        nlr.addLayer( 3, NLR::Layer::WEIGHTED_SUM, 2 );
-        nlr.addLayer( 4, NLR::Layer::ROUND, 2 );
-        nlr.addLayer( 5, NLR::Layer::WEIGHTED_SUM, 2 );
-
-        // Mark layer dependencies
-        for ( unsigned i = 1; i <= 5; ++i )
-            nlr.addLayerDependency( i - 1, i );
-
-        // Set the weights and biases for the weighted sum layers
-        nlr.setWeight( 0, 0, 1, 0, 1 );
-        nlr.setWeight( 0, 0, 1, 1, 1 );
-        nlr.setWeight( 0, 1, 1, 0, -1 );
-        nlr.setWeight( 0, 1, 1, 1, 1 );
-
-        nlr.setWeight( 2, 0, 3, 0, -1 );
-        nlr.setWeight( 2, 0, 3, 1, 2 );
-        nlr.setWeight( 2, 1, 3, 0, 1 );
-        nlr.setWeight( 2, 1, 3, 1, -1 );
-
-        nlr.setWeight( 4, 0, 5, 0, -1 );
-        nlr.setWeight( 4, 0, 5, 1, 1 );
-        nlr.setWeight( 4, 1, 5, 0, -1 );
-        nlr.setWeight( 4, 1, 5, 1, 2 );
-
-        nlr.setBias( 5, 1, 2 );
-
-        // Mark the Round sources
-        nlr.addActivationSource( 1, 0, 2, 0 );
-        nlr.addActivationSource( 1, 1, 2, 1 );
-
-        nlr.addActivationSource( 3, 0, 4, 0 );
-        nlr.addActivationSource( 3, 1, 4, 1 );
-
-        // Variable indexing
-        nlr.setNeuronVariable( NLR::NeuronIndex( 0, 0 ), 0 );
-        nlr.setNeuronVariable( NLR::NeuronIndex( 0, 1 ), 1 );
-
-        nlr.setNeuronVariable( NLR::NeuronIndex( 1, 0 ), 2 );
-        nlr.setNeuronVariable( NLR::NeuronIndex( 1, 1 ), 3 );
-
-        nlr.setNeuronVariable( NLR::NeuronIndex( 2, 0 ), 4 );
-        nlr.setNeuronVariable( NLR::NeuronIndex( 2, 1 ), 5 );
-
-        nlr.setNeuronVariable( NLR::NeuronIndex( 3, 0 ), 6 );
-        nlr.setNeuronVariable( NLR::NeuronIndex( 3, 1 ), 7 );
-
-        nlr.setNeuronVariable( NLR::NeuronIndex( 4, 0 ), 8 );
-        nlr.setNeuronVariable( NLR::NeuronIndex( 4, 1 ), 9 );
-
-        nlr.setNeuronVariable( NLR::NeuronIndex( 5, 0 ), 10 );
-        nlr.setNeuronVariable( NLR::NeuronIndex( 5, 1 ), 11 );
-
-        // Very loose bounds for neurons except inputs
-        double large = 1000000;
-
-        tableau.getBoundManager().initialize( 12 );
-        tableau.setLowerBound( 2, -large );
-        tableau.setUpperBound( 2, large );
-        tableau.setLowerBound( 3, -large );
-        tableau.setUpperBound( 3, large );
-        tableau.setLowerBound( 4, -large );
-        tableau.setUpperBound( 4, large );
-        tableau.setLowerBound( 5, -large );
-        tableau.setUpperBound( 5, large );
-        tableau.setLowerBound( 6, -large );
-        tableau.setUpperBound( 6, large );
-        tableau.setLowerBound( 7, -large );
-        tableau.setUpperBound( 7, large );
-        tableau.setLowerBound( 8, -large );
-        tableau.setUpperBound( 8, large );
-        tableau.setLowerBound( 9, -large );
-        tableau.setUpperBound( 9, large );
-        tableau.setLowerBound( 10, -large );
-        tableau.setUpperBound( 10, large );
-        tableau.setLowerBound( 11, -large );
-        tableau.setUpperBound( 11, large );
-    }
-
-    void populateNetworkBackwardRound2( NLR::NetworkLevelReasoner &nlr, MockTableau &tableau )
-    {
-        /*
-                x3    x7
-          x0                 x11    x14
-                x4    x8                   x17    x19
-          x1                 x12    x15                  x21
-                x5    x9                   x18    x20
-          x2                 x13    x16
-                x6    x10
-
-          x3 = -x0 + x1
-          x4 = x0 + 2*x1
-          x5 = x0 + x1 + x2
-          x6 = 3*x0 - 2*x1 - x2
-
-          x7 = Round( x3 )
-          x8 = Round( x4 )
-          x9 = Round( x5 )
-          x10 = Round( x6 )
-
-          x11 = 2x7 + x9 - x10 + 2
-          x12 = -x7 + 2x8 + x10
-          x13 = x7 - x8 + 2x9 - 2
-
-          x14 = Round( x11 )
-          x15 = Round( x12 )
-          x16 = Round( x13 )
-
-          x17 = -x14 + x15 - x16
-          x18 = x14 + x15 + x16
-
-          x19 = Round( x17 )
-          x20 = Round( x18 )
-
-          x21 = x19 - x20 - 1
-        */
-
-        // Create the layers
-        nlr.addLayer( 0, NLR::Layer::INPUT, 3 );
-        nlr.addLayer( 1, NLR::Layer::WEIGHTED_SUM, 4 );
-        nlr.addLayer( 2, NLR::Layer::ROUND, 4 );
-        nlr.addLayer( 3, NLR::Layer::WEIGHTED_SUM, 3 );
-        nlr.addLayer( 4, NLR::Layer::ROUND, 3 );
-        nlr.addLayer( 5, NLR::Layer::WEIGHTED_SUM, 2 );
-        nlr.addLayer( 6, NLR::Layer::ROUND, 2 );
-        nlr.addLayer( 7, NLR::Layer::WEIGHTED_SUM, 1 );
-
-        // Mark layer dependencies
-        for ( unsigned i = 1; i <= 7; ++i )
-            nlr.addLayerDependency( i - 1, i );
-
-        // Set the weights and biases for the weighted sum layers
-        nlr.setWeight( 0, 0, 1, 0, -1 );
-        nlr.setWeight( 0, 0, 1, 1, 1 );
-        nlr.setWeight( 0, 0, 1, 2, 1 );
-        nlr.setWeight( 0, 0, 1, 3, 3 );
-        nlr.setWeight( 0, 1, 1, 0, 1 );
-        nlr.setWeight( 0, 1, 1, 1, 2 );
-        nlr.setWeight( 0, 1, 1, 2, 1 );
-        nlr.setWeight( 0, 1, 1, 3, -2 );
-        nlr.setWeight( 0, 2, 1, 2, 1 );
-        nlr.setWeight( 0, 2, 1, 3, -1 );
-
-        nlr.setWeight( 2, 0, 3, 0, 2 );
-        nlr.setWeight( 2, 0, 3, 1, -1 );
-        nlr.setWeight( 2, 0, 3, 2, 1 );
-        nlr.setWeight( 2, 1, 3, 1, 2 );
-        nlr.setWeight( 2, 1, 3, 2, -1 );
-        nlr.setWeight( 2, 2, 3, 0, 1 );
-        nlr.setWeight( 2, 2, 3, 2, 2 );
-        nlr.setWeight( 2, 3, 3, 0, -1 );
-        nlr.setWeight( 2, 3, 3, 1, 1 );
-
-        nlr.setWeight( 4, 0, 5, 0, -1 );
-        nlr.setWeight( 4, 0, 5, 1, 1 );
-        nlr.setWeight( 4, 1, 5, 0, 1 );
-        nlr.setWeight( 4, 1, 5, 1, 1 );
-        nlr.setWeight( 4, 2, 5, 0, -1 );
-        nlr.setWeight( 4, 2, 5, 1, 1 );
-
-        nlr.setWeight( 6, 0, 7, 0, 1 );
-        nlr.setWeight( 6, 1, 7, 0, -1 );
-
-        nlr.setBias( 3, 0, 2 );
-        nlr.setBias( 3, 2, -2 );
-        nlr.setBias( 7, 0, -1 );
-
-        // Mark the Round sources
-        nlr.addActivationSource( 1, 0, 2, 0 );
-        nlr.addActivationSource( 1, 1, 2, 1 );
-        nlr.addActivationSource( 1, 2, 2, 2 );
-        nlr.addActivationSource( 1, 3, 2, 3 );
-
-        nlr.addActivationSource( 3, 0, 4, 0 );
-        nlr.addActivationSource( 3, 1, 4, 1 );
-        nlr.addActivationSource( 3, 2, 4, 2 );
-
-        nlr.addActivationSource( 5, 0, 6, 0 );
-        nlr.addActivationSource( 5, 1, 6, 1 );
-
-        // Variable indexing
-        nlr.setNeuronVariable( NLR::NeuronIndex( 0, 0 ), 0 );
-        nlr.setNeuronVariable( NLR::NeuronIndex( 0, 1 ), 1 );
-        nlr.setNeuronVariable( NLR::NeuronIndex( 0, 2 ), 2 );
-
-        nlr.setNeuronVariable( NLR::NeuronIndex( 1, 0 ), 3 );
-        nlr.setNeuronVariable( NLR::NeuronIndex( 1, 1 ), 4 );
-        nlr.setNeuronVariable( NLR::NeuronIndex( 1, 2 ), 5 );
-        nlr.setNeuronVariable( NLR::NeuronIndex( 1, 3 ), 6 );
-
-        nlr.setNeuronVariable( NLR::NeuronIndex( 2, 0 ), 7 );
-        nlr.setNeuronVariable( NLR::NeuronIndex( 2, 1 ), 8 );
-        nlr.setNeuronVariable( NLR::NeuronIndex( 2, 2 ), 9 );
-        nlr.setNeuronVariable( NLR::NeuronIndex( 2, 3 ), 10 );
-
-        nlr.setNeuronVariable( NLR::NeuronIndex( 3, 0 ), 11 );
-        nlr.setNeuronVariable( NLR::NeuronIndex( 3, 1 ), 12 );
-        nlr.setNeuronVariable( NLR::NeuronIndex( 3, 2 ), 13 );
-
-        nlr.setNeuronVariable( NLR::NeuronIndex( 4, 0 ), 14 );
-        nlr.setNeuronVariable( NLR::NeuronIndex( 4, 1 ), 15 );
-        nlr.setNeuronVariable( NLR::NeuronIndex( 4, 2 ), 16 );
-
-        nlr.setNeuronVariable( NLR::NeuronIndex( 5, 0 ), 17 );
-        nlr.setNeuronVariable( NLR::NeuronIndex( 5, 1 ), 18 );
-
-        nlr.setNeuronVariable( NLR::NeuronIndex( 6, 0 ), 19 );
-        nlr.setNeuronVariable( NLR::NeuronIndex( 6, 1 ), 20 );
-
-        nlr.setNeuronVariable( NLR::NeuronIndex( 7, 0 ), 21 );
-
-        // Very loose bounds for neurons except inputs
-        double large = 1000000;
-
-        tableau.getBoundManager().initialize( 22 );
-        tableau.setLowerBound( 3, -large );
-        tableau.setUpperBound( 3, large );
-        tableau.setLowerBound( 4, -large );
-        tableau.setUpperBound( 4, large );
-        tableau.setLowerBound( 5, -large );
-        tableau.setUpperBound( 5, large );
-        tableau.setLowerBound( 6, -large );
-        tableau.setUpperBound( 6, large );
-        tableau.setLowerBound( 7, -large );
-        tableau.setUpperBound( 7, large );
-        tableau.setLowerBound( 8, -large );
-        tableau.setUpperBound( 8, large );
-        tableau.setLowerBound( 9, -large );
-        tableau.setUpperBound( 9, large );
-        tableau.setLowerBound( 10, -large );
-        tableau.setUpperBound( 10, large );
-        tableau.setLowerBound( 11, -large );
-        tableau.setUpperBound( 11, large );
-        tableau.setLowerBound( 12, -large );
-        tableau.setUpperBound( 12, large );
-        tableau.setLowerBound( 13, -large );
-        tableau.setUpperBound( 13, large );
-        tableau.setLowerBound( 14, -large );
-        tableau.setUpperBound( 14, large );
-        tableau.setLowerBound( 15, -large );
-        tableau.setUpperBound( 15, large );
-        tableau.setLowerBound( 16, -large );
-        tableau.setUpperBound( 16, large );
-        tableau.setLowerBound( 17, -large );
-        tableau.setUpperBound( 17, large );
-        tableau.setLowerBound( 18, -large );
-        tableau.setUpperBound( 18, large );
-        tableau.setLowerBound( 19, -large );
-        tableau.setUpperBound( 19, large );
-        tableau.setLowerBound( 20, -large );
-        tableau.setUpperBound( 20, large );
-        tableau.setLowerBound( 21, -large );
-        tableau.setUpperBound( 21, large );
-    }
-
-    void populateNetworkBackwardAbs( NLR::NetworkLevelReasoner &nlr, MockTableau &tableau )
-    {
-        /*
-
-              1      A      -1      A      -1  2
-          x0 --- x2 ---> x4 --- x6 ---> x8 --- x10
-            \    /        \    /          \    /
-           1 \  /        2 \  /          1 \  /
-              \/            \/              \/
-              /\            /\              /\
-          -1 /  \        1 /  \         -1 /  \
-            /    \   A    /    \    A     /    \
-          x1 --- x3 ---> x5 --- x7 ---> x9 --- x11
-              1             -1              2
-
-          The example described in Fig. 2 of
-          https://dl.acm.org/doi/10.1145/3563325
-          using Absolute value activation instead of LeakyReLU
-        */
-
-        // Create the layers
-        nlr.addLayer( 0, NLR::Layer::INPUT, 2 );
-        nlr.addLayer( 1, NLR::Layer::WEIGHTED_SUM, 2 );
-        nlr.addLayer( 2, NLR::Layer::ABSOLUTE_VALUE, 2 );
-        nlr.addLayer( 3, NLR::Layer::WEIGHTED_SUM, 2 );
-        nlr.addLayer( 4, NLR::Layer::ABSOLUTE_VALUE, 2 );
-        nlr.addLayer( 5, NLR::Layer::WEIGHTED_SUM, 2 );
-
-        // Mark layer dependencies
-        for ( unsigned i = 1; i <= 5; ++i )
-            nlr.addLayerDependency( i - 1, i );
-
-        // Set the weights and biases for the weighted sum layers
-        nlr.setWeight( 0, 0, 1, 0, 1 );
-        nlr.setWeight( 0, 0, 1, 1, 1 );
-        nlr.setWeight( 0, 1, 1, 0, -1 );
-        nlr.setWeight( 0, 1, 1, 1, 1 );
-
-        nlr.setWeight( 2, 0, 3, 0, -1 );
-        nlr.setWeight( 2, 0, 3, 1, 2 );
-        nlr.setWeight( 2, 1, 3, 0, 1 );
-        nlr.setWeight( 2, 1, 3, 1, -1 );
-
-        nlr.setWeight( 4, 0, 5, 0, -1 );
-        nlr.setWeight( 4, 0, 5, 1, 1 );
-        nlr.setWeight( 4, 1, 5, 0, -1 );
-        nlr.setWeight( 4, 1, 5, 1, 2 );
-
-        nlr.setBias( 5, 1, 2 );
-
-        // Mark the Abs sources
-        nlr.addActivationSource( 1, 0, 2, 0 );
-        nlr.addActivationSource( 1, 1, 2, 1 );
-
-        nlr.addActivationSource( 3, 0, 4, 0 );
-        nlr.addActivationSource( 3, 1, 4, 1 );
-
-        // Variable indexing
-        nlr.setNeuronVariable( NLR::NeuronIndex( 0, 0 ), 0 );
-        nlr.setNeuronVariable( NLR::NeuronIndex( 0, 1 ), 1 );
-
-        nlr.setNeuronVariable( NLR::NeuronIndex( 1, 0 ), 2 );
-        nlr.setNeuronVariable( NLR::NeuronIndex( 1, 1 ), 3 );
-
-        nlr.setNeuronVariable( NLR::NeuronIndex( 2, 0 ), 4 );
-        nlr.setNeuronVariable( NLR::NeuronIndex( 2, 1 ), 5 );
-
-        nlr.setNeuronVariable( NLR::NeuronIndex( 3, 0 ), 6 );
-        nlr.setNeuronVariable( NLR::NeuronIndex( 3, 1 ), 7 );
-
-        nlr.setNeuronVariable( NLR::NeuronIndex( 4, 0 ), 8 );
-        nlr.setNeuronVariable( NLR::NeuronIndex( 4, 1 ), 9 );
-
-        nlr.setNeuronVariable( NLR::NeuronIndex( 5, 0 ), 10 );
-        nlr.setNeuronVariable( NLR::NeuronIndex( 5, 1 ), 11 );
-
-        // Very loose bounds for neurons except inputs
-        double large = 1000000;
-
-        tableau.getBoundManager().initialize( 12 );
-        tableau.setLowerBound( 2, -large );
-        tableau.setUpperBound( 2, large );
-        tableau.setLowerBound( 3, -large );
-        tableau.setUpperBound( 3, large );
-        tableau.setLowerBound( 4, -large );
-        tableau.setUpperBound( 4, large );
-        tableau.setLowerBound( 5, -large );
-        tableau.setUpperBound( 5, large );
-        tableau.setLowerBound( 6, -large );
-        tableau.setUpperBound( 6, large );
-        tableau.setLowerBound( 7, -large );
-        tableau.setUpperBound( 7, large );
-        tableau.setLowerBound( 8, -large );
-        tableau.setUpperBound( 8, large );
-        tableau.setLowerBound( 9, -large );
-        tableau.setUpperBound( 9, large );
-        tableau.setLowerBound( 10, -large );
-        tableau.setUpperBound( 10, large );
-        tableau.setLowerBound( 11, -large );
-        tableau.setUpperBound( 11, large );
-    }
-
-    void populateNetworkBackwardAbs2( NLR::NetworkLevelReasoner &nlr, MockTableau &tableau )
-    {
-        /*
-                x3    x7
-          x0                 x11    x14
-                x4    x8                   x17    x19
-          x1                 x12    x15                  x21
-                x5    x9                   x18    x20
-          x2                 x13    x16
-                x6    x10
-
-          x3 = -x0 + x1
-          x4 = x0 + 2*x1
-          x5 = x0 + x1 + x2
-          x6 = 3*x0 - 2*x1 - x2
-
-          x7 = Abs( x3 )
-          x8 = Abs( x4 )
-          x9 = Abs( x5 )
-          x10 = Abs( x6 )
-
-          x11 = 2x7 + x9 - x10 + 2
-          x12 = -x7 + 2x8 + x10
-          x13 = x7 - x8 + 2x9 - 2
-
-          x14 = Abs( x11 )
-          x15 = Abs( x12 )
-          x16 = Abs( x13 )
-
-          x17 = -x14 + x15 - x16
-          x18 = x14 + x15 + x16
-
-          x19 = Abs( x17 )
-          x20 = Abs( x18 )
-
-          x21 = x19 - x20 - 1
-        */
-
-        // Create the layers
-        nlr.addLayer( 0, NLR::Layer::INPUT, 3 );
-        nlr.addLayer( 1, NLR::Layer::WEIGHTED_SUM, 4 );
-        nlr.addLayer( 2, NLR::Layer::ABSOLUTE_VALUE, 4 );
-        nlr.addLayer( 3, NLR::Layer::WEIGHTED_SUM, 3 );
-        nlr.addLayer( 4, NLR::Layer::ABSOLUTE_VALUE, 3 );
-        nlr.addLayer( 5, NLR::Layer::WEIGHTED_SUM, 2 );
-        nlr.addLayer( 6, NLR::Layer::ABSOLUTE_VALUE, 2 );
-        nlr.addLayer( 7, NLR::Layer::WEIGHTED_SUM, 1 );
-
-        // Mark layer dependencies
-        for ( unsigned i = 1; i <= 7; ++i )
-            nlr.addLayerDependency( i - 1, i );
-
-        // Set the weights and biases for the weighted sum layers
-        nlr.setWeight( 0, 0, 1, 0, -1 );
-        nlr.setWeight( 0, 0, 1, 1, 1 );
-        nlr.setWeight( 0, 0, 1, 2, 1 );
-        nlr.setWeight( 0, 0, 1, 3, 3 );
-        nlr.setWeight( 0, 1, 1, 0, 1 );
-        nlr.setWeight( 0, 1, 1, 1, 2 );
-        nlr.setWeight( 0, 1, 1, 2, 1 );
-        nlr.setWeight( 0, 1, 1, 3, -2 );
-        nlr.setWeight( 0, 2, 1, 2, 1 );
-        nlr.setWeight( 0, 2, 1, 3, -1 );
-
-        nlr.setWeight( 2, 0, 3, 0, 2 );
-        nlr.setWeight( 2, 0, 3, 1, -1 );
-        nlr.setWeight( 2, 0, 3, 2, 1 );
-        nlr.setWeight( 2, 1, 3, 1, 2 );
-        nlr.setWeight( 2, 1, 3, 2, -1 );
-        nlr.setWeight( 2, 2, 3, 0, 1 );
-        nlr.setWeight( 2, 2, 3, 2, 2 );
-        nlr.setWeight( 2, 3, 3, 0, -1 );
-        nlr.setWeight( 2, 3, 3, 1, 1 );
-
-        nlr.setWeight( 4, 0, 5, 0, -1 );
-        nlr.setWeight( 4, 0, 5, 1, 1 );
-        nlr.setWeight( 4, 1, 5, 0, 1 );
-        nlr.setWeight( 4, 1, 5, 1, 1 );
-        nlr.setWeight( 4, 2, 5, 0, -1 );
-        nlr.setWeight( 4, 2, 5, 1, 1 );
-
-        nlr.setWeight( 6, 0, 7, 0, 1 );
-        nlr.setWeight( 6, 1, 7, 0, -1 );
-
-        nlr.setBias( 3, 0, 2 );
-        nlr.setBias( 3, 2, -2 );
-        nlr.setBias( 7, 0, -1 );
-
-        // Mark the Abs sources
-        nlr.addActivationSource( 1, 0, 2, 0 );
-        nlr.addActivationSource( 1, 1, 2, 1 );
-        nlr.addActivationSource( 1, 2, 2, 2 );
-        nlr.addActivationSource( 1, 3, 2, 3 );
-
-        nlr.addActivationSource( 3, 0, 4, 0 );
-        nlr.addActivationSource( 3, 1, 4, 1 );
-        nlr.addActivationSource( 3, 2, 4, 2 );
-
-        nlr.addActivationSource( 5, 0, 6, 0 );
-        nlr.addActivationSource( 5, 1, 6, 1 );
-
-        // Variable indexing
-        nlr.setNeuronVariable( NLR::NeuronIndex( 0, 0 ), 0 );
-        nlr.setNeuronVariable( NLR::NeuronIndex( 0, 1 ), 1 );
-        nlr.setNeuronVariable( NLR::NeuronIndex( 0, 2 ), 2 );
-
-        nlr.setNeuronVariable( NLR::NeuronIndex( 1, 0 ), 3 );
-        nlr.setNeuronVariable( NLR::NeuronIndex( 1, 1 ), 4 );
-        nlr.setNeuronVariable( NLR::NeuronIndex( 1, 2 ), 5 );
-        nlr.setNeuronVariable( NLR::NeuronIndex( 1, 3 ), 6 );
-
-        nlr.setNeuronVariable( NLR::NeuronIndex( 2, 0 ), 7 );
-        nlr.setNeuronVariable( NLR::NeuronIndex( 2, 1 ), 8 );
-        nlr.setNeuronVariable( NLR::NeuronIndex( 2, 2 ), 9 );
-        nlr.setNeuronVariable( NLR::NeuronIndex( 2, 3 ), 10 );
-
-        nlr.setNeuronVariable( NLR::NeuronIndex( 3, 0 ), 11 );
-        nlr.setNeuronVariable( NLR::NeuronIndex( 3, 1 ), 12 );
-        nlr.setNeuronVariable( NLR::NeuronIndex( 3, 2 ), 13 );
-
-        nlr.setNeuronVariable( NLR::NeuronIndex( 4, 0 ), 14 );
-        nlr.setNeuronVariable( NLR::NeuronIndex( 4, 1 ), 15 );
-        nlr.setNeuronVariable( NLR::NeuronIndex( 4, 2 ), 16 );
-
-        nlr.setNeuronVariable( NLR::NeuronIndex( 5, 0 ), 17 );
-        nlr.setNeuronVariable( NLR::NeuronIndex( 5, 1 ), 18 );
-
-        nlr.setNeuronVariable( NLR::NeuronIndex( 6, 0 ), 19 );
-        nlr.setNeuronVariable( NLR::NeuronIndex( 6, 1 ), 20 );
-
-        nlr.setNeuronVariable( NLR::NeuronIndex( 7, 0 ), 21 );
-
-        // Very loose bounds for neurons except inputs
-        double large = 1000000;
-
-        tableau.getBoundManager().initialize( 22 );
-        tableau.setLowerBound( 3, -large );
-        tableau.setUpperBound( 3, large );
-        tableau.setLowerBound( 4, -large );
-        tableau.setUpperBound( 4, large );
-        tableau.setLowerBound( 5, -large );
-        tableau.setUpperBound( 5, large );
-        tableau.setLowerBound( 6, -large );
-        tableau.setUpperBound( 6, large );
-        tableau.setLowerBound( 7, -large );
-        tableau.setUpperBound( 7, large );
-        tableau.setLowerBound( 8, -large );
-        tableau.setUpperBound( 8, large );
-        tableau.setLowerBound( 9, -large );
-        tableau.setUpperBound( 9, large );
-        tableau.setLowerBound( 10, -large );
-        tableau.setUpperBound( 10, large );
-        tableau.setLowerBound( 11, -large );
-        tableau.setUpperBound( 11, large );
-        tableau.setLowerBound( 12, -large );
-        tableau.setUpperBound( 12, large );
-        tableau.setLowerBound( 13, -large );
-        tableau.setUpperBound( 13, large );
-        tableau.setLowerBound( 14, -large );
-        tableau.setUpperBound( 14, large );
-        tableau.setLowerBound( 15, -large );
-        tableau.setUpperBound( 15, large );
-        tableau.setLowerBound( 16, -large );
-        tableau.setUpperBound( 16, large );
-        tableau.setLowerBound( 17, -large );
-        tableau.setUpperBound( 17, large );
-        tableau.setLowerBound( 18, -large );
-        tableau.setUpperBound( 18, large );
-        tableau.setLowerBound( 19, -large );
-        tableau.setUpperBound( 19, large );
-        tableau.setLowerBound( 20, -large );
-        tableau.setUpperBound( 20, large );
-        tableau.setLowerBound( 21, -large );
-        tableau.setUpperBound( 21, large );
-    }
-
-    void populateNetworkBackwardLeakyReLU( NLR::NetworkLevelReasoner &nlr, MockTableau &tableau )
-    {
-        /*
-
-              1      LR     -1      LR     -1  2
-          x0 --- x2 ---> x4 --- x6 ---> x8 --- x10
-            \    /        \    /          \    /
-           1 \  /        2 \  /          1 \  /
-              \/            \/              \/
-              /\            /\              /\
-          -1 /  \        1 /  \         -1 /  \
-            /    \   LR   /    \    LR    /    \
-          x1 --- x3 ---> x5 --- x7 ---> x9 --- x11
-              1             -1              2
-
-          The example described in Fig. 2 of
-          https://dl.acm.org/doi/10.1145/3563325
-        */
-
-        // Create the layers
-        nlr.addLayer( 0, NLR::Layer::INPUT, 2 );
-        nlr.addLayer( 1, NLR::Layer::WEIGHTED_SUM, 2 );
-        nlr.addLayer( 2, NLR::Layer::LEAKY_RELU, 2 );
-        nlr.addLayer( 3, NLR::Layer::WEIGHTED_SUM, 2 );
-        nlr.addLayer( 4, NLR::Layer::LEAKY_RELU, 2 );
-        nlr.addLayer( 5, NLR::Layer::WEIGHTED_SUM, 2 );
-
-        nlr.getLayer( 2 )->setAlpha( 0.1 );
-        nlr.getLayer( 4 )->setAlpha( 0.1 );
-
-        // Mark layer dependencies
-        for ( unsigned i = 1; i <= 5; ++i )
-            nlr.addLayerDependency( i - 1, i );
-
-        // Set the weights and biases for the weighted sum layers
-        nlr.setWeight( 0, 0, 1, 0, 1 );
-        nlr.setWeight( 0, 0, 1, 1, 1 );
-        nlr.setWeight( 0, 1, 1, 0, -1 );
-        nlr.setWeight( 0, 1, 1, 1, 1 );
-
-        nlr.setWeight( 2, 0, 3, 0, -1 );
-        nlr.setWeight( 2, 0, 3, 1, 2 );
-        nlr.setWeight( 2, 1, 3, 0, 1 );
-        nlr.setWeight( 2, 1, 3, 1, -1 );
-
-        nlr.setWeight( 4, 0, 5, 0, -1 );
-        nlr.setWeight( 4, 0, 5, 1, 1 );
-        nlr.setWeight( 4, 1, 5, 0, -1 );
-        nlr.setWeight( 4, 1, 5, 1, 2 );
-
-        nlr.setBias( 5, 1, 2 );
-
-        // Mark the LeakyReLU sources
-        nlr.addActivationSource( 1, 0, 2, 0 );
-        nlr.addActivationSource( 1, 1, 2, 1 );
-
-        nlr.addActivationSource( 3, 0, 4, 0 );
-        nlr.addActivationSource( 3, 1, 4, 1 );
-
-        // Variable indexing
-        nlr.setNeuronVariable( NLR::NeuronIndex( 0, 0 ), 0 );
-        nlr.setNeuronVariable( NLR::NeuronIndex( 0, 1 ), 1 );
-
-        nlr.setNeuronVariable( NLR::NeuronIndex( 1, 0 ), 2 );
-        nlr.setNeuronVariable( NLR::NeuronIndex( 1, 1 ), 3 );
-
-        nlr.setNeuronVariable( NLR::NeuronIndex( 2, 0 ), 4 );
-        nlr.setNeuronVariable( NLR::NeuronIndex( 2, 1 ), 5 );
-
-        nlr.setNeuronVariable( NLR::NeuronIndex( 3, 0 ), 6 );
-        nlr.setNeuronVariable( NLR::NeuronIndex( 3, 1 ), 7 );
-
-        nlr.setNeuronVariable( NLR::NeuronIndex( 4, 0 ), 8 );
-        nlr.setNeuronVariable( NLR::NeuronIndex( 4, 1 ), 9 );
-
-        nlr.setNeuronVariable( NLR::NeuronIndex( 5, 0 ), 10 );
-        nlr.setNeuronVariable( NLR::NeuronIndex( 5, 1 ), 11 );
-
-        // Very loose bounds for neurons except inputs
-        double large = 1000000;
-
-        tableau.getBoundManager().initialize( 12 );
-        tableau.setLowerBound( 2, -large );
-        tableau.setUpperBound( 2, large );
-        tableau.setLowerBound( 3, -large );
-        tableau.setUpperBound( 3, large );
-        tableau.setLowerBound( 4, -large );
-        tableau.setUpperBound( 4, large );
-        tableau.setLowerBound( 5, -large );
-        tableau.setUpperBound( 5, large );
-        tableau.setLowerBound( 6, -large );
-        tableau.setUpperBound( 6, large );
-        tableau.setLowerBound( 7, -large );
-        tableau.setUpperBound( 7, large );
-        tableau.setLowerBound( 8, -large );
-        tableau.setUpperBound( 8, large );
-        tableau.setLowerBound( 9, -large );
-        tableau.setUpperBound( 9, large );
-        tableau.setLowerBound( 10, -large );
-        tableau.setUpperBound( 10, large );
-        tableau.setLowerBound( 11, -large );
-        tableau.setUpperBound( 11, large );
-    }
-
-    void populateNetworkBackwardLeakyRelu2( NLR::NetworkLevelReasoner &nlr, MockTableau &tableau )
-    {
-        /*
-                x3    x7
-          x0                 x11    x14
-                x4    x8                   x17    x19
-          x1                 x12    x15                  x21
-                x5    x9                   x18    x20
-          x2                 x13    x16
-                x6    x10
-
-          x3 = -x0 + x1
-          x4 = x0 + 2*x1
-          x5 = x0 + x1 + x2
-          x6 = 3*x0 - 2*x1 - x2
-
-          x7 = LeakyReLU( x3 )
-          x8 = LeakyReLU( x4 )
-          x9 = LeakyReLU( x5 )
-          x10 = LeakyReLU( x6 )
-
-          x11 = 2x7 + x9 - x10 + 2
-          x12 = -x7 + 2x8 + x10
-          x13 = x7 - x8 + 2x9 - 2
-
-          x14 = LeakyReLU( x11 )
-          x15 = LeakyReLU( x12 )
-          x16 = LeakyReLU( x13 )
-
-          x17 = -x14 + x15 - x16
-          x18 = x14 + x15 + x16
-
-          x19 = LeakyReLU( x17 )
-          x20 = LeakyReLU( x18 )
-
-          x21 = x19 - x20 - 1
-        */
-
-        // Create the layers
-        nlr.addLayer( 0, NLR::Layer::INPUT, 3 );
-        nlr.addLayer( 1, NLR::Layer::WEIGHTED_SUM, 4 );
-        nlr.addLayer( 2, NLR::Layer::LEAKY_RELU, 4 );
-        nlr.addLayer( 3, NLR::Layer::WEIGHTED_SUM, 3 );
-        nlr.addLayer( 4, NLR::Layer::LEAKY_RELU, 3 );
-        nlr.addLayer( 5, NLR::Layer::WEIGHTED_SUM, 2 );
-        nlr.addLayer( 6, NLR::Layer::LEAKY_RELU, 2 );
-        nlr.addLayer( 7, NLR::Layer::WEIGHTED_SUM, 1 );
-
-        nlr.getLayer( 2 )->setAlpha( 0.1 );
-        nlr.getLayer( 4 )->setAlpha( 0.1 );
-        nlr.getLayer( 6 )->setAlpha( 0.1 );
-
-        // Mark layer dependencies
-        for ( unsigned i = 1; i <= 7; ++i )
-            nlr.addLayerDependency( i - 1, i );
-
-        // Set the weights and biases for the weighted sum layers
-        nlr.setWeight( 0, 0, 1, 0, -1 );
-        nlr.setWeight( 0, 0, 1, 1, 1 );
-        nlr.setWeight( 0, 0, 1, 2, 1 );
-        nlr.setWeight( 0, 0, 1, 3, 3 );
-        nlr.setWeight( 0, 1, 1, 0, 1 );
-        nlr.setWeight( 0, 1, 1, 1, 2 );
-        nlr.setWeight( 0, 1, 1, 2, 1 );
-        nlr.setWeight( 0, 1, 1, 3, -2 );
-        nlr.setWeight( 0, 2, 1, 2, 1 );
-        nlr.setWeight( 0, 2, 1, 3, -1 );
-
-        nlr.setWeight( 2, 0, 3, 0, 2 );
-        nlr.setWeight( 2, 0, 3, 1, -1 );
-        nlr.setWeight( 2, 0, 3, 2, 1 );
-        nlr.setWeight( 2, 1, 3, 1, 2 );
-        nlr.setWeight( 2, 1, 3, 2, -1 );
-        nlr.setWeight( 2, 2, 3, 0, 1 );
-        nlr.setWeight( 2, 2, 3, 2, 2 );
-        nlr.setWeight( 2, 3, 3, 0, -1 );
-        nlr.setWeight( 2, 3, 3, 1, 1 );
-
-        nlr.setWeight( 4, 0, 5, 0, -1 );
-        nlr.setWeight( 4, 0, 5, 1, 1 );
-        nlr.setWeight( 4, 1, 5, 0, 1 );
-        nlr.setWeight( 4, 1, 5, 1, 1 );
-        nlr.setWeight( 4, 2, 5, 0, -1 );
-        nlr.setWeight( 4, 2, 5, 1, 1 );
-
-        nlr.setWeight( 6, 0, 7, 0, 1 );
-        nlr.setWeight( 6, 1, 7, 0, -1 );
-
-        nlr.setBias( 3, 0, 2 );
-        nlr.setBias( 3, 2, -2 );
-        nlr.setBias( 7, 0, -1 );
-
-        // Mark the LeakyReLU sources
-        nlr.addActivationSource( 1, 0, 2, 0 );
-        nlr.addActivationSource( 1, 1, 2, 1 );
-        nlr.addActivationSource( 1, 2, 2, 2 );
-        nlr.addActivationSource( 1, 3, 2, 3 );
-
-        nlr.addActivationSource( 3, 0, 4, 0 );
-        nlr.addActivationSource( 3, 1, 4, 1 );
-        nlr.addActivationSource( 3, 2, 4, 2 );
-
-        nlr.addActivationSource( 5, 0, 6, 0 );
-        nlr.addActivationSource( 5, 1, 6, 1 );
-
-        // Variable indexing
-        nlr.setNeuronVariable( NLR::NeuronIndex( 0, 0 ), 0 );
-        nlr.setNeuronVariable( NLR::NeuronIndex( 0, 1 ), 1 );
-        nlr.setNeuronVariable( NLR::NeuronIndex( 0, 2 ), 2 );
-
-        nlr.setNeuronVariable( NLR::NeuronIndex( 1, 0 ), 3 );
-        nlr.setNeuronVariable( NLR::NeuronIndex( 1, 1 ), 4 );
-        nlr.setNeuronVariable( NLR::NeuronIndex( 1, 2 ), 5 );
-        nlr.setNeuronVariable( NLR::NeuronIndex( 1, 3 ), 6 );
-
-        nlr.setNeuronVariable( NLR::NeuronIndex( 2, 0 ), 7 );
-        nlr.setNeuronVariable( NLR::NeuronIndex( 2, 1 ), 8 );
-        nlr.setNeuronVariable( NLR::NeuronIndex( 2, 2 ), 9 );
-        nlr.setNeuronVariable( NLR::NeuronIndex( 2, 3 ), 10 );
-
-        nlr.setNeuronVariable( NLR::NeuronIndex( 3, 0 ), 11 );
-        nlr.setNeuronVariable( NLR::NeuronIndex( 3, 1 ), 12 );
-        nlr.setNeuronVariable( NLR::NeuronIndex( 3, 2 ), 13 );
-
-        nlr.setNeuronVariable( NLR::NeuronIndex( 4, 0 ), 14 );
-        nlr.setNeuronVariable( NLR::NeuronIndex( 4, 1 ), 15 );
-        nlr.setNeuronVariable( NLR::NeuronIndex( 4, 2 ), 16 );
-
-        nlr.setNeuronVariable( NLR::NeuronIndex( 5, 0 ), 17 );
-        nlr.setNeuronVariable( NLR::NeuronIndex( 5, 1 ), 18 );
-
-        nlr.setNeuronVariable( NLR::NeuronIndex( 6, 0 ), 19 );
-        nlr.setNeuronVariable( NLR::NeuronIndex( 6, 1 ), 20 );
-
-        nlr.setNeuronVariable( NLR::NeuronIndex( 7, 0 ), 21 );
-
-        // Very loose bounds for neurons except inputs
-        double large = 1000000;
-
-        tableau.getBoundManager().initialize( 22 );
-        tableau.setLowerBound( 3, -large );
-        tableau.setUpperBound( 3, large );
-        tableau.setLowerBound( 4, -large );
-        tableau.setUpperBound( 4, large );
-        tableau.setLowerBound( 5, -large );
-        tableau.setUpperBound( 5, large );
-        tableau.setLowerBound( 6, -large );
-        tableau.setUpperBound( 6, large );
-        tableau.setLowerBound( 7, -large );
-        tableau.setUpperBound( 7, large );
-        tableau.setLowerBound( 8, -large );
-        tableau.setUpperBound( 8, large );
-        tableau.setLowerBound( 9, -large );
-        tableau.setUpperBound( 9, large );
-        tableau.setLowerBound( 10, -large );
-        tableau.setUpperBound( 10, large );
-        tableau.setLowerBound( 11, -large );
-        tableau.setUpperBound( 11, large );
-        tableau.setLowerBound( 12, -large );
-        tableau.setUpperBound( 12, large );
-        tableau.setLowerBound( 13, -large );
-        tableau.setUpperBound( 13, large );
-        tableau.setLowerBound( 14, -large );
-        tableau.setUpperBound( 14, large );
-        tableau.setLowerBound( 15, -large );
-        tableau.setUpperBound( 15, large );
-        tableau.setLowerBound( 16, -large );
-        tableau.setUpperBound( 16, large );
-        tableau.setLowerBound( 17, -large );
-        tableau.setUpperBound( 17, large );
-        tableau.setLowerBound( 18, -large );
-        tableau.setUpperBound( 18, large );
-        tableau.setLowerBound( 19, -large );
-        tableau.setUpperBound( 19, large );
-        tableau.setLowerBound( 20, -large );
-        tableau.setUpperBound( 20, large );
-        tableau.setLowerBound( 21, -large );
-        tableau.setUpperBound( 21, large );
-    }
-
-    void populateNetworkBackwardSoftmaxAndMax( NLR::NetworkLevelReasoner &nlr,
-                                               MockTableau &tableau )
-    {
-        /*
-                a    a'
-          x                e
-                b    b'         f    h
-          y                d
-                c    c'
-        */
-
-        // Create the layers
-        nlr.addLayer( 0, NLR::Layer::INPUT, 2 );
-        nlr.addLayer( 1, NLR::Layer::WEIGHTED_SUM, 3 );
-        nlr.addLayer( 2, NLR::Layer::SOFTMAX, 3 );
-        nlr.addLayer( 3, NLR::Layer::WEIGHTED_SUM, 2 );
-        nlr.addLayer( 4, NLR::Layer::MAX, 1 );
-        nlr.addLayer( 5, NLR::Layer::WEIGHTED_SUM, 1 );
-
-        // Mark layer dependencies
-        for ( unsigned i = 1; i <= 5; ++i )
-            nlr.addLayerDependency( i - 1, i );
-
-        // Set the weights and biases for the weighted sum layers
-        nlr.setWeight( 0, 0, 1, 0, 1 );
-        nlr.setWeight( 0, 0, 1, 1, 2 );
-        nlr.setWeight( 0, 1, 1, 1, -3 );
-        nlr.setWeight( 0, 1, 1, 2, 1 );
-
-        nlr.setWeight( 2, 0, 3, 0, 1 );
-        nlr.setWeight( 2, 0, 3, 1, -1 );
-        nlr.setWeight( 2, 1, 3, 0, 1 );
-        nlr.setWeight( 2, 1, 3, 1, 1 );
-        nlr.setWeight( 2, 2, 3, 0, -1 );
-        nlr.setWeight( 2, 2, 3, 1, -1 );
-
-        nlr.setWeight( 4, 0, 5, 0, -1 );
-
-        nlr.setBias( 1, 0, 1 );
-        nlr.setBias( 3, 1, 2 );
-
-        // Mark the Softmax/Max sources
-        nlr.addActivationSource( 1, 0, 2, 0 );
-        nlr.addActivationSource( 1, 0, 2, 1 );
-        nlr.addActivationSource( 1, 0, 2, 2 );
-        nlr.addActivationSource( 1, 1, 2, 0 );
-        nlr.addActivationSource( 1, 1, 2, 1 );
-        nlr.addActivationSource( 1, 1, 2, 2 );
-        nlr.addActivationSource( 1, 2, 2, 0 );
-        nlr.addActivationSource( 1, 2, 2, 1 );
-        nlr.addActivationSource( 1, 2, 2, 2 );
-
-        nlr.addActivationSource( 3, 0, 4, 0 );
-        nlr.addActivationSource( 3, 1, 4, 0 );
-
-        // Variable indexing
-        nlr.setNeuronVariable( NLR::NeuronIndex( 0, 0 ), 0 );
-        nlr.setNeuronVariable( NLR::NeuronIndex( 0, 1 ), 1 );
-
-        nlr.setNeuronVariable( NLR::NeuronIndex( 1, 0 ), 2 );
-        nlr.setNeuronVariable( NLR::NeuronIndex( 1, 1 ), 4 );
-        nlr.setNeuronVariable( NLR::NeuronIndex( 1, 2 ), 6 );
-
-        nlr.setNeuronVariable( NLR::NeuronIndex( 2, 0 ), 3 );
-        nlr.setNeuronVariable( NLR::NeuronIndex( 2, 1 ), 5 );
-        nlr.setNeuronVariable( NLR::NeuronIndex( 2, 2 ), 7 );
-
-        nlr.setNeuronVariable( NLR::NeuronIndex( 3, 0 ), 8 );
-        nlr.setNeuronVariable( NLR::NeuronIndex( 3, 1 ), 9 );
-
-        nlr.setNeuronVariable( NLR::NeuronIndex( 4, 0 ), 10 );
-
-        nlr.setNeuronVariable( NLR::NeuronIndex( 5, 0 ), 11 );
-
-        // Very loose bounds for neurons except inputs
-        double large = 1000000;
-
-        tableau.getBoundManager().initialize( 12 );
-        tableau.setLowerBound( 2, -large );
-        tableau.setUpperBound( 2, large );
-        tableau.setLowerBound( 3, -large );
-        tableau.setUpperBound( 3, large );
-        tableau.setLowerBound( 4, -large );
-        tableau.setUpperBound( 4, large );
-        tableau.setLowerBound( 5, -large );
-        tableau.setUpperBound( 5, large );
-        tableau.setLowerBound( 6, -large );
-        tableau.setUpperBound( 6, large );
-        tableau.setLowerBound( 7, -large );
-        tableau.setUpperBound( 7, large );
-        tableau.setLowerBound( 8, -large );
-        tableau.setUpperBound( 8, large );
-        tableau.setLowerBound( 9, -large );
-        tableau.setUpperBound( 9, large );
-        tableau.setLowerBound( 10, -large );
-        tableau.setUpperBound( 10, large );
-        tableau.setLowerBound( 11, -large );
-        tableau.setUpperBound( 11, large );
-    }
-
-
-    void populateNetworkBackwardSoftmaxAndMax2( NLR::NetworkLevelReasoner &nlr,
-                                                MockTableau &tableau )
-    {
-        /*
-                x3    x7
-          x0                 x11    x14
-                x4    x8
-          x1                 x12    x15    x17
-                x5    x9
-          x2                 x13    x16
-                x6    x10
-
-          x3 = -x0 + x1
-          x4 = x0 + 2*x1
-          x5 = x0 + x1 + x2
-          x6 = 3*x0 - 2*x1 - x2
-
-          x7, x8, x9, x10 = Softmax( x2, x3, x4, x5 )
-
-          x11 = 2x7 + x9 - x10 + 2
-          x12 = -x7 + 2x8 + x10
-          x13 = x7 - x8 + 2x9 - 2
-
-          x14, x15, x16 = Softmax( x11, x12, x13 )
-
-          x17 = Max( x14, x15, x16 )
-        */
-
-        // Create the layers
-        nlr.addLayer( 0, NLR::Layer::INPUT, 3 );
-        nlr.addLayer( 1, NLR::Layer::WEIGHTED_SUM, 4 );
-        nlr.addLayer( 2, NLR::Layer::SOFTMAX, 4 );
-        nlr.addLayer( 3, NLR::Layer::WEIGHTED_SUM, 3 );
-        nlr.addLayer( 4, NLR::Layer::SOFTMAX, 3 );
-        nlr.addLayer( 5, NLR::Layer::MAX, 1 );
-
-        // Mark layer dependencies
-        for ( unsigned i = 1; i <= 5; ++i )
-            nlr.addLayerDependency( i - 1, i );
-
-        // Set the weights and biases for the weighted sum layers
-        nlr.setWeight( 0, 0, 1, 0, -1 );
-        nlr.setWeight( 0, 0, 1, 1, 1 );
-        nlr.setWeight( 0, 0, 1, 2, 1 );
-        nlr.setWeight( 0, 0, 1, 3, 3 );
-        nlr.setWeight( 0, 1, 1, 0, 1 );
-        nlr.setWeight( 0, 1, 1, 1, 2 );
-        nlr.setWeight( 0, 1, 1, 2, 1 );
-        nlr.setWeight( 0, 1, 1, 3, -2 );
-        nlr.setWeight( 0, 2, 1, 2, 1 );
-        nlr.setWeight( 0, 2, 1, 3, -1 );
-
-        nlr.setWeight( 2, 0, 3, 0, 2 );
-        nlr.setWeight( 2, 0, 3, 1, -1 );
-        nlr.setWeight( 2, 0, 3, 2, 1 );
-        nlr.setWeight( 2, 1, 3, 1, 2 );
-        nlr.setWeight( 2, 1, 3, 2, -1 );
-        nlr.setWeight( 2, 2, 3, 0, 1 );
-        nlr.setWeight( 2, 2, 3, 2, 2 );
-        nlr.setWeight( 2, 3, 3, 0, -1 );
-        nlr.setWeight( 2, 3, 3, 1, 1 );
-
-        nlr.setBias( 3, 0, 2 );
-        nlr.setBias( 3, 2, -2 );
-
-        // Mark the Softmax/Max sources
-        nlr.addActivationSource( 1, 0, 2, 0 );
-        nlr.addActivationSource( 1, 1, 2, 0 );
-        nlr.addActivationSource( 1, 2, 2, 0 );
-        nlr.addActivationSource( 1, 3, 2, 0 );
-        nlr.addActivationSource( 1, 0, 2, 1 );
-        nlr.addActivationSource( 1, 1, 2, 1 );
-        nlr.addActivationSource( 1, 2, 2, 1 );
-        nlr.addActivationSource( 1, 3, 2, 1 );
-        nlr.addActivationSource( 1, 0, 2, 2 );
-        nlr.addActivationSource( 1, 1, 2, 2 );
-        nlr.addActivationSource( 1, 2, 2, 2 );
-        nlr.addActivationSource( 1, 3, 2, 2 );
-        nlr.addActivationSource( 1, 0, 2, 3 );
-        nlr.addActivationSource( 1, 1, 2, 3 );
-        nlr.addActivationSource( 1, 2, 2, 3 );
-        nlr.addActivationSource( 1, 3, 2, 3 );
-
-        nlr.addActivationSource( 3, 0, 4, 0 );
-        nlr.addActivationSource( 3, 1, 4, 0 );
-        nlr.addActivationSource( 3, 2, 4, 0 );
-        nlr.addActivationSource( 3, 0, 4, 1 );
-        nlr.addActivationSource( 3, 1, 4, 1 );
-        nlr.addActivationSource( 3, 2, 4, 1 );
-        nlr.addActivationSource( 3, 0, 4, 2 );
-        nlr.addActivationSource( 3, 1, 4, 2 );
-        nlr.addActivationSource( 3, 2, 4, 2 );
-
-        nlr.addActivationSource( 4, 0, 5, 0 );
-        nlr.addActivationSource( 4, 1, 5, 0 );
-        nlr.addActivationSource( 4, 2, 5, 0 );
-
-        // Variable indexing
-        nlr.setNeuronVariable( NLR::NeuronIndex( 0, 0 ), 0 );
-        nlr.setNeuronVariable( NLR::NeuronIndex( 0, 1 ), 1 );
-        nlr.setNeuronVariable( NLR::NeuronIndex( 0, 2 ), 2 );
-
-        nlr.setNeuronVariable( NLR::NeuronIndex( 1, 0 ), 3 );
-        nlr.setNeuronVariable( NLR::NeuronIndex( 1, 1 ), 4 );
-        nlr.setNeuronVariable( NLR::NeuronIndex( 1, 2 ), 5 );
-        nlr.setNeuronVariable( NLR::NeuronIndex( 1, 3 ), 6 );
-
-        nlr.setNeuronVariable( NLR::NeuronIndex( 2, 0 ), 7 );
-        nlr.setNeuronVariable( NLR::NeuronIndex( 2, 1 ), 8 );
-        nlr.setNeuronVariable( NLR::NeuronIndex( 2, 2 ), 9 );
-        nlr.setNeuronVariable( NLR::NeuronIndex( 2, 3 ), 10 );
-
-        nlr.setNeuronVariable( NLR::NeuronIndex( 3, 0 ), 11 );
-        nlr.setNeuronVariable( NLR::NeuronIndex( 3, 1 ), 12 );
-        nlr.setNeuronVariable( NLR::NeuronIndex( 3, 2 ), 13 );
-
-        nlr.setNeuronVariable( NLR::NeuronIndex( 4, 0 ), 14 );
-        nlr.setNeuronVariable( NLR::NeuronIndex( 4, 1 ), 15 );
-        nlr.setNeuronVariable( NLR::NeuronIndex( 4, 2 ), 16 );
-
-        nlr.setNeuronVariable( NLR::NeuronIndex( 5, 0 ), 17 );
-
-        // Very loose bounds for neurons except inputs
-        double large = 1000000;
-
-        tableau.getBoundManager().initialize( 18 );
-        tableau.setLowerBound( 3, -large );
-        tableau.setUpperBound( 3, large );
-        tableau.setLowerBound( 4, -large );
-        tableau.setUpperBound( 4, large );
-        tableau.setLowerBound( 5, -large );
-        tableau.setUpperBound( 5, large );
-        tableau.setLowerBound( 6, -large );
-        tableau.setUpperBound( 6, large );
-        tableau.setLowerBound( 7, -large );
-        tableau.setUpperBound( 7, large );
-        tableau.setLowerBound( 8, -large );
-        tableau.setUpperBound( 8, large );
-        tableau.setLowerBound( 9, -large );
-        tableau.setUpperBound( 9, large );
-        tableau.setLowerBound( 10, -large );
-        tableau.setUpperBound( 10, large );
-        tableau.setLowerBound( 11, -large );
-        tableau.setUpperBound( 11, large );
-        tableau.setLowerBound( 12, -large );
-        tableau.setUpperBound( 12, large );
-        tableau.setLowerBound( 13, -large );
-        tableau.setUpperBound( 13, large );
-        tableau.setLowerBound( 14, -large );
-        tableau.setUpperBound( 14, large );
-        tableau.setLowerBound( 15, -large );
-        tableau.setUpperBound( 15, large );
-        tableau.setLowerBound( 16, -large );
-        tableau.setUpperBound( 16, large );
-        tableau.setLowerBound( 17, -large );
-        tableau.setUpperBound( 17, large );
-    }
-
-    void populateNetworkBackwardReluAndBilinear( NLR::NetworkLevelReasoner &nlr,
-                                                 MockTableau &tableau )
-    {
-        /*
-                a    a'
-          x                e
-                b    b'         f    h
-          y                d
-                c    c'
-        */
-
-        // Create the layers
-        nlr.addLayer( 0, NLR::Layer::INPUT, 2 );
-        nlr.addLayer( 1, NLR::Layer::WEIGHTED_SUM, 3 );
-        nlr.addLayer( 2, NLR::Layer::RELU, 3 );
-        nlr.addLayer( 3, NLR::Layer::WEIGHTED_SUM, 2 );
-        nlr.addLayer( 4, NLR::Layer::BILINEAR, 1 );
-        nlr.addLayer( 5, NLR::Layer::WEIGHTED_SUM, 1 );
-
-        // Mark layer dependencies
-        for ( unsigned i = 1; i <= 5; ++i )
-            nlr.addLayerDependency( i - 1, i );
-
-        // Set the weights and biases for the weighted sum layers
-        nlr.setWeight( 0, 0, 1, 0, 1 );
-        nlr.setWeight( 0, 0, 1, 1, 2 );
-        nlr.setWeight( 0, 1, 1, 1, -3 );
-        nlr.setWeight( 0, 1, 1, 2, 1 );
-
-        nlr.setWeight( 2, 0, 3, 0, 1 );
-        nlr.setWeight( 2, 0, 3, 1, -1 );
-        nlr.setWeight( 2, 1, 3, 0, 1 );
-        nlr.setWeight( 2, 1, 3, 1, 1 );
-        nlr.setWeight( 2, 2, 3, 0, -1 );
-        nlr.setWeight( 2, 2, 3, 1, -1 );
-
-        nlr.setWeight( 4, 0, 5, 0, -1 );
-
-        nlr.setBias( 1, 0, 1 );
-        nlr.setBias( 3, 1, 2 );
-
-        // Mark the ReLU/Bilinear sources
-        nlr.addActivationSource( 1, 0, 2, 0 );
-        nlr.addActivationSource( 1, 1, 2, 1 );
-        nlr.addActivationSource( 1, 2, 2, 2 );
-
-        nlr.addActivationSource( 3, 0, 4, 0 );
-        nlr.addActivationSource( 3, 1, 4, 0 );
-
-        // Variable indexing
-        nlr.setNeuronVariable( NLR::NeuronIndex( 0, 0 ), 0 );
-        nlr.setNeuronVariable( NLR::NeuronIndex( 0, 1 ), 1 );
-
-        nlr.setNeuronVariable( NLR::NeuronIndex( 1, 0 ), 2 );
-        nlr.setNeuronVariable( NLR::NeuronIndex( 1, 1 ), 4 );
-        nlr.setNeuronVariable( NLR::NeuronIndex( 1, 2 ), 6 );
-
-        nlr.setNeuronVariable( NLR::NeuronIndex( 2, 0 ), 3 );
-        nlr.setNeuronVariable( NLR::NeuronIndex( 2, 1 ), 5 );
-        nlr.setNeuronVariable( NLR::NeuronIndex( 2, 2 ), 7 );
-
-        nlr.setNeuronVariable( NLR::NeuronIndex( 3, 0 ), 8 );
-        nlr.setNeuronVariable( NLR::NeuronIndex( 3, 1 ), 9 );
-
-        nlr.setNeuronVariable( NLR::NeuronIndex( 4, 0 ), 10 );
-
-        nlr.setNeuronVariable( NLR::NeuronIndex( 5, 0 ), 11 );
-
-        // Very loose bounds for neurons except inputs
-        double large = 1000000;
-
-        tableau.getBoundManager().initialize( 12 );
-        tableau.setLowerBound( 2, -large );
-        tableau.setUpperBound( 2, large );
-        tableau.setLowerBound( 3, -large );
-        tableau.setUpperBound( 3, large );
-        tableau.setLowerBound( 4, -large );
-        tableau.setUpperBound( 4, large );
-        tableau.setLowerBound( 5, -large );
-        tableau.setUpperBound( 5, large );
-        tableau.setLowerBound( 6, -large );
-        tableau.setUpperBound( 6, large );
-        tableau.setLowerBound( 7, -large );
-        tableau.setUpperBound( 7, large );
-        tableau.setLowerBound( 8, -large );
-        tableau.setUpperBound( 8, large );
-        tableau.setLowerBound( 9, -large );
-        tableau.setUpperBound( 9, large );
-        tableau.setLowerBound( 10, -large );
-        tableau.setUpperBound( 10, large );
-        tableau.setLowerBound( 11, -large );
-        tableau.setUpperBound( 11, large );
-    }
-
-    void populateNetworkBackwardReluAndBilinear2( NLR::NetworkLevelReasoner &nlr,
-                                                  MockTableau &tableau )
-    {
-        /*
-                x3    x7
-          x0
-                x4    x8     x11    x13
-          x1                               x15
-                x5    x9     x12    x14
-          x2
-                x6    x10
-
-          x3 = -x0 + x1
-          x4 = x0 + 2*x1
-          x5 = x0 + x1 + x2
-          x6 = 3*x0 - 2*x1 - x2
-
-          x7 = ReLU( x3 )
-          x8 = ReLU( x4 )
-          x9 = ReLU( x5 )
-          x10 = ReLU( x6 )
-
-          x11 = 2x7 + x9 - x10 + 2
-          x12 = -x7 + 2x8 + x10
-
-          x13 = ReLU( x11 )
-          x14 = ReLU( x12 )
-
-          x15 = x13 * x14
-        */
-
-        // Create the layers
-        nlr.addLayer( 0, NLR::Layer::INPUT, 3 );
-        nlr.addLayer( 1, NLR::Layer::WEIGHTED_SUM, 4 );
-        nlr.addLayer( 2, NLR::Layer::RELU, 4 );
-        nlr.addLayer( 3, NLR::Layer::WEIGHTED_SUM, 2 );
-        nlr.addLayer( 4, NLR::Layer::RELU, 2 );
-        nlr.addLayer( 5, NLR::Layer::BILINEAR, 1 );
-
-        // Mark layer dependencies
-        for ( unsigned i = 1; i <= 5; ++i )
-            nlr.addLayerDependency( i - 1, i );
-
-        // Set the weights and biases for the weighted sum layers
-        nlr.setWeight( 0, 0, 1, 0, -1 );
-        nlr.setWeight( 0, 0, 1, 1, 1 );
-        nlr.setWeight( 0, 0, 1, 2, 1 );
-        nlr.setWeight( 0, 0, 1, 3, 3 );
-        nlr.setWeight( 0, 1, 1, 0, 1 );
-        nlr.setWeight( 0, 1, 1, 1, 2 );
-        nlr.setWeight( 0, 1, 1, 2, 1 );
-        nlr.setWeight( 0, 1, 1, 3, -2 );
-        nlr.setWeight( 0, 2, 1, 2, 1 );
-        nlr.setWeight( 0, 2, 1, 3, -1 );
-
-        nlr.setWeight( 2, 0, 3, 0, 2 );
-        nlr.setWeight( 2, 0, 3, 1, -1 );
-        nlr.setWeight( 2, 1, 3, 1, 2 );
-        nlr.setWeight( 2, 2, 3, 0, 1 );
-        nlr.setWeight( 2, 3, 3, 0, -1 );
-        nlr.setWeight( 2, 3, 3, 1, 1 );
-
-        nlr.setBias( 3, 0, 2 );
-
-        // Mark the ReLU/Bilinear sources
-        nlr.addActivationSource( 1, 0, 2, 0 );
-        nlr.addActivationSource( 1, 1, 2, 1 );
-        nlr.addActivationSource( 1, 2, 2, 2 );
-        nlr.addActivationSource( 1, 3, 2, 3 );
-
-        nlr.addActivationSource( 3, 0, 4, 0 );
-        nlr.addActivationSource( 3, 1, 4, 1 );
-
-        nlr.addActivationSource( 4, 0, 5, 0 );
-        nlr.addActivationSource( 4, 1, 5, 0 );
-
-        // Variable indexing
-        nlr.setNeuronVariable( NLR::NeuronIndex( 0, 0 ), 0 );
-        nlr.setNeuronVariable( NLR::NeuronIndex( 0, 1 ), 1 );
-        nlr.setNeuronVariable( NLR::NeuronIndex( 0, 2 ), 2 );
-
-        nlr.setNeuronVariable( NLR::NeuronIndex( 1, 0 ), 3 );
-        nlr.setNeuronVariable( NLR::NeuronIndex( 1, 1 ), 4 );
-        nlr.setNeuronVariable( NLR::NeuronIndex( 1, 2 ), 5 );
-        nlr.setNeuronVariable( NLR::NeuronIndex( 1, 3 ), 6 );
-
-        nlr.setNeuronVariable( NLR::NeuronIndex( 2, 0 ), 7 );
-        nlr.setNeuronVariable( NLR::NeuronIndex( 2, 1 ), 8 );
-        nlr.setNeuronVariable( NLR::NeuronIndex( 2, 2 ), 9 );
-        nlr.setNeuronVariable( NLR::NeuronIndex( 2, 3 ), 10 );
-
-        nlr.setNeuronVariable( NLR::NeuronIndex( 3, 0 ), 11 );
-        nlr.setNeuronVariable( NLR::NeuronIndex( 3, 1 ), 12 );
-
-        nlr.setNeuronVariable( NLR::NeuronIndex( 4, 0 ), 13 );
-        nlr.setNeuronVariable( NLR::NeuronIndex( 4, 1 ), 14 );
-
-        nlr.setNeuronVariable( NLR::NeuronIndex( 5, 0 ), 15 );
-
-        // Very loose bounds for neurons except inputs
-        double large = 1000000;
-
-        tableau.getBoundManager().initialize( 16 );
-        tableau.setLowerBound( 3, -large );
-        tableau.setUpperBound( 3, large );
-        tableau.setLowerBound( 4, -large );
-        tableau.setUpperBound( 4, large );
-        tableau.setLowerBound( 5, -large );
-        tableau.setUpperBound( 5, large );
-        tableau.setLowerBound( 6, -large );
-        tableau.setUpperBound( 6, large );
-        tableau.setLowerBound( 7, -large );
-        tableau.setUpperBound( 7, large );
-        tableau.setLowerBound( 8, -large );
-        tableau.setUpperBound( 8, large );
-        tableau.setLowerBound( 9, -large );
-        tableau.setUpperBound( 9, large );
-        tableau.setLowerBound( 10, -large );
-        tableau.setUpperBound( 10, large );
-        tableau.setLowerBound( 11, -large );
-        tableau.setUpperBound( 11, large );
-        tableau.setLowerBound( 12, -large );
-        tableau.setUpperBound( 12, large );
-        tableau.setLowerBound( 13, -large );
-        tableau.setUpperBound( 13, large );
-        tableau.setLowerBound( 14, -large );
-        tableau.setUpperBound( 14, large );
-        tableau.setLowerBound( 15, -large );
-        tableau.setUpperBound( 15, large );
-    }
-
-    void test_evaluate_relu()
     {
         NLR::NetworkLevelReasoner nlr;
 
@@ -13745,58 +11587,7 @@
         TS_ASSERT( boundsEqual( bounds, expectedBounds ) );
     }
 
-<<<<<<< HEAD
-    void test_softmax_bounds_er()
-    {
-        Vector<double> inputLb = { -1, 0, 1 };
-        Vector<double> inputUb = { 0, 2, 4 };
-        Vector<double> input = { -0.5, 1, 2.5 };
-
-        double value = NLR::Layer::ERLowerBound( input, inputLb, inputUb, 0 );
-        TS_ASSERT( FloatUtils::areEqual( value, 0.0114799, 0.00001 ) );
-        value = NLR::Layer::dERLowerBound( input, inputLb, inputUb, 0, 0 );
-        TS_ASSERT( FloatUtils::areEqual( value, 0.00563867, 0.00001 ) );
-        value = NLR::Layer::dERLowerBound( input, inputLb, inputUb, 0, 1 );
-        TS_ASSERT( FloatUtils::areEqual( value, -0.000838421, 0.00001 ) );
-
-
-        Vector<double> outputLb = { 0.2, 0, 0 };
-        Vector<double> outputUb = { 0.4, 0.1, 0.1 };
-
-        value = NLR::Layer::ERUpperBound( input, outputLb, outputUb, 0 );
-        TS_ASSERT( FloatUtils::areEqual( value, -1.44538, 0.00001 ) );
-        value = NLR::Layer::dERUpperBound( input, outputLb, outputUb, 0, 0 );
-        TS_ASSERT( FloatUtils::areEqual( value, 1.96538, 0.00001 ) );
-        value = NLR::Layer::dERUpperBound( input, outputLb, outputUb, 0, 1 );
-        TS_ASSERT( FloatUtils::areEqual( value, -0.358535, 0.00001 ) );
-    }
-
-    void test_softmax_bounds_lse1()
-    {
-        Vector<double> inputLb = { -1, 0, 1 };
-        Vector<double> inputUb = { 0, 2, 3 };
-        Vector<double> input = { -0.5, 1, 2 };
-        double value = NLR::Layer::LSELowerBound( input, inputLb, inputUb, 0 );
-        TS_ASSERT( FloatUtils::areEqual( value, 0.0365, 0.001 ) );
-        value = NLR::Layer::dLSELowerBound( input, inputLb, inputUb, 0, 0 );
-        TS_ASSERT( FloatUtils::areEqual( value, 0.0365, 0.001 ) );
-        value = NLR::Layer::dLSELowerBound( input, inputLb, inputUb, 0, 1 );
-        TS_ASSERT( FloatUtils::areEqual( value, -0.00703444, 0.001 ) );
-
-        Vector<double> outputLb = { 0.2, 0, 0 };
-        Vector<double> outputUb = { 0.4, 0.1, 0.1 };
-        value = NLR::Layer::LSEUpperBound( input, outputLb, outputUb, 0 );
-        TS_ASSERT( FloatUtils::areEqual( value, -0.164165, 0.00001 ) );
-        value = NLR::Layer::dLSEUpperbound( input, outputLb, outputUb, 0, 0 );
-        TS_ASSERT( FloatUtils::areEqual( value, 0.272204, 0.00001 ) );
-        value = NLR::Layer::dLSEUpperbound( input, outputLb, outputUb, 0, 1 );
-        TS_ASSERT( FloatUtils::areEqual( value, -0.073207, 0.00001 ) );
-    }
-
-    void test_sbt_bilinear()
-=======
     void test_parameterised_sbt_bilinear()
->>>>>>> 4cf1ca4c
     {
         NLR::NetworkLevelReasoner nlr;
         MockTableau tableau;
