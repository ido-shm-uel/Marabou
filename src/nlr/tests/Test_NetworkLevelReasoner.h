/*********************                                                        */
/*! \file Test_NetworkLevelReasoner.h
 ** \verbatim
 ** Top contributors (to current version):
 **   Guy Katz, Andrew Wu
 ** This file is part of the Marabou project.
 ** Copyright (c) 2017-2024 by the authors listed in the file AUTHORS
 ** in the top-level source directory) and their institutional affiliations.
 ** All rights reserved. See the file COPYING in the top-level source
 ** directory for licensing information.\endverbatim
 **
 ** [[ Add lengthier description here ]]

**/

#include "../../engine/tests/MockTableau.h" // TODO: fix this
#include "DeepPolySoftmaxElement.h"
#include "FloatUtils.h"
#include "Layer.h"
#include "NetworkLevelReasoner.h"
#include "Options.h"
#include "Query.h"
#include "Tightening.h"
#include "Vector.h"

#include <cxxtest/TestSuite.h>

class MockForNetworkLevelReasoner
{
public:
};

class NetworkLevelReasonerTestSuite : public CxxTest::TestSuite
{
public:
    MockForNetworkLevelReasoner *mock;

    void setUp()
    {
        TS_ASSERT( mock = new MockForNetworkLevelReasoner );
    }

    void tearDown()
    {
        TS_ASSERT_THROWS_NOTHING( delete mock );
    }

    void populateNetwork( NLR::NetworkLevelReasoner &nlr )
    {
        /*
                a
          x           d    f
                b
          y           e    g
                c
        */

        // Create the layers
        nlr.addLayer( 0, NLR::Layer::INPUT, 2 );
        nlr.addLayer( 1, NLR::Layer::WEIGHTED_SUM, 3 );
        nlr.addLayer( 2, NLR::Layer::RELU, 3 );
        nlr.addLayer( 3, NLR::Layer::WEIGHTED_SUM, 2 );
        nlr.addLayer( 4, NLR::Layer::RELU, 2 );
        nlr.addLayer( 5, NLR::Layer::WEIGHTED_SUM, 2 );

        // Mark layer dependencies
        for ( unsigned i = 1; i <= 5; ++i )
            nlr.addLayerDependency( i - 1, i );

        // Set the weights and biases for the weighted sum layers
        nlr.setWeight( 0, 0, 1, 0, 1 );
        nlr.setWeight( 0, 0, 1, 1, 2 );
        nlr.setWeight( 0, 1, 1, 1, -3 );
        nlr.setWeight( 0, 1, 1, 2, 1 );

        nlr.setWeight( 2, 0, 3, 0, 1 );
        nlr.setWeight( 2, 0, 3, 1, -1 );
        nlr.setWeight( 2, 1, 3, 0, 1 );
        nlr.setWeight( 2, 1, 3, 1, 1 );
        nlr.setWeight( 2, 2, 3, 0, -1 );
        nlr.setWeight( 2, 2, 3, 1, -1 );

        nlr.setWeight( 4, 0, 5, 0, 1 );
        nlr.setWeight( 4, 0, 5, 1, 1 );
        nlr.setWeight( 4, 1, 5, 1, 3 );

        nlr.setBias( 1, 0, 1 );
        nlr.setBias( 3, 1, 2 );

        // Mark the ReLU sources
        nlr.addActivationSource( 1, 0, 2, 0 );
        nlr.addActivationSource( 1, 1, 2, 1 );
        nlr.addActivationSource( 1, 2, 2, 2 );

        nlr.addActivationSource( 3, 0, 4, 0 );
        nlr.addActivationSource( 3, 1, 4, 1 );

        // Variable indexing
        nlr.setNeuronVariable( NLR::NeuronIndex( 0, 0 ), 0 );
        nlr.setNeuronVariable( NLR::NeuronIndex( 0, 1 ), 1 );

        nlr.setNeuronVariable( NLR::NeuronIndex( 1, 0 ), 2 );
        nlr.setNeuronVariable( NLR::NeuronIndex( 1, 1 ), 4 );
        nlr.setNeuronVariable( NLR::NeuronIndex( 1, 2 ), 6 );

        nlr.setNeuronVariable( NLR::NeuronIndex( 2, 0 ), 3 );
        nlr.setNeuronVariable( NLR::NeuronIndex( 2, 1 ), 5 );
        nlr.setNeuronVariable( NLR::NeuronIndex( 2, 2 ), 7 );

        nlr.setNeuronVariable( NLR::NeuronIndex( 3, 0 ), 8 );
        nlr.setNeuronVariable( NLR::NeuronIndex( 3, 1 ), 10 );

        nlr.setNeuronVariable( NLR::NeuronIndex( 4, 0 ), 9 );
        nlr.setNeuronVariable( NLR::NeuronIndex( 4, 1 ), 11 );

        nlr.setNeuronVariable( NLR::NeuronIndex( 5, 0 ), 12 );
        nlr.setNeuronVariable( NLR::NeuronIndex( 5, 1 ), 13 );
    }

    void populateNetworkWithSigmoids( NLR::NetworkLevelReasoner &nlr )
    {
        /*
                a
          x           d    f
                b
          y           e    g
                c
        */

        // Create the layers
        nlr.addLayer( 0, NLR::Layer::INPUT, 2 );
        nlr.addLayer( 1, NLR::Layer::WEIGHTED_SUM, 3 );
        nlr.addLayer( 2, NLR::Layer::SIGMOID, 3 );
        nlr.addLayer( 3, NLR::Layer::WEIGHTED_SUM, 2 );
        nlr.addLayer( 4, NLR::Layer::SIGMOID, 2 );
        nlr.addLayer( 5, NLR::Layer::WEIGHTED_SUM, 2 );

        // Mark layer dependencies
        for ( unsigned i = 1; i <= 5; ++i )
            nlr.addLayerDependency( i - 1, i );

        // Set the weights and biases for the weighted sum layers
        nlr.setWeight( 0, 0, 1, 0, 1 );
        nlr.setWeight( 0, 0, 1, 1, 2 );
        nlr.setWeight( 0, 1, 1, 1, -3 );
        nlr.setWeight( 0, 1, 1, 2, 1 );

        nlr.setWeight( 2, 0, 3, 0, 1 );
        nlr.setWeight( 2, 0, 3, 1, -1 );
        nlr.setWeight( 2, 1, 3, 0, 1 );
        nlr.setWeight( 2, 1, 3, 1, 1 );
        nlr.setWeight( 2, 2, 3, 0, -1 );
        nlr.setWeight( 2, 2, 3, 1, -1 );

        nlr.setWeight( 4, 0, 5, 0, 1 );
        nlr.setWeight( 4, 0, 5, 1, 1 );
        nlr.setWeight( 4, 1, 5, 1, 3 );

        nlr.setBias( 1, 0, 1 );
        nlr.setBias( 3, 1, 2 );

        // Mark the ReLU sources
        nlr.addActivationSource( 1, 0, 2, 0 );
        nlr.addActivationSource( 1, 1, 2, 1 );
        nlr.addActivationSource( 1, 2, 2, 2 );

        nlr.addActivationSource( 3, 0, 4, 0 );
        nlr.addActivationSource( 3, 1, 4, 1 );

        // Variable indexing
        nlr.setNeuronVariable( NLR::NeuronIndex( 0, 0 ), 0 );
        nlr.setNeuronVariable( NLR::NeuronIndex( 0, 1 ), 1 );

        nlr.setNeuronVariable( NLR::NeuronIndex( 1, 0 ), 2 );
        nlr.setNeuronVariable( NLR::NeuronIndex( 1, 1 ), 4 );
        nlr.setNeuronVariable( NLR::NeuronIndex( 1, 2 ), 6 );

        nlr.setNeuronVariable( NLR::NeuronIndex( 2, 0 ), 3 );
        nlr.setNeuronVariable( NLR::NeuronIndex( 2, 1 ), 5 );
        nlr.setNeuronVariable( NLR::NeuronIndex( 2, 2 ), 7 );

        nlr.setNeuronVariable( NLR::NeuronIndex( 3, 0 ), 8 );
        nlr.setNeuronVariable( NLR::NeuronIndex( 3, 1 ), 10 );

        nlr.setNeuronVariable( NLR::NeuronIndex( 4, 0 ), 9 );
        nlr.setNeuronVariable( NLR::NeuronIndex( 4, 1 ), 11 );

        nlr.setNeuronVariable( NLR::NeuronIndex( 5, 0 ), 12 );
        nlr.setNeuronVariable( NLR::NeuronIndex( 5, 1 ), 13 );
    }

    void populateNetworkWithAbs( NLR::NetworkLevelReasoner &nlr )
    {
        /*
                a
          x           d    f
                b
          y           e    g
                c
        */

        // Create the layers
        nlr.addLayer( 0, NLR::Layer::INPUT, 2 );
        nlr.addLayer( 1, NLR::Layer::WEIGHTED_SUM, 3 );
        nlr.addLayer( 2, NLR::Layer::ABSOLUTE_VALUE, 3 );
        nlr.addLayer( 3, NLR::Layer::WEIGHTED_SUM, 2 );
        nlr.addLayer( 4, NLR::Layer::ABSOLUTE_VALUE, 2 );
        nlr.addLayer( 5, NLR::Layer::WEIGHTED_SUM, 2 );

        // Mark layer dependencies
        for ( unsigned i = 1; i <= 5; ++i )
            nlr.addLayerDependency( i - 1, i );

        // Set the weights and biases for the weighted sum layers
        nlr.setWeight( 0, 0, 1, 0, 1 );
        nlr.setWeight( 0, 0, 1, 1, 2 );
        nlr.setWeight( 0, 1, 1, 1, -3 );
        nlr.setWeight( 0, 1, 1, 2, 1 );

        nlr.setWeight( 2, 0, 3, 0, 1 );
        nlr.setWeight( 2, 0, 3, 1, -1 );
        nlr.setWeight( 2, 1, 3, 0, 1 );
        nlr.setWeight( 2, 1, 3, 1, 1 );
        nlr.setWeight( 2, 2, 3, 0, -1 );
        nlr.setWeight( 2, 2, 3, 1, -1 );

        nlr.setWeight( 4, 0, 5, 0, 1 );
        nlr.setWeight( 4, 0, 5, 1, 1 );
        nlr.setWeight( 4, 1, 5, 1, 3 );

        nlr.setBias( 1, 0, 1 );
        nlr.setBias( 3, 1, 2 );

        // Mark the Abs sources
        nlr.addActivationSource( 1, 0, 2, 0 );
        nlr.addActivationSource( 1, 1, 2, 1 );
        nlr.addActivationSource( 1, 2, 2, 2 );

        nlr.addActivationSource( 3, 0, 4, 0 );
        nlr.addActivationSource( 3, 1, 4, 1 );

        // Variable indexing
        nlr.setNeuronVariable( NLR::NeuronIndex( 0, 0 ), 0 );
        nlr.setNeuronVariable( NLR::NeuronIndex( 0, 1 ), 1 );

        nlr.setNeuronVariable( NLR::NeuronIndex( 1, 0 ), 2 );
        nlr.setNeuronVariable( NLR::NeuronIndex( 1, 1 ), 4 );
        nlr.setNeuronVariable( NLR::NeuronIndex( 1, 2 ), 6 );

        nlr.setNeuronVariable( NLR::NeuronIndex( 2, 0 ), 3 );
        nlr.setNeuronVariable( NLR::NeuronIndex( 2, 1 ), 5 );
        nlr.setNeuronVariable( NLR::NeuronIndex( 2, 2 ), 7 );

        nlr.setNeuronVariable( NLR::NeuronIndex( 3, 0 ), 8 );
        nlr.setNeuronVariable( NLR::NeuronIndex( 3, 1 ), 10 );

        nlr.setNeuronVariable( NLR::NeuronIndex( 4, 0 ), 9 );
        nlr.setNeuronVariable( NLR::NeuronIndex( 4, 1 ), 11 );

        nlr.setNeuronVariable( NLR::NeuronIndex( 5, 0 ), 12 );
        nlr.setNeuronVariable( NLR::NeuronIndex( 5, 1 ), 13 );
    }

    void populateNetworkWithSign( NLR::NetworkLevelReasoner &nlr )
    {
        /*
                a
          x           d    f
                b
          y           e    g
                c
        */

        // Create the layers
        nlr.addLayer( 0, NLR::Layer::INPUT, 2 );
        nlr.addLayer( 1, NLR::Layer::WEIGHTED_SUM, 3 );
        nlr.addLayer( 2, NLR::Layer::SIGN, 3 );
        nlr.addLayer( 3, NLR::Layer::WEIGHTED_SUM, 2 );
        nlr.addLayer( 4, NLR::Layer::SIGN, 2 );
        nlr.addLayer( 5, NLR::Layer::WEIGHTED_SUM, 2 );

        // Mark layer dependencies
        for ( unsigned i = 1; i <= 5; ++i )
            nlr.addLayerDependency( i - 1, i );

        // Set the weights and biases for the weighted sum layers
        nlr.setWeight( 0, 0, 1, 0, 1 );
        nlr.setWeight( 0, 0, 1, 1, 2 );
        nlr.setWeight( 0, 1, 1, 1, -3 );
        nlr.setWeight( 0, 1, 1, 2, 1 );

        nlr.setWeight( 2, 0, 3, 0, 1 );
        nlr.setWeight( 2, 0, 3, 1, -1 );
        nlr.setWeight( 2, 1, 3, 0, 1 );
        nlr.setWeight( 2, 1, 3, 1, 1 );
        nlr.setWeight( 2, 2, 3, 0, -1 );
        nlr.setWeight( 2, 2, 3, 1, -1 );

        nlr.setWeight( 4, 0, 5, 0, 1 );
        nlr.setWeight( 4, 0, 5, 1, 1 );
        nlr.setWeight( 4, 1, 5, 1, 3 );

        nlr.setBias( 1, 0, 1 );
        nlr.setBias( 3, 1, 2 );

        // Mark the Sign sources
        nlr.addActivationSource( 1, 0, 2, 0 );
        nlr.addActivationSource( 1, 1, 2, 1 );
        nlr.addActivationSource( 1, 2, 2, 2 );

        nlr.addActivationSource( 3, 0, 4, 0 );
        nlr.addActivationSource( 3, 1, 4, 1 );

        // Variable indexing
        nlr.setNeuronVariable( NLR::NeuronIndex( 0, 0 ), 0 );
        nlr.setNeuronVariable( NLR::NeuronIndex( 0, 1 ), 1 );

        nlr.setNeuronVariable( NLR::NeuronIndex( 1, 0 ), 2 );
        nlr.setNeuronVariable( NLR::NeuronIndex( 1, 1 ), 4 );
        nlr.setNeuronVariable( NLR::NeuronIndex( 1, 2 ), 6 );

        nlr.setNeuronVariable( NLR::NeuronIndex( 2, 0 ), 3 );
        nlr.setNeuronVariable( NLR::NeuronIndex( 2, 1 ), 5 );
        nlr.setNeuronVariable( NLR::NeuronIndex( 2, 2 ), 7 );

        nlr.setNeuronVariable( NLR::NeuronIndex( 3, 0 ), 8 );
        nlr.setNeuronVariable( NLR::NeuronIndex( 3, 1 ), 10 );

        nlr.setNeuronVariable( NLR::NeuronIndex( 4, 0 ), 9 );
        nlr.setNeuronVariable( NLR::NeuronIndex( 4, 1 ), 11 );

        nlr.setNeuronVariable( NLR::NeuronIndex( 5, 0 ), 12 );
        nlr.setNeuronVariable( NLR::NeuronIndex( 5, 1 ), 13 );
    }

    void populateNetworkWithRound( NLR::NetworkLevelReasoner &nlr )
    {
        /*
                a
          x           d    f
                b
          y           e    g
                c
        */

        // Create the layers
        nlr.addLayer( 0, NLR::Layer::INPUT, 2 );
        nlr.addLayer( 1, NLR::Layer::WEIGHTED_SUM, 3 );
        nlr.addLayer( 2, NLR::Layer::ROUND, 3 );
        nlr.addLayer( 3, NLR::Layer::WEIGHTED_SUM, 2 );
        nlr.addLayer( 4, NLR::Layer::ROUND, 2 );
        nlr.addLayer( 5, NLR::Layer::WEIGHTED_SUM, 2 );

        // Mark layer dependencies
        for ( unsigned i = 1; i <= 5; ++i )
            nlr.addLayerDependency( i - 1, i );

        // Set the weights and biases for the weighted sum layers
        nlr.setWeight( 0, 0, 1, 0, 1 );
        nlr.setWeight( 0, 0, 1, 1, 2 );
        nlr.setWeight( 0, 1, 1, 1, -3 );
        nlr.setWeight( 0, 1, 1, 2, 1 );

        nlr.setWeight( 2, 0, 3, 0, 1 );
        nlr.setWeight( 2, 0, 3, 1, -1 );
        nlr.setWeight( 2, 1, 3, 0, 1 );
        nlr.setWeight( 2, 1, 3, 1, 1 );
        nlr.setWeight( 2, 2, 3, 0, -1 );
        nlr.setWeight( 2, 2, 3, 1, -1 );

        nlr.setWeight( 4, 0, 5, 0, 1 );
        nlr.setWeight( 4, 0, 5, 1, 1 );
        nlr.setWeight( 4, 1, 5, 1, 3 );

        nlr.setBias( 1, 0, 1 );
        nlr.setBias( 3, 1, 2 );

        // Mark the Round sources
        nlr.addActivationSource( 1, 0, 2, 0 );
        nlr.addActivationSource( 1, 1, 2, 1 );
        nlr.addActivationSource( 1, 2, 2, 2 );

        nlr.addActivationSource( 3, 0, 4, 0 );
        nlr.addActivationSource( 3, 1, 4, 1 );

        // Variable indexing
        nlr.setNeuronVariable( NLR::NeuronIndex( 0, 0 ), 0 );
        nlr.setNeuronVariable( NLR::NeuronIndex( 0, 1 ), 1 );

        nlr.setNeuronVariable( NLR::NeuronIndex( 1, 0 ), 2 );
        nlr.setNeuronVariable( NLR::NeuronIndex( 1, 1 ), 4 );
        nlr.setNeuronVariable( NLR::NeuronIndex( 1, 2 ), 6 );

        nlr.setNeuronVariable( NLR::NeuronIndex( 2, 0 ), 3 );
        nlr.setNeuronVariable( NLR::NeuronIndex( 2, 1 ), 5 );
        nlr.setNeuronVariable( NLR::NeuronIndex( 2, 2 ), 7 );

        nlr.setNeuronVariable( NLR::NeuronIndex( 3, 0 ), 8 );
        nlr.setNeuronVariable( NLR::NeuronIndex( 3, 1 ), 10 );

        nlr.setNeuronVariable( NLR::NeuronIndex( 4, 0 ), 9 );
        nlr.setNeuronVariable( NLR::NeuronIndex( 4, 1 ), 11 );

        nlr.setNeuronVariable( NLR::NeuronIndex( 5, 0 ), 12 );
        nlr.setNeuronVariable( NLR::NeuronIndex( 5, 1 ), 13 );
    }

    void populateNetworkWithLeakyRelu( NLR::NetworkLevelReasoner &nlr )
    {
        /*
                a
          x           d    f
                b
          y           e    g
                c
        */

        // Create the layers
        nlr.addLayer( 0, NLR::Layer::INPUT, 2 );
        nlr.addLayer( 1, NLR::Layer::WEIGHTED_SUM, 3 );
        nlr.addLayer( 2, NLR::Layer::LEAKY_RELU, 3 );
        nlr.addLayer( 3, NLR::Layer::WEIGHTED_SUM, 2 );
        nlr.addLayer( 4, NLR::Layer::LEAKY_RELU, 2 );
        nlr.addLayer( 5, NLR::Layer::WEIGHTED_SUM, 2 );

        nlr.getLayer( 2 )->setAlpha( 0.1 );
        nlr.getLayer( 4 )->setAlpha( 0.1 );

        // Mark layer dependencies
        for ( unsigned i = 1; i <= 5; ++i )
            nlr.addLayerDependency( i - 1, i );

        // Set the weights and biases for the weighted sum layers
        nlr.setWeight( 0, 0, 1, 0, 1 );
        nlr.setWeight( 0, 0, 1, 1, 2 );
        nlr.setWeight( 0, 1, 1, 1, -3 );
        nlr.setWeight( 0, 1, 1, 2, 1 );

        nlr.setWeight( 2, 0, 3, 0, 1 );
        nlr.setWeight( 2, 0, 3, 1, -1 );
        nlr.setWeight( 2, 1, 3, 0, 1 );
        nlr.setWeight( 2, 1, 3, 1, 1 );
        nlr.setWeight( 2, 2, 3, 0, -1 );
        nlr.setWeight( 2, 2, 3, 1, -1 );

        nlr.setWeight( 4, 0, 5, 0, 1 );
        nlr.setWeight( 4, 0, 5, 1, 1 );
        nlr.setWeight( 4, 1, 5, 1, 3 );

        nlr.setBias( 1, 0, 1 );
        nlr.setBias( 3, 1, 2 );

        // Mark the LeakyReLU sources
        nlr.addActivationSource( 1, 0, 2, 0 );
        nlr.addActivationSource( 1, 1, 2, 1 );
        nlr.addActivationSource( 1, 2, 2, 2 );

        nlr.addActivationSource( 3, 0, 4, 0 );
        nlr.addActivationSource( 3, 1, 4, 1 );

        // Variable indexing
        nlr.setNeuronVariable( NLR::NeuronIndex( 0, 0 ), 0 );
        nlr.setNeuronVariable( NLR::NeuronIndex( 0, 1 ), 1 );

        nlr.setNeuronVariable( NLR::NeuronIndex( 1, 0 ), 2 );
        nlr.setNeuronVariable( NLR::NeuronIndex( 1, 1 ), 4 );
        nlr.setNeuronVariable( NLR::NeuronIndex( 1, 2 ), 6 );

        nlr.setNeuronVariable( NLR::NeuronIndex( 2, 0 ), 3 );
        nlr.setNeuronVariable( NLR::NeuronIndex( 2, 1 ), 5 );
        nlr.setNeuronVariable( NLR::NeuronIndex( 2, 2 ), 7 );

        nlr.setNeuronVariable( NLR::NeuronIndex( 3, 0 ), 8 );
        nlr.setNeuronVariable( NLR::NeuronIndex( 3, 1 ), 10 );

        nlr.setNeuronVariable( NLR::NeuronIndex( 4, 0 ), 9 );
        nlr.setNeuronVariable( NLR::NeuronIndex( 4, 1 ), 11 );

        nlr.setNeuronVariable( NLR::NeuronIndex( 5, 0 ), 12 );
        nlr.setNeuronVariable( NLR::NeuronIndex( 5, 1 ), 13 );
    }


    void populateNetworkWithMax( NLR::NetworkLevelReasoner &nlr )
    {
        /*
                a
          x     b      e
                              g
          y     c      f
                d
        */

        // Create the layers
        nlr.addLayer( 0, NLR::Layer::INPUT, 2 );
        nlr.addLayer( 1, NLR::Layer::WEIGHTED_SUM, 4 );
        nlr.addLayer( 2, NLR::Layer::MAX, 2 );
        nlr.addLayer( 3, NLR::Layer::WEIGHTED_SUM, 2 );
        nlr.addLayer( 4, NLR::Layer::MAX, 1 );
        nlr.addLayer( 5, NLR::Layer::WEIGHTED_SUM, 1 );

        // Mark layer dependencies
        for ( unsigned i = 1; i <= 5; ++i )
            nlr.addLayerDependency( i - 1, i );

        // Set the weights and biases for the weighted sum layers
        nlr.setWeight( 0, 0, 1, 0, 1 );
        nlr.setWeight( 0, 0, 1, 1, -2 );
        nlr.setWeight( 0, 0, 1, 2, 1 );
        nlr.setWeight( 0, 1, 1, 1, -3 );
        nlr.setWeight( 0, 1, 1, 2, 2 );
        nlr.setWeight( 0, 1, 1, 3, -3 );

        nlr.setWeight( 2, 0, 3, 0, 1 );
        nlr.setWeight( 2, 0, 3, 1, -1 );
        nlr.setWeight( 2, 1, 3, 0, 1 );
        nlr.setWeight( 2, 1, 3, 1, 1 );

        nlr.setWeight( 4, 0, 5, 0, -1 );

        nlr.setBias( 1, 0, 1 );
        nlr.setBias( 3, 0, 2 );

        // Mark the Max sources
        nlr.addActivationSource( 1, 0, 2, 0 );
        nlr.addActivationSource( 1, 1, 2, 0 );
        nlr.addActivationSource( 1, 2, 2, 1 );
        nlr.addActivationSource( 1, 3, 2, 1 );

        nlr.addActivationSource( 3, 0, 4, 0 );
        nlr.addActivationSource( 3, 1, 4, 0 );

        // Variable indexing
        nlr.setNeuronVariable( NLR::NeuronIndex( 0, 0 ), 0 );
        nlr.setNeuronVariable( NLR::NeuronIndex( 0, 1 ), 1 );

        nlr.setNeuronVariable( NLR::NeuronIndex( 1, 0 ), 2 );
        nlr.setNeuronVariable( NLR::NeuronIndex( 1, 1 ), 3 );
        nlr.setNeuronVariable( NLR::NeuronIndex( 1, 2 ), 4 );
        nlr.setNeuronVariable( NLR::NeuronIndex( 1, 3 ), 5 );

        nlr.setNeuronVariable( NLR::NeuronIndex( 2, 0 ), 6 );
        nlr.setNeuronVariable( NLR::NeuronIndex( 2, 1 ), 7 );

        nlr.setNeuronVariable( NLR::NeuronIndex( 3, 0 ), 8 );
        nlr.setNeuronVariable( NLR::NeuronIndex( 3, 1 ), 9 );

        nlr.setNeuronVariable( NLR::NeuronIndex( 4, 0 ), 10 );

        nlr.setNeuronVariable( NLR::NeuronIndex( 5, 0 ), 11 );
    }

    void populateNetworkWithSoftmax( NLR::NetworkLevelReasoner &nlr )
    {
        /*
                a
          x           d    f
                b
          y           e    g
                c
        */

        // Create the layers
        nlr.addLayer( 0, NLR::Layer::INPUT, 2 );
        nlr.addLayer( 1, NLR::Layer::WEIGHTED_SUM, 3 );
        nlr.addLayer( 2, NLR::Layer::SOFTMAX, 3 );
        nlr.addLayer( 3, NLR::Layer::WEIGHTED_SUM, 2 );
        nlr.addLayer( 4, NLR::Layer::SOFTMAX, 2 );
        nlr.addLayer( 5, NLR::Layer::WEIGHTED_SUM, 2 );

        // Mark layer dependencies
        for ( unsigned i = 1; i <= 5; ++i )
            nlr.addLayerDependency( i - 1, i );

        // Set the weights and biases for the weighted sum layers
        nlr.setWeight( 0, 0, 1, 0, 1 );
        nlr.setWeight( 0, 0, 1, 1, 2 );
        nlr.setWeight( 0, 1, 1, 1, -3 );
        nlr.setWeight( 0, 1, 1, 2, 1 );

        nlr.setWeight( 2, 0, 3, 0, 1 );
        nlr.setWeight( 2, 0, 3, 1, -1 );
        nlr.setWeight( 2, 1, 3, 0, 1 );
        nlr.setWeight( 2, 1, 3, 1, 1 );
        nlr.setWeight( 2, 2, 3, 0, -1 );
        nlr.setWeight( 2, 2, 3, 1, -1 );

        nlr.setWeight( 4, 0, 5, 0, 1 );
        nlr.setWeight( 4, 0, 5, 1, 1 );
        nlr.setWeight( 4, 1, 5, 1, 3 );

        nlr.setBias( 1, 0, 1 );
        nlr.setBias( 3, 1, 2 );

        // Mark the Softmax sources
        nlr.addActivationSource( 1, 0, 2, 0 );
        nlr.addActivationSource( 1, 0, 2, 1 );
        nlr.addActivationSource( 1, 0, 2, 2 );
        nlr.addActivationSource( 1, 1, 2, 0 );
        nlr.addActivationSource( 1, 1, 2, 1 );
        nlr.addActivationSource( 1, 1, 2, 2 );
        nlr.addActivationSource( 1, 2, 2, 0 );
        nlr.addActivationSource( 1, 2, 2, 1 );
        nlr.addActivationSource( 1, 2, 2, 2 );

        nlr.addActivationSource( 3, 0, 4, 0 );
        nlr.addActivationSource( 3, 0, 4, 1 );
        nlr.addActivationSource( 3, 1, 4, 0 );
        nlr.addActivationSource( 3, 1, 4, 1 );

        // Variable indexing
        nlr.setNeuronVariable( NLR::NeuronIndex( 0, 0 ), 0 );
        nlr.setNeuronVariable( NLR::NeuronIndex( 0, 1 ), 1 );

        nlr.setNeuronVariable( NLR::NeuronIndex( 1, 0 ), 2 );
        nlr.setNeuronVariable( NLR::NeuronIndex( 1, 1 ), 4 );
        nlr.setNeuronVariable( NLR::NeuronIndex( 1, 2 ), 6 );

        nlr.setNeuronVariable( NLR::NeuronIndex( 2, 0 ), 3 );
        nlr.setNeuronVariable( NLR::NeuronIndex( 2, 1 ), 5 );
        nlr.setNeuronVariable( NLR::NeuronIndex( 2, 2 ), 7 );

        nlr.setNeuronVariable( NLR::NeuronIndex( 3, 0 ), 8 );
        nlr.setNeuronVariable( NLR::NeuronIndex( 3, 1 ), 10 );

        nlr.setNeuronVariable( NLR::NeuronIndex( 4, 0 ), 9 );
        nlr.setNeuronVariable( NLR::NeuronIndex( 4, 1 ), 11 );

        nlr.setNeuronVariable( NLR::NeuronIndex( 5, 0 ), 12 );
        nlr.setNeuronVariable( NLR::NeuronIndex( 5, 1 ), 13 );
    }

    void populateNetworkWithBilinear( NLR::NetworkLevelReasoner &nlr )
    {
        /*
                a
          x     b      e
                              g
          y     c      f
                d
        */

        // Create the layers
        nlr.addLayer( 0, NLR::Layer::INPUT, 2 );
        nlr.addLayer( 1, NLR::Layer::WEIGHTED_SUM, 4 );
        nlr.addLayer( 2, NLR::Layer::BILINEAR, 2 );
        nlr.addLayer( 3, NLR::Layer::WEIGHTED_SUM, 2 );
        nlr.addLayer( 4, NLR::Layer::BILINEAR, 1 );
        nlr.addLayer( 5, NLR::Layer::WEIGHTED_SUM, 1 );

        // Mark layer dependencies
        for ( unsigned i = 1; i <= 5; ++i )
            nlr.addLayerDependency( i - 1, i );

        // Set the weights and biases for the weighted sum layers
        nlr.setWeight( 0, 0, 1, 0, 1 );
        nlr.setWeight( 0, 0, 1, 1, -2 );
        nlr.setWeight( 0, 0, 1, 2, 1 );
        nlr.setWeight( 0, 1, 1, 1, -3 );
        nlr.setWeight( 0, 1, 1, 2, 2 );
        nlr.setWeight( 0, 1, 1, 3, -3 );

        nlr.setWeight( 2, 0, 3, 0, 1 );
        nlr.setWeight( 2, 0, 3, 1, -1 );
        nlr.setWeight( 2, 1, 3, 0, 1 );
        nlr.setWeight( 2, 1, 3, 1, 1 );

        nlr.setWeight( 4, 0, 5, 0, -1 );

        nlr.setBias( 1, 0, 1 );
        nlr.setBias( 3, 0, 2 );

        // Mark the Bilinear sources
        nlr.addActivationSource( 1, 0, 2, 0 );
        nlr.addActivationSource( 1, 1, 2, 0 );
        nlr.addActivationSource( 1, 2, 2, 1 );
        nlr.addActivationSource( 1, 3, 2, 1 );

        nlr.addActivationSource( 3, 0, 4, 0 );
        nlr.addActivationSource( 3, 1, 4, 0 );

        // Variable indexing
        nlr.setNeuronVariable( NLR::NeuronIndex( 0, 0 ), 0 );
        nlr.setNeuronVariable( NLR::NeuronIndex( 0, 1 ), 1 );

        nlr.setNeuronVariable( NLR::NeuronIndex( 1, 0 ), 2 );
        nlr.setNeuronVariable( NLR::NeuronIndex( 1, 1 ), 3 );
        nlr.setNeuronVariable( NLR::NeuronIndex( 1, 2 ), 4 );
        nlr.setNeuronVariable( NLR::NeuronIndex( 1, 3 ), 5 );

        nlr.setNeuronVariable( NLR::NeuronIndex( 2, 0 ), 6 );
        nlr.setNeuronVariable( NLR::NeuronIndex( 2, 1 ), 7 );

        nlr.setNeuronVariable( NLR::NeuronIndex( 3, 0 ), 8 );
        nlr.setNeuronVariable( NLR::NeuronIndex( 3, 1 ), 9 );

        nlr.setNeuronVariable( NLR::NeuronIndex( 4, 0 ), 10 );

        nlr.setNeuronVariable( NLR::NeuronIndex( 5, 0 ), 11 );
    }

    void populateNetworkWithAbsAndRelu( NLR::NetworkLevelReasoner &nlr )
    {
        /*
                a
          x           d    f
                b
          y           e    g
                c
        */

        // Create the layers
        nlr.addLayer( 0, NLR::Layer::INPUT, 2 );
        nlr.addLayer( 1, NLR::Layer::WEIGHTED_SUM, 3 );
        nlr.addLayer( 2, NLR::Layer::ABSOLUTE_VALUE, 3 );
        nlr.addLayer( 3, NLR::Layer::WEIGHTED_SUM, 2 );
        nlr.addLayer( 4, NLR::Layer::RELU, 2 );
        nlr.addLayer( 5, NLR::Layer::WEIGHTED_SUM, 2 );

        // Mark layer dependencies
        for ( unsigned i = 1; i <= 5; ++i )
            nlr.addLayerDependency( i - 1, i );

        // Set the weights and biases for the weighted sum layers
        nlr.setWeight( 0, 0, 1, 0, 1 );
        nlr.setWeight( 0, 0, 1, 1, 2 );
        nlr.setWeight( 0, 1, 1, 1, -3 );
        nlr.setWeight( 0, 1, 1, 2, 1 );

        nlr.setWeight( 2, 0, 3, 0, 1 );
        nlr.setWeight( 2, 0, 3, 1, -1 );
        nlr.setWeight( 2, 1, 3, 0, 1 );
        nlr.setWeight( 2, 1, 3, 1, 1 );
        nlr.setWeight( 2, 2, 3, 0, -1 );
        nlr.setWeight( 2, 2, 3, 1, -5 );

        nlr.setWeight( 4, 0, 5, 0, 1 );
        nlr.setWeight( 4, 0, 5, 1, 1 );
        nlr.setWeight( 4, 1, 5, 1, 3 );

        nlr.setBias( 1, 0, 1 );
        nlr.setBias( 3, 1, 2 );

        // Mark the Round/Sign sources
        nlr.addActivationSource( 1, 0, 2, 0 );
        nlr.addActivationSource( 1, 1, 2, 1 );
        nlr.addActivationSource( 1, 2, 2, 2 );

        nlr.addActivationSource( 3, 0, 4, 0 );
        nlr.addActivationSource( 3, 1, 4, 1 );

        // Variable indexing
        nlr.setNeuronVariable( NLR::NeuronIndex( 0, 0 ), 0 );
        nlr.setNeuronVariable( NLR::NeuronIndex( 0, 1 ), 1 );

        nlr.setNeuronVariable( NLR::NeuronIndex( 1, 0 ), 2 );
        nlr.setNeuronVariable( NLR::NeuronIndex( 1, 1 ), 4 );
        nlr.setNeuronVariable( NLR::NeuronIndex( 1, 2 ), 6 );

        nlr.setNeuronVariable( NLR::NeuronIndex( 2, 0 ), 3 );
        nlr.setNeuronVariable( NLR::NeuronIndex( 2, 1 ), 5 );
        nlr.setNeuronVariable( NLR::NeuronIndex( 2, 2 ), 7 );

        nlr.setNeuronVariable( NLR::NeuronIndex( 3, 0 ), 8 );
        nlr.setNeuronVariable( NLR::NeuronIndex( 3, 1 ), 10 );

        nlr.setNeuronVariable( NLR::NeuronIndex( 4, 0 ), 9 );
        nlr.setNeuronVariable( NLR::NeuronIndex( 4, 1 ), 11 );

        nlr.setNeuronVariable( NLR::NeuronIndex( 5, 0 ), 12 );
        nlr.setNeuronVariable( NLR::NeuronIndex( 5, 1 ), 13 );
    }

    void populateNetworkWithRoundAndSign( NLR::NetworkLevelReasoner &nlr )
    {
        /*
                a
          x           d    f
                b
          y           e    g
                c
        */

        // Create the layers
        nlr.addLayer( 0, NLR::Layer::INPUT, 2 );
        nlr.addLayer( 1, NLR::Layer::WEIGHTED_SUM, 3 );
        nlr.addLayer( 2, NLR::Layer::ROUND, 3 );
        nlr.addLayer( 3, NLR::Layer::WEIGHTED_SUM, 2 );
        nlr.addLayer( 4, NLR::Layer::SIGN, 2 );
        nlr.addLayer( 5, NLR::Layer::WEIGHTED_SUM, 2 );

        // Mark layer dependencies
        for ( unsigned i = 1; i <= 5; ++i )
            nlr.addLayerDependency( i - 1, i );

        // Set the weights and biases for the weighted sum layers
        nlr.setWeight( 0, 0, 1, 0, 1 );
        nlr.setWeight( 0, 0, 1, 1, 2 );
        nlr.setWeight( 0, 1, 1, 1, -3 );
        nlr.setWeight( 0, 1, 1, 2, 1 );

        nlr.setWeight( 2, 0, 3, 0, 1 );
        nlr.setWeight( 2, 0, 3, 1, -1 );
        nlr.setWeight( 2, 1, 3, 0, 1 );
        nlr.setWeight( 2, 1, 3, 1, 1 );
        nlr.setWeight( 2, 2, 3, 0, -1 );
        nlr.setWeight( 2, 2, 3, 1, -1 );

        nlr.setWeight( 4, 0, 5, 0, 1 );
        nlr.setWeight( 4, 0, 5, 1, 1 );
        nlr.setWeight( 4, 1, 5, 1, 3 );

        nlr.setBias( 1, 0, 1 );
        nlr.setBias( 3, 1, 2 );

        // Mark the Round/Sign sources
        nlr.addActivationSource( 1, 0, 2, 0 );
        nlr.addActivationSource( 1, 1, 2, 1 );
        nlr.addActivationSource( 1, 2, 2, 2 );

        nlr.addActivationSource( 3, 0, 4, 0 );
        nlr.addActivationSource( 3, 1, 4, 1 );

        // Variable indexing
        nlr.setNeuronVariable( NLR::NeuronIndex( 0, 0 ), 0 );
        nlr.setNeuronVariable( NLR::NeuronIndex( 0, 1 ), 1 );

        nlr.setNeuronVariable( NLR::NeuronIndex( 1, 0 ), 2 );
        nlr.setNeuronVariable( NLR::NeuronIndex( 1, 1 ), 4 );
        nlr.setNeuronVariable( NLR::NeuronIndex( 1, 2 ), 6 );

        nlr.setNeuronVariable( NLR::NeuronIndex( 2, 0 ), 3 );
        nlr.setNeuronVariable( NLR::NeuronIndex( 2, 1 ), 5 );
        nlr.setNeuronVariable( NLR::NeuronIndex( 2, 2 ), 7 );

        nlr.setNeuronVariable( NLR::NeuronIndex( 3, 0 ), 8 );
        nlr.setNeuronVariable( NLR::NeuronIndex( 3, 1 ), 10 );

        nlr.setNeuronVariable( NLR::NeuronIndex( 4, 0 ), 9 );
        nlr.setNeuronVariable( NLR::NeuronIndex( 4, 1 ), 11 );

        nlr.setNeuronVariable( NLR::NeuronIndex( 5, 0 ), 12 );
        nlr.setNeuronVariable( NLR::NeuronIndex( 5, 1 ), 13 );
    }

    void populateNetworkWithLeakyReluAndSigmoid( NLR::NetworkLevelReasoner &nlr )
    {
        /*
                a
          x           d    f
                b
          y           e    g
                c
        */

        // Create the layers
        nlr.addLayer( 0, NLR::Layer::INPUT, 2 );
        nlr.addLayer( 1, NLR::Layer::WEIGHTED_SUM, 3 );
        nlr.addLayer( 2, NLR::Layer::LEAKY_RELU, 3 );
        nlr.addLayer( 3, NLR::Layer::WEIGHTED_SUM, 2 );
        nlr.addLayer( 4, NLR::Layer::SIGMOID, 2 );
        nlr.addLayer( 5, NLR::Layer::WEIGHTED_SUM, 2 );

        nlr.getLayer( 2 )->setAlpha( 0.1 );

        // Mark layer dependencies
        for ( unsigned i = 1; i <= 5; ++i )
            nlr.addLayerDependency( i - 1, i );

        // Set the weights and biases for the weighted sum layers
        nlr.setWeight( 0, 0, 1, 0, 1 );
        nlr.setWeight( 0, 0, 1, 1, 2 );
        nlr.setWeight( 0, 1, 1, 1, -3 );
        nlr.setWeight( 0, 1, 1, 2, 1 );

        nlr.setWeight( 2, 0, 3, 0, 1 );
        nlr.setWeight( 2, 0, 3, 1, -1 );
        nlr.setWeight( 2, 1, 3, 0, 1 );
        nlr.setWeight( 2, 1, 3, 1, 1 );
        nlr.setWeight( 2, 2, 3, 0, -1 );
        nlr.setWeight( 2, 2, 3, 1, -1 );

        nlr.setWeight( 4, 0, 5, 0, 1 );
        nlr.setWeight( 4, 0, 5, 1, 1 );
        nlr.setWeight( 4, 1, 5, 1, 3 );

        nlr.setBias( 1, 0, 1 );
        nlr.setBias( 3, 1, 2 );

        // Mark the LeakyReLU/Sigmoid sources
        nlr.addActivationSource( 1, 0, 2, 0 );
        nlr.addActivationSource( 1, 1, 2, 1 );
        nlr.addActivationSource( 1, 2, 2, 2 );

        nlr.addActivationSource( 3, 0, 4, 0 );
        nlr.addActivationSource( 3, 1, 4, 1 );

        // Variable indexing
        nlr.setNeuronVariable( NLR::NeuronIndex( 0, 0 ), 0 );
        nlr.setNeuronVariable( NLR::NeuronIndex( 0, 1 ), 1 );

        nlr.setNeuronVariable( NLR::NeuronIndex( 1, 0 ), 2 );
        nlr.setNeuronVariable( NLR::NeuronIndex( 1, 1 ), 4 );
        nlr.setNeuronVariable( NLR::NeuronIndex( 1, 2 ), 6 );

        nlr.setNeuronVariable( NLR::NeuronIndex( 2, 0 ), 3 );
        nlr.setNeuronVariable( NLR::NeuronIndex( 2, 1 ), 5 );
        nlr.setNeuronVariable( NLR::NeuronIndex( 2, 2 ), 7 );

        nlr.setNeuronVariable( NLR::NeuronIndex( 3, 0 ), 8 );
        nlr.setNeuronVariable( NLR::NeuronIndex( 3, 1 ), 10 );

        nlr.setNeuronVariable( NLR::NeuronIndex( 4, 0 ), 9 );
        nlr.setNeuronVariable( NLR::NeuronIndex( 4, 1 ), 11 );

        nlr.setNeuronVariable( NLR::NeuronIndex( 5, 0 ), 12 );
        nlr.setNeuronVariable( NLR::NeuronIndex( 5, 1 ), 13 );
    }

    void populateNetworkWithSoftmaxAndMax( NLR::NetworkLevelReasoner &nlr )
    {
        /*
                a
          x           d
                b          f
          y           e
                c
        */

        // Create the layers
        nlr.addLayer( 0, NLR::Layer::INPUT, 2 );
        nlr.addLayer( 1, NLR::Layer::WEIGHTED_SUM, 3 );
        nlr.addLayer( 2, NLR::Layer::SOFTMAX, 3 );
        nlr.addLayer( 3, NLR::Layer::WEIGHTED_SUM, 2 );
        nlr.addLayer( 4, NLR::Layer::MAX, 1 );
        nlr.addLayer( 5, NLR::Layer::WEIGHTED_SUM, 1 );

        // Mark layer dependencies
        for ( unsigned i = 1; i <= 5; ++i )
            nlr.addLayerDependency( i - 1, i );

        // Set the weights and biases for the weighted sum layers
        nlr.setWeight( 0, 0, 1, 0, 1 );
        nlr.setWeight( 0, 0, 1, 1, 2 );
        nlr.setWeight( 0, 1, 1, 1, -3 );
        nlr.setWeight( 0, 1, 1, 2, 1 );

        nlr.setWeight( 2, 0, 3, 0, 1 );
        nlr.setWeight( 2, 0, 3, 1, -1 );
        nlr.setWeight( 2, 1, 3, 0, 1 );
        nlr.setWeight( 2, 1, 3, 1, 1 );
        nlr.setWeight( 2, 2, 3, 0, -1 );
        nlr.setWeight( 2, 2, 3, 1, -1 );

        nlr.setWeight( 4, 0, 5, 0, -1 );

        nlr.setBias( 1, 0, 1 );
        nlr.setBias( 3, 1, 2 );

        // Mark the Softmax/Max sources
        nlr.addActivationSource( 1, 0, 2, 0 );
        nlr.addActivationSource( 1, 0, 2, 1 );
        nlr.addActivationSource( 1, 0, 2, 2 );
        nlr.addActivationSource( 1, 1, 2, 0 );
        nlr.addActivationSource( 1, 1, 2, 1 );
        nlr.addActivationSource( 1, 1, 2, 2 );
        nlr.addActivationSource( 1, 2, 2, 0 );
        nlr.addActivationSource( 1, 2, 2, 1 );
        nlr.addActivationSource( 1, 2, 2, 2 );

        nlr.addActivationSource( 3, 0, 4, 0 );
        nlr.addActivationSource( 3, 1, 4, 0 );

        // Variable indexing
        nlr.setNeuronVariable( NLR::NeuronIndex( 0, 0 ), 0 );
        nlr.setNeuronVariable( NLR::NeuronIndex( 0, 1 ), 1 );

        nlr.setNeuronVariable( NLR::NeuronIndex( 1, 0 ), 2 );
        nlr.setNeuronVariable( NLR::NeuronIndex( 1, 1 ), 4 );
        nlr.setNeuronVariable( NLR::NeuronIndex( 1, 2 ), 6 );

        nlr.setNeuronVariable( NLR::NeuronIndex( 2, 0 ), 3 );
        nlr.setNeuronVariable( NLR::NeuronIndex( 2, 1 ), 5 );
        nlr.setNeuronVariable( NLR::NeuronIndex( 2, 2 ), 7 );

        nlr.setNeuronVariable( NLR::NeuronIndex( 3, 0 ), 8 );
        nlr.setNeuronVariable( NLR::NeuronIndex( 3, 1 ), 9 );

        nlr.setNeuronVariable( NLR::NeuronIndex( 4, 0 ), 10 );

        nlr.setNeuronVariable( NLR::NeuronIndex( 5, 0 ), 11 );
    }

    void populateNetworkWithReluAndBilinear( NLR::NetworkLevelReasoner &nlr )
    {
        /*
                a
          x           d
                b          f
          y           e
                c
        */

        // Create the layers
        nlr.addLayer( 0, NLR::Layer::INPUT, 2 );
        nlr.addLayer( 1, NLR::Layer::WEIGHTED_SUM, 3 );
        nlr.addLayer( 2, NLR::Layer::RELU, 3 );
        nlr.addLayer( 3, NLR::Layer::WEIGHTED_SUM, 2 );
        nlr.addLayer( 4, NLR::Layer::BILINEAR, 1 );
        nlr.addLayer( 5, NLR::Layer::WEIGHTED_SUM, 1 );

        // Mark layer dependencies
        for ( unsigned i = 1; i <= 5; ++i )
            nlr.addLayerDependency( i - 1, i );

        // Set the weights and biases for the weighted sum layers
        nlr.setWeight( 0, 0, 1, 0, 1 );
        nlr.setWeight( 0, 0, 1, 1, 2 );
        nlr.setWeight( 0, 1, 1, 1, -3 );
        nlr.setWeight( 0, 1, 1, 2, 1 );

        nlr.setWeight( 2, 0, 3, 0, 1 );
        nlr.setWeight( 2, 0, 3, 1, -1 );
        nlr.setWeight( 2, 1, 3, 0, 1 );
        nlr.setWeight( 2, 1, 3, 1, 1 );
        nlr.setWeight( 2, 2, 3, 0, -1 );
        nlr.setWeight( 2, 2, 3, 1, -1 );

        nlr.setWeight( 4, 0, 5, 0, -1 );

        nlr.setBias( 1, 0, 1 );
        nlr.setBias( 3, 1, 2 );

        // Mark the ReLU/Bilinear sources
        nlr.addActivationSource( 1, 0, 2, 0 );
        nlr.addActivationSource( 1, 1, 2, 1 );
        nlr.addActivationSource( 1, 2, 2, 2 );

        nlr.addActivationSource( 3, 0, 4, 0 );
        nlr.addActivationSource( 3, 1, 4, 0 );

        // Variable indexing
        nlr.setNeuronVariable( NLR::NeuronIndex( 0, 0 ), 0 );
        nlr.setNeuronVariable( NLR::NeuronIndex( 0, 1 ), 1 );

        nlr.setNeuronVariable( NLR::NeuronIndex( 1, 0 ), 2 );
        nlr.setNeuronVariable( NLR::NeuronIndex( 1, 1 ), 4 );
        nlr.setNeuronVariable( NLR::NeuronIndex( 1, 2 ), 6 );

        nlr.setNeuronVariable( NLR::NeuronIndex( 2, 0 ), 3 );
        nlr.setNeuronVariable( NLR::NeuronIndex( 2, 1 ), 5 );
        nlr.setNeuronVariable( NLR::NeuronIndex( 2, 2 ), 7 );

        nlr.setNeuronVariable( NLR::NeuronIndex( 3, 0 ), 8 );
        nlr.setNeuronVariable( NLR::NeuronIndex( 3, 1 ), 9 );

        nlr.setNeuronVariable( NLR::NeuronIndex( 4, 0 ), 10 );

        nlr.setNeuronVariable( NLR::NeuronIndex( 5, 0 ), 11 );
    }

    void populateNetworkSBTRelu( NLR::NetworkLevelReasoner &nlr, MockTableau &tableau )
    {
        /*
              2      R       1
          x0 --- x2 ---> x4 --- x6
            \    /              /
           1 \  /              /
              \/           -1 /
              /\             /
           3 /  \           /
            /    \   R     /
          x1 --- x3 ---> x5
              1
        */

        // Create the layers
        nlr.addLayer( 0, NLR::Layer::INPUT, 2 );
        nlr.addLayer( 1, NLR::Layer::WEIGHTED_SUM, 2 );
        nlr.addLayer( 2, NLR::Layer::RELU, 2 );
        nlr.addLayer( 3, NLR::Layer::WEIGHTED_SUM, 1 );

        // Mark layer dependencies
        for ( unsigned i = 1; i <= 3; ++i )
            nlr.addLayerDependency( i - 1, i );

        // Weights
        nlr.setWeight( 0, 0, 1, 0, 2 );
        nlr.setWeight( 0, 0, 1, 1, 1 );
        nlr.setWeight( 0, 1, 1, 0, 3 );
        nlr.setWeight( 0, 1, 1, 1, 1 );
        nlr.setWeight( 2, 0, 3, 0, 1 );
        nlr.setWeight( 2, 1, 3, 0, -1 );

        // Mark the ReLU sources
        nlr.addActivationSource( 1, 0, 2, 0 );
        nlr.addActivationSource( 1, 1, 2, 1 );

        // Variable indexing
        nlr.setNeuronVariable( NLR::NeuronIndex( 0, 0 ), 0 );
        nlr.setNeuronVariable( NLR::NeuronIndex( 0, 1 ), 1 );

        nlr.setNeuronVariable( NLR::NeuronIndex( 1, 0 ), 2 );
        nlr.setNeuronVariable( NLR::NeuronIndex( 1, 1 ), 3 );

        nlr.setNeuronVariable( NLR::NeuronIndex( 2, 0 ), 4 );
        nlr.setNeuronVariable( NLR::NeuronIndex( 2, 1 ), 5 );

        nlr.setNeuronVariable( NLR::NeuronIndex( 3, 0 ), 6 );

        // Very loose bounds for neurons except inputs
        double large = 1000000;

        tableau.getBoundManager().initialize( 7 );
        tableau.setLowerBound( 2, -large );
        tableau.setUpperBound( 2, large );
        tableau.setLowerBound( 3, -large );
        tableau.setUpperBound( 3, large );
        tableau.setLowerBound( 4, -large );
        tableau.setUpperBound( 4, large );
        tableau.setLowerBound( 5, -large );
        tableau.setUpperBound( 5, large );
        tableau.setLowerBound( 6, -large );
        tableau.setUpperBound( 6, large );
    }

    void populateNetworkSBTReluResidual1( NLR::NetworkLevelReasoner &nlr, MockTableau &tableau )
    {
        /*
                     -1
             __________________
            /                  \
           /  1      R       -1  1    R    3  1
          x0 --- x1 ---> x2 --- x3 ---> x4 --- x5
                  \                            /
                   \            3             /
                    \________________________/

        */

        // Create the layers
        nlr.addLayer( 0, NLR::Layer::INPUT, 1 );
        nlr.addLayer( 1, NLR::Layer::WEIGHTED_SUM, 1 );
        nlr.addLayer( 2, NLR::Layer::RELU, 1 );
        nlr.addLayer( 3, NLR::Layer::WEIGHTED_SUM, 1 );
        nlr.addLayer( 4, NLR::Layer::RELU, 1 );
        nlr.addLayer( 5, NLR::Layer::WEIGHTED_SUM, 1 );

        // Mark layer dependencies
        for ( unsigned i = 1; i <= 5; ++i )
            nlr.addLayerDependency( i - 1, i );
        nlr.addLayerDependency( 0, 3 );
        nlr.addLayerDependency( 1, 5 );

        // Set the weights and biases for the weighted sum layers
        nlr.setWeight( 0, 0, 1, 0, 1 );
        nlr.setWeight( 2, 0, 3, 0, -1 );
        nlr.setWeight( 4, 0, 5, 0, 3 );
        nlr.setWeight( 0, 0, 3, 0, -1 );
        nlr.setWeight( 1, 0, 5, 0, 3 );


        nlr.setBias( 3, 0, 1 );
        nlr.setBias( 5, 0, 1 );

        // Mark the ReLU sources
        nlr.addActivationSource( 1, 0, 2, 0 );

        nlr.addActivationSource( 3, 0, 4, 0 );

        // Variable indexing
        nlr.setNeuronVariable( NLR::NeuronIndex( 0, 0 ), 0 );
        nlr.setNeuronVariable( NLR::NeuronIndex( 1, 0 ), 1 );
        nlr.setNeuronVariable( NLR::NeuronIndex( 2, 0 ), 2 );
        nlr.setNeuronVariable( NLR::NeuronIndex( 3, 0 ), 3 );
        nlr.setNeuronVariable( NLR::NeuronIndex( 4, 0 ), 4 );
        nlr.setNeuronVariable( NLR::NeuronIndex( 5, 0 ), 5 );

        // Very loose bounds for neurons except inputs
        double large = 1000000;

        tableau.getBoundManager().initialize( 6 );
        tableau.setLowerBound( 1, -large );
        tableau.setUpperBound( 1, large );
        tableau.setLowerBound( 2, -large );
        tableau.setUpperBound( 2, large );
        tableau.setLowerBound( 3, -large );
        tableau.setUpperBound( 3, large );
        tableau.setLowerBound( 4, -large );
        tableau.setUpperBound( 4, large );
        tableau.setLowerBound( 5, -large );
        tableau.setUpperBound( 5, large );
    }

    void populateNetworkSBTReluResidual2( NLR::NetworkLevelReasoner &nlr, MockTableau &tableau )
    {
        /*
                     -1
             __________________
            /                  \
           /  1      R       -1  1    R     3  1   1
          x0 --- x1 ---> x2 --- x3 ---> x4 --- x5 --- x6
           \                                   /
            \                1                /
             \_______________________________/

        */

        // Create the layers
        nlr.addLayer( 0, NLR::Layer::INPUT, 1 );
        nlr.addLayer( 1, NLR::Layer::WEIGHTED_SUM, 1 );
        nlr.addLayer( 2, NLR::Layer::RELU, 1 );
        nlr.addLayer( 3, NLR::Layer::WEIGHTED_SUM, 1 );
        nlr.addLayer( 4, NLR::Layer::RELU, 1 );
        nlr.addLayer( 5, NLR::Layer::WEIGHTED_SUM, 1 );
        nlr.addLayer( 6, NLR::Layer::WEIGHTED_SUM, 1 );

        // Mark layer dependencies
        for ( unsigned i = 1; i <= 6; ++i )
            nlr.addLayerDependency( i - 1, i );
        nlr.addLayerDependency( 0, 3 );
        nlr.addLayerDependency( 0, 5 );

        // Set the weights and biases for the weighted sum layers
        nlr.setWeight( 0, 0, 1, 0, 1 );
        nlr.setWeight( 2, 0, 3, 0, -1 );
        nlr.setWeight( 4, 0, 5, 0, 3 );
        nlr.setWeight( 0, 0, 3, 0, -1 );
        nlr.setWeight( 0, 0, 5, 0, 1 );
        nlr.setWeight( 5, 0, 6, 0, 1 );

        nlr.setBias( 3, 0, 1 );
        nlr.setBias( 5, 0, 1 );

        // Mark the ReLU sources
        nlr.addActivationSource( 1, 0, 2, 0 );

        nlr.addActivationSource( 3, 0, 4, 0 );

        // Variable indexing
        nlr.setNeuronVariable( NLR::NeuronIndex( 0, 0 ), 0 );
        nlr.setNeuronVariable( NLR::NeuronIndex( 1, 0 ), 1 );
        nlr.setNeuronVariable( NLR::NeuronIndex( 2, 0 ), 2 );
        nlr.setNeuronVariable( NLR::NeuronIndex( 3, 0 ), 3 );
        nlr.setNeuronVariable( NLR::NeuronIndex( 4, 0 ), 4 );
        nlr.setNeuronVariable( NLR::NeuronIndex( 5, 0 ), 5 );
        nlr.setNeuronVariable( NLR::NeuronIndex( 6, 0 ), 6 );

        // Very loose bounds for neurons except inputs
        double large = 1000000;

        tableau.getBoundManager().initialize( 7 );
        tableau.setLowerBound( 1, -large );
        tableau.setUpperBound( 1, large );
        tableau.setLowerBound( 2, -large );
        tableau.setUpperBound( 2, large );
        tableau.setLowerBound( 3, -large );
        tableau.setUpperBound( 3, large );
        tableau.setLowerBound( 4, -large );
        tableau.setUpperBound( 4, large );
        tableau.setLowerBound( 5, -large );
        tableau.setUpperBound( 5, large );
        tableau.setLowerBound( 6, -large );
        tableau.setUpperBound( 6, large );
    }

    void populateNetworkSBTReluReindex( NLR::NetworkLevelReasoner &nlr, MockTableau &tableau )
    {
        /*

              1             1            1   1
          x0 --- x2    x5 --- x6     x9 --- x10
            \    /\    /\    /  \    / \    /
           1 \  / R\  /-1\  /  R \  / 1 \  /
              \/    \/    \/      \/     \/
              /\    /\    /\      /\     /\
           1 /  \ R/  \ 1/  \  R /  \ 1 /  \
            /    \/    \/    \  /    \ / 0  \
          x1 --- x3    x4 --- x7     x8 --- x11
              -1           1

          The example described in Fig. 3 of
          https://files.sri.inf.ethz.ch/website/papers/DeepPoly.pdf
        */

        // Create the layers
        nlr.addLayer( 0, NLR::Layer::INPUT, 2 );
        nlr.addLayer( 1, NLR::Layer::WEIGHTED_SUM, 2 );
        nlr.addLayer( 2, NLR::Layer::RELU, 2 );
        nlr.addLayer( 3, NLR::Layer::WEIGHTED_SUM, 2 );
        nlr.addLayer( 4, NLR::Layer::RELU, 2 );
        nlr.addLayer( 5, NLR::Layer::WEIGHTED_SUM, 2 );

        // Mark layer dependencies
        for ( unsigned i = 1; i <= 5; ++i )
            nlr.addLayerDependency( i - 1, i );

        // Set the weights and biases for the weighted sum layers
        nlr.setWeight( 0, 0, 1, 0, 1 );
        nlr.setWeight( 0, 0, 1, 1, 1 );
        nlr.setWeight( 0, 1, 1, 0, 1 );
        nlr.setWeight( 0, 1, 1, 1, -1 );

        nlr.setWeight( 2, 0, 3, 0, 1 );
        nlr.setWeight( 2, 0, 3, 1, -1 );
        nlr.setWeight( 2, 1, 3, 0, 1 );
        nlr.setWeight( 2, 1, 3, 1, 1 );

        nlr.setWeight( 4, 0, 5, 0, 1 );
        nlr.setWeight( 4, 0, 5, 1, 1 );
        nlr.setWeight( 4, 1, 5, 0, 1 );
        nlr.setWeight( 4, 1, 5, 1, 0 );

        nlr.setBias( 5, 0, 1 );

        // Mark the ReLU sources
        nlr.addActivationSource( 1, 0, 2, 1 );
        nlr.addActivationSource( 1, 1, 2, 0 );

        nlr.addActivationSource( 3, 0, 4, 1 );
        nlr.addActivationSource( 3, 1, 4, 0 );

        // Variable indexing
        nlr.setNeuronVariable( NLR::NeuronIndex( 0, 0 ), 0 );
        nlr.setNeuronVariable( NLR::NeuronIndex( 0, 1 ), 1 );

        nlr.setNeuronVariable( NLR::NeuronIndex( 1, 0 ), 2 );
        nlr.setNeuronVariable( NLR::NeuronIndex( 1, 1 ), 3 );

        nlr.setNeuronVariable( NLR::NeuronIndex( 2, 0 ), 4 );
        nlr.setNeuronVariable( NLR::NeuronIndex( 2, 1 ), 5 );

        nlr.setNeuronVariable( NLR::NeuronIndex( 3, 0 ), 6 );
        nlr.setNeuronVariable( NLR::NeuronIndex( 3, 1 ), 7 );

        nlr.setNeuronVariable( NLR::NeuronIndex( 4, 0 ), 9 );
        nlr.setNeuronVariable( NLR::NeuronIndex( 4, 1 ), 8 );

        nlr.setNeuronVariable( NLR::NeuronIndex( 5, 0 ), 10 );
        nlr.setNeuronVariable( NLR::NeuronIndex( 5, 1 ), 11 );

        // Very loose bounds for neurons except inputs
        double large = 1000000;

        tableau.getBoundManager().initialize( 12 );
        tableau.setLowerBound( 2, -large );
        tableau.setUpperBound( 2, large );
        tableau.setLowerBound( 3, -large );
        tableau.setUpperBound( 3, large );
        tableau.setLowerBound( 4, -large );
        tableau.setUpperBound( 4, large );
        tableau.setLowerBound( 5, -large );
        tableau.setUpperBound( 5, large );
        tableau.setLowerBound( 6, -large );
        tableau.setUpperBound( 6, large );
        tableau.setLowerBound( 7, -large );
        tableau.setUpperBound( 7, large );
        tableau.setLowerBound( 8, -large );
        tableau.setUpperBound( 8, large );
        tableau.setLowerBound( 9, -large );
        tableau.setUpperBound( 9, large );
        tableau.setLowerBound( 10, -large );
        tableau.setUpperBound( 10, large );
        tableau.setLowerBound( 11, -large );
        tableau.setUpperBound( 11, large );
    }

    void populateNetworkSBTLeakyReLU( NLR::NetworkLevelReasoner &nlr, MockTableau &tableau )
    {
        /*

              1      LR      1     LR      1   1
          x0 --- x2 ---> x4 --- x6 ---> x8 --- x10
            \    /        \    /          \    /
           1 \  /        1 \  /          0 \  /
              \/            \/              \/
              /\            /\              /\
           1 /  \        1 /  \          1 /  \
            /    \   LR   /    \    LR    / 1  \
          x1 --- x3 ---> x5 --- x7 ---> x9 --- x11
              -1            -1

          The example described in Fig. 3 of
          https://files.sri.inf.ethz.ch/website/papers/DeepPoly.pdf
          using LeakyReLU activation instead of ReLU
        */

        // Create the layers
        nlr.addLayer( 0, NLR::Layer::INPUT, 2 );
        nlr.addLayer( 1, NLR::Layer::WEIGHTED_SUM, 2 );
        nlr.addLayer( 2, NLR::Layer::LEAKY_RELU, 2 );
        nlr.addLayer( 3, NLR::Layer::WEIGHTED_SUM, 2 );
        nlr.addLayer( 4, NLR::Layer::LEAKY_RELU, 2 );
        nlr.addLayer( 5, NLR::Layer::WEIGHTED_SUM, 2 );

        nlr.getLayer( 2 )->setAlpha( 0.2 );
        nlr.getLayer( 4 )->setAlpha( 0.2 );

        // Mark layer dependencies
        for ( unsigned i = 1; i <= 5; ++i )
            nlr.addLayerDependency( i - 1, i );

        // Set the weights and biases for the weighted sum layers
        nlr.setWeight( 0, 0, 1, 0, 1 );
        nlr.setWeight( 0, 0, 1, 1, 1 );
        nlr.setWeight( 0, 1, 1, 0, 1 );
        nlr.setWeight( 0, 1, 1, 1, -1 );

        nlr.setWeight( 2, 0, 3, 0, 1 );
        nlr.setWeight( 2, 0, 3, 1, 1 );
        nlr.setWeight( 2, 1, 3, 0, 1 );
        nlr.setWeight( 2, 1, 3, 1, -1 );

        nlr.setWeight( 4, 0, 5, 0, 1 );
        nlr.setWeight( 4, 0, 5, 1, 0 );
        nlr.setWeight( 4, 1, 5, 0, 1 );
        nlr.setWeight( 4, 1, 5, 1, 1 );

        nlr.setBias( 5, 0, 1 );

        // Mark the LeakyReLU sources
        nlr.addActivationSource( 1, 0, 2, 0 );
        nlr.addActivationSource( 1, 1, 2, 1 );

        nlr.addActivationSource( 3, 0, 4, 0 );
        nlr.addActivationSource( 3, 1, 4, 1 );

        // Variable indexing
        nlr.setNeuronVariable( NLR::NeuronIndex( 0, 0 ), 0 );
        nlr.setNeuronVariable( NLR::NeuronIndex( 0, 1 ), 1 );

        nlr.setNeuronVariable( NLR::NeuronIndex( 1, 0 ), 2 );
        nlr.setNeuronVariable( NLR::NeuronIndex( 1, 1 ), 3 );

        nlr.setNeuronVariable( NLR::NeuronIndex( 2, 0 ), 4 );
        nlr.setNeuronVariable( NLR::NeuronIndex( 2, 1 ), 5 );

        nlr.setNeuronVariable( NLR::NeuronIndex( 3, 0 ), 6 );
        nlr.setNeuronVariable( NLR::NeuronIndex( 3, 1 ), 7 );

        nlr.setNeuronVariable( NLR::NeuronIndex( 4, 0 ), 8 );
        nlr.setNeuronVariable( NLR::NeuronIndex( 4, 1 ), 9 );

        nlr.setNeuronVariable( NLR::NeuronIndex( 5, 0 ), 10 );
        nlr.setNeuronVariable( NLR::NeuronIndex( 5, 1 ), 11 );

        // Very loose bounds for neurons except inputs
        double large = 1000000;

        tableau.getBoundManager().initialize( 12 );
        tableau.setLowerBound( 2, -large );
        tableau.setUpperBound( 2, large );
        tableau.setLowerBound( 3, -large );
        tableau.setUpperBound( 3, large );
        tableau.setLowerBound( 4, -large );
        tableau.setUpperBound( 4, large );
        tableau.setLowerBound( 5, -large );
        tableau.setUpperBound( 5, large );
        tableau.setLowerBound( 6, -large );
        tableau.setUpperBound( 6, large );
        tableau.setLowerBound( 7, -large );
        tableau.setUpperBound( 7, large );
        tableau.setLowerBound( 8, -large );
        tableau.setUpperBound( 8, large );
        tableau.setLowerBound( 9, -large );
        tableau.setUpperBound( 9, large );
        tableau.setLowerBound( 10, -large );
        tableau.setUpperBound( 10, large );
        tableau.setLowerBound( 11, -large );
        tableau.setUpperBound( 11, large );
    }

    void populateNetworkSBTSigmoidsAndRound( NLR::NetworkLevelReasoner &nlr, MockTableau &tableau )
    {
        /*

              1      S       1     Rd
          x0 --- x2 ---> x4 --- x6 --- x8
            \    /        \    /
           1 \  /        1 \  /
              \/            \/
              /\            /\
           1 /  \        1 /  \
            /    \   S    /    \   Rd
          x1 --- x3 ---> x5 --- x7 --- x9
              -1            -1

        */

        // Create the layers
        nlr.addLayer( 0, NLR::Layer::INPUT, 2 );
        nlr.addLayer( 1, NLR::Layer::WEIGHTED_SUM, 2 );
        nlr.addLayer( 2, NLR::Layer::SIGMOID, 2 );
        nlr.addLayer( 3, NLR::Layer::WEIGHTED_SUM, 2 );
        nlr.addLayer( 4, NLR::Layer::ROUND, 2 );

        // Mark layer dependencies
        for ( unsigned i = 1; i <= 4; ++i )
            nlr.addLayerDependency( i - 1, i );

        // Set the weights and biases for the weighted sum layers
        nlr.setWeight( 0, 0, 1, 0, 1 );
        nlr.setWeight( 0, 0, 1, 1, 1 );
        nlr.setWeight( 0, 1, 1, 0, 1 );
        nlr.setWeight( 0, 1, 1, 1, -1 );

        nlr.setWeight( 2, 0, 3, 0, 1 );
        nlr.setWeight( 2, 0, 3, 1, 1 );
        nlr.setWeight( 2, 1, 3, 0, 1 );
        nlr.setWeight( 2, 1, 3, 1, -1 );

        // Mark the Sigmoid sources
        nlr.addActivationSource( 1, 0, 2, 0 );
        nlr.addActivationSource( 1, 1, 2, 1 );
        nlr.addActivationSource( 3, 0, 4, 0 );
        nlr.addActivationSource( 3, 1, 4, 1 );

        // Variable indexing
        nlr.setNeuronVariable( NLR::NeuronIndex( 0, 0 ), 0 );
        nlr.setNeuronVariable( NLR::NeuronIndex( 0, 1 ), 1 );

        nlr.setNeuronVariable( NLR::NeuronIndex( 1, 0 ), 2 );
        nlr.setNeuronVariable( NLR::NeuronIndex( 1, 1 ), 3 );

        nlr.setNeuronVariable( NLR::NeuronIndex( 2, 0 ), 4 );
        nlr.setNeuronVariable( NLR::NeuronIndex( 2, 1 ), 5 );

        nlr.setNeuronVariable( NLR::NeuronIndex( 3, 0 ), 6 );
        nlr.setNeuronVariable( NLR::NeuronIndex( 3, 1 ), 7 );

        nlr.setNeuronVariable( NLR::NeuronIndex( 4, 0 ), 8 );
        nlr.setNeuronVariable( NLR::NeuronIndex( 4, 1 ), 9 );

        // Very loose bounds for neurons except inputs
        double large = 1000000;

        tableau.getBoundManager().initialize( 10 );
        tableau.setLowerBound( 2, -large );
        tableau.setUpperBound( 2, large );
        tableau.setLowerBound( 3, -large );
        tableau.setUpperBound( 3, large );
        tableau.setLowerBound( 4, -large );
        tableau.setUpperBound( 4, large );
        tableau.setLowerBound( 5, -large );
        tableau.setUpperBound( 5, large );
        tableau.setLowerBound( 6, -large );
        tableau.setUpperBound( 6, large );
        tableau.setLowerBound( 7, -large );
        tableau.setUpperBound( 7, large );
        tableau.setLowerBound( 8, -large );
        tableau.setUpperBound( 8, large );
        tableau.setLowerBound( 9, -large );
        tableau.setUpperBound( 9, large );
    }

    void populateNetworkSBTMax( NLR::NetworkLevelReasoner &nlr, MockTableau &tableau )
    {
        /*

              1      R          Max  2
          x0 --- x2 ---> x4 --- x6  ---> x7
           \    /               /
          1 \  /               /
             \/               /
             /\              /
          1 /  \            /
           /    \    R     /
          x1 --- x3 ---> x5
             -1

        */

        // Create the layers
        nlr.addLayer( 0, NLR::Layer::INPUT, 2 );
        nlr.addLayer( 1, NLR::Layer::WEIGHTED_SUM, 2 );
        nlr.addLayer( 2, NLR::Layer::RELU, 2 );
        nlr.addLayer( 3, NLR::Layer::MAX, 1 );
        nlr.addLayer( 4, NLR::Layer::WEIGHTED_SUM, 1 );

        // Mark layer dependencies
        for ( unsigned i = 1; i <= 4; ++i )
            nlr.addLayerDependency( i - 1, i );

        // Set the weights and biases for the weighted sum layers
        nlr.setWeight( 0, 0, 1, 0, 1 );
        nlr.setWeight( 0, 0, 1, 1, 1 );
        nlr.setWeight( 0, 1, 1, 0, 1 );
        nlr.setWeight( 0, 1, 1, 1, -1 );
        nlr.setWeight( 3, 0, 4, 0, 2 );

        // Mark the ReLU sources
        nlr.addActivationSource( 1, 0, 2, 0 );
        nlr.addActivationSource( 1, 1, 2, 1 );

        // Mark the Max sources
        nlr.addActivationSource( 2, 0, 3, 0 );
        nlr.addActivationSource( 2, 1, 3, 0 );

        // Variable indexing
        nlr.setNeuronVariable( NLR::NeuronIndex( 0, 0 ), 0 );
        nlr.setNeuronVariable( NLR::NeuronIndex( 0, 1 ), 1 );
        nlr.setNeuronVariable( NLR::NeuronIndex( 1, 0 ), 2 );
        nlr.setNeuronVariable( NLR::NeuronIndex( 1, 1 ), 3 );
        nlr.setNeuronVariable( NLR::NeuronIndex( 2, 0 ), 4 );
        nlr.setNeuronVariable( NLR::NeuronIndex( 2, 1 ), 5 );
        nlr.setNeuronVariable( NLR::NeuronIndex( 3, 0 ), 6 );
        nlr.setNeuronVariable( NLR::NeuronIndex( 4, 0 ), 7 );
        // Very loose bounds for neurons except inputs
        double large = 1000000;

        tableau.getBoundManager().initialize( 8 );
        tableau.setLowerBound( 2, -large );
        tableau.setUpperBound( 2, large );
        tableau.setLowerBound( 3, -large );
        tableau.setUpperBound( 3, large );
        tableau.setLowerBound( 4, -large );
        tableau.setUpperBound( 4, large );
        tableau.setLowerBound( 5, -large );
        tableau.setUpperBound( 5, large );
        tableau.setLowerBound( 6, -large );
        tableau.setUpperBound( 6, large );
        tableau.setLowerBound( 7, -large );
        tableau.setUpperBound( 7, large );
    }

    void populateNetworkSBTSoftmax( NLR::NetworkLevelReasoner &nlr, MockTableau &tableau )
    {
        /*


          x0      x3  S  x6

          x1      x4  S  x7

          x2      x5  S  x8

          x3 = x0 - x1 + x2 + 1
          x4 = -x0 + x1 + x2 + 2
          x5 = -x0 - x1 - x2 + 3

          x6 x7 x8 = softmax(x3, x4, x5)

          x9 = x6 + x7 + x8
          x10 = x6 + x7 + x8

        */

        // Create the layers
        nlr.addLayer( 0, NLR::Layer::INPUT, 3 );
        nlr.addLayer( 1, NLR::Layer::WEIGHTED_SUM, 3 );
        nlr.addLayer( 2, NLR::Layer::SOFTMAX, 3 );
        nlr.addLayer( 3, NLR::Layer::WEIGHTED_SUM, 2 );

        // Mark layer dependencies
        for ( unsigned i = 1; i <= 3; ++i )
            nlr.addLayerDependency( i - 1, i );

        // Set the weights and biases for the weighted sum layers
        nlr.setWeight( 0, 0, 1, 0, 1 );
        nlr.setWeight( 0, 0, 1, 1, -1 );
        nlr.setWeight( 0, 0, 1, 2, -1 );
        nlr.setWeight( 0, 1, 1, 0, -1 );
        nlr.setWeight( 0, 1, 1, 1, 1 );
        nlr.setWeight( 0, 1, 1, 2, -1 );
        nlr.setWeight( 0, 2, 1, 0, 1 );
        nlr.setWeight( 0, 2, 1, 1, 1 );
        nlr.setWeight( 0, 2, 1, 2, -1 );
        nlr.setWeight( 2, 0, 3, 0, 1 );
        nlr.setWeight( 2, 1, 3, 0, 1 );
        nlr.setWeight( 2, 2, 3, 0, 1 );
        nlr.setWeight( 2, 0, 3, 1, -1 );
        nlr.setWeight( 2, 1, 3, 1, -1 );
        nlr.setWeight( 2, 2, 3, 1, -1 );

        nlr.setBias( 1, 0, 1 );
        nlr.setBias( 1, 1, 2 );
        nlr.setBias( 1, 2, 3 );

        nlr.addActivationSource( 1, 0, 2, 0 );
        nlr.addActivationSource( 1, 1, 2, 0 );
        nlr.addActivationSource( 1, 2, 2, 0 );
        nlr.addActivationSource( 1, 0, 2, 1 );
        nlr.addActivationSource( 1, 1, 2, 1 );
        nlr.addActivationSource( 1, 2, 2, 1 );
        nlr.addActivationSource( 1, 0, 2, 2 );
        nlr.addActivationSource( 1, 1, 2, 2 );
        nlr.addActivationSource( 1, 2, 2, 2 );


        // Variable indexing
        nlr.setNeuronVariable( NLR::NeuronIndex( 0, 0 ), 0 );
        nlr.setNeuronVariable( NLR::NeuronIndex( 0, 1 ), 1 );
        nlr.setNeuronVariable( NLR::NeuronIndex( 0, 2 ), 2 );

        nlr.setNeuronVariable( NLR::NeuronIndex( 1, 0 ), 3 );
        nlr.setNeuronVariable( NLR::NeuronIndex( 1, 1 ), 4 );
        nlr.setNeuronVariable( NLR::NeuronIndex( 1, 2 ), 5 );

        nlr.setNeuronVariable( NLR::NeuronIndex( 2, 0 ), 6 );
        nlr.setNeuronVariable( NLR::NeuronIndex( 2, 1 ), 7 );
        nlr.setNeuronVariable( NLR::NeuronIndex( 2, 2 ), 8 );

        nlr.setNeuronVariable( NLR::NeuronIndex( 3, 0 ), 9 );
        nlr.setNeuronVariable( NLR::NeuronIndex( 3, 1 ), 10 );

        // Very loose bounds for neurons except inputs
        double large = 1000000;

        tableau.getBoundManager().initialize( 11 );
        tableau.setLowerBound( 3, -large );
        tableau.setUpperBound( 3, large );
        tableau.setLowerBound( 4, -large );
        tableau.setUpperBound( 4, large );
        tableau.setLowerBound( 5, -large );
        tableau.setUpperBound( 5, large );
        tableau.setLowerBound( 6, -large );
        tableau.setUpperBound( 6, large );
        tableau.setLowerBound( 7, -large );
        tableau.setUpperBound( 7, large );
        tableau.setLowerBound( 8, -large );
        tableau.setUpperBound( 8, large );
        tableau.setLowerBound( 9, -large );
        tableau.setUpperBound( 9, large );
        tableau.setLowerBound( 10, -large );
        tableau.setUpperBound( 10, large );
    }

    void populateNetworkSBTSoftmax2( NLR::NetworkLevelReasoner &nlr, MockTableau &tableau )
    {
        /*


          x0      x3  S  x8

          x1      x4  S  x9

          x2      x5  S  x10

                  x6  S  x11

                  x7  S  x12

          x3 = x0 - x1 + x2 + 1
          x4 = -x0 + x1 + x2 + 2
          x5 = -x0 - x1 - x2 + 3
          x6 = -x0 - x1 - x2 + 2
          x7 = -x0 - x1 - x2 + 1

          x8 x10 x12 = softmax(x3, x5, x7)

          x9 x11 = softmax(x4, x6)

          x13 = x8 + x10 + x12
          x14 = -x8 - x10 - x12
          x15 = x9 + x11
          x16 = -x9 - x11

        */

        // Create the layers
        nlr.addLayer( 0, NLR::Layer::INPUT, 3 );
        nlr.addLayer( 1, NLR::Layer::WEIGHTED_SUM, 5 );
        nlr.addLayer( 2, NLR::Layer::SOFTMAX, 5 );
        nlr.addLayer( 3, NLR::Layer::WEIGHTED_SUM, 4 );

        // Mark layer dependencies
        for ( unsigned i = 1; i <= 3; ++i )
            nlr.addLayerDependency( i - 1, i );

        // Set the weights and biases for the weighted sum layers
        nlr.setWeight( 0, 0, 1, 0, 1 );
        nlr.setWeight( 0, 0, 1, 1, -1 );
        nlr.setWeight( 0, 0, 1, 2, -1 );
        nlr.setWeight( 0, 0, 1, 3, -1 );
        nlr.setWeight( 0, 0, 1, 4, -1 );
        nlr.setWeight( 0, 1, 1, 0, -1 );
        nlr.setWeight( 0, 1, 1, 1, 1 );
        nlr.setWeight( 0, 1, 1, 2, -1 );
        nlr.setWeight( 0, 1, 1, 3, -1 );
        nlr.setWeight( 0, 1, 1, 4, -1 );
        nlr.setWeight( 0, 2, 1, 0, 1 );
        nlr.setWeight( 0, 2, 1, 1, 1 );
        nlr.setWeight( 0, 2, 1, 2, -1 );
        nlr.setWeight( 0, 2, 1, 3, -1 );
        nlr.setWeight( 0, 2, 1, 4, -1 );
        nlr.setWeight( 2, 0, 3, 0, 1 );
        nlr.setWeight( 2, 2, 3, 0, 1 );
        nlr.setWeight( 2, 4, 3, 0, 1 );
        nlr.setWeight( 2, 0, 3, 1, -1 );
        nlr.setWeight( 2, 2, 3, 1, -1 );
        nlr.setWeight( 2, 4, 3, 1, -1 );
        nlr.setWeight( 2, 1, 3, 2, 1 );
        nlr.setWeight( 2, 3, 3, 2, 1 );
        nlr.setWeight( 2, 1, 3, 3, -1 );
        nlr.setWeight( 2, 3, 3, 3, -1 );

        nlr.setBias( 1, 0, 1 );
        nlr.setBias( 1, 1, 2 );
        nlr.setBias( 1, 2, 3 );
        nlr.setBias( 1, 3, 2 );
        nlr.setBias( 1, 4, 1 );

        nlr.addActivationSource( 1, 0, 2, 0 );
        nlr.addActivationSource( 1, 2, 2, 0 );
        nlr.addActivationSource( 1, 4, 2, 0 );
        nlr.addActivationSource( 1, 0, 2, 2 );
        nlr.addActivationSource( 1, 2, 2, 2 );
        nlr.addActivationSource( 1, 4, 2, 2 );
        nlr.addActivationSource( 1, 0, 2, 4 );
        nlr.addActivationSource( 1, 2, 2, 4 );
        nlr.addActivationSource( 1, 4, 2, 4 );
        nlr.addActivationSource( 1, 1, 2, 1 );
        nlr.addActivationSource( 1, 3, 2, 1 );
        nlr.addActivationSource( 1, 1, 2, 3 );
        nlr.addActivationSource( 1, 3, 2, 3 );

        // Variable indexing
        nlr.setNeuronVariable( NLR::NeuronIndex( 0, 0 ), 0 );
        nlr.setNeuronVariable( NLR::NeuronIndex( 0, 1 ), 1 );
        nlr.setNeuronVariable( NLR::NeuronIndex( 0, 2 ), 2 );

        nlr.setNeuronVariable( NLR::NeuronIndex( 1, 0 ), 3 );
        nlr.setNeuronVariable( NLR::NeuronIndex( 1, 1 ), 4 );
        nlr.setNeuronVariable( NLR::NeuronIndex( 1, 2 ), 5 );
        nlr.setNeuronVariable( NLR::NeuronIndex( 1, 3 ), 6 );
        nlr.setNeuronVariable( NLR::NeuronIndex( 1, 4 ), 7 );

        nlr.setNeuronVariable( NLR::NeuronIndex( 2, 0 ), 8 );
        nlr.setNeuronVariable( NLR::NeuronIndex( 2, 1 ), 9 );
        nlr.setNeuronVariable( NLR::NeuronIndex( 2, 2 ), 10 );
        nlr.setNeuronVariable( NLR::NeuronIndex( 2, 3 ), 11 );
        nlr.setNeuronVariable( NLR::NeuronIndex( 2, 4 ), 12 );

        nlr.setNeuronVariable( NLR::NeuronIndex( 3, 0 ), 13 );
        nlr.setNeuronVariable( NLR::NeuronIndex( 3, 1 ), 14 );
        nlr.setNeuronVariable( NLR::NeuronIndex( 3, 2 ), 15 );
        nlr.setNeuronVariable( NLR::NeuronIndex( 3, 3 ), 16 );

        // Very loose bounds for neurons except inputs
        double large = 1000000;

        tableau.getBoundManager().initialize( 17 );
        tableau.setLowerBound( 3, -large );
        tableau.setUpperBound( 3, large );
        tableau.setLowerBound( 4, -large );
        tableau.setUpperBound( 4, large );
        tableau.setLowerBound( 5, -large );
        tableau.setUpperBound( 5, large );
        tableau.setLowerBound( 6, -large );
        tableau.setUpperBound( 6, large );
        tableau.setLowerBound( 7, -large );
        tableau.setUpperBound( 7, large );
        tableau.setLowerBound( 8, -large );
        tableau.setUpperBound( 8, large );
        tableau.setLowerBound( 9, -large );
        tableau.setUpperBound( 9, large );
        tableau.setLowerBound( 10, -large );
        tableau.setUpperBound( 10, large );
        tableau.setLowerBound( 11, -large );
        tableau.setUpperBound( 11, large );
        tableau.setLowerBound( 12, -large );
        tableau.setUpperBound( 12, large );
        tableau.setLowerBound( 13, -large );
        tableau.setUpperBound( 13, large );
        tableau.setLowerBound( 14, -large );
        tableau.setUpperBound( 14, large );
        tableau.setLowerBound( 15, -large );
        tableau.setUpperBound( 15, large );
        tableau.setLowerBound( 16, -large );
        tableau.setUpperBound( 16, large );
    }

    void populateNetworkSBTBilinear( NLR::NetworkLevelReasoner &nlr, MockTableau &tableau )
    {
        /*


          x0    x2
                    x  x4 -- x5
          x1    x3

          x2 = x0 - 2 * x1
          x3 = x0 + x1
          x4 = -x5

          x4 = x2 * x3
        */

        // Create the layers
        nlr.addLayer( 0, NLR::Layer::INPUT, 2 );
        nlr.addLayer( 1, NLR::Layer::WEIGHTED_SUM, 2 );
        nlr.addLayer( 2, NLR::Layer::BILINEAR, 1 );
        nlr.addLayer( 3, NLR::Layer::WEIGHTED_SUM, 1 );

        // Mark layer dependencies
        for ( unsigned i = 1; i <= 3; ++i )
            nlr.addLayerDependency( i - 1, i );

        // Set the weights and biases for the weighted sum layers
        nlr.setWeight( 0, 0, 1, 0, 1 );
        nlr.setWeight( 0, 0, 1, 1, 1 );
        nlr.setWeight( 0, 1, 1, 0, -2 );
        nlr.setWeight( 0, 1, 1, 1, 1 );
        nlr.setWeight( 2, 0, 3, 0, -1 );

        nlr.addActivationSource( 1, 0, 2, 0 );
        nlr.addActivationSource( 1, 1, 2, 0 );


        // Variable indexing
        nlr.setNeuronVariable( NLR::NeuronIndex( 0, 0 ), 0 );
        nlr.setNeuronVariable( NLR::NeuronIndex( 0, 1 ), 1 );

        nlr.setNeuronVariable( NLR::NeuronIndex( 1, 0 ), 2 );
        nlr.setNeuronVariable( NLR::NeuronIndex( 1, 1 ), 3 );

        nlr.setNeuronVariable( NLR::NeuronIndex( 2, 0 ), 4 );

        nlr.setNeuronVariable( NLR::NeuronIndex( 3, 0 ), 5 );

        // Very loose bounds for neurons except inputs
        double large = 1000000;

        tableau.getBoundManager().initialize( 6 );
        tableau.setLowerBound( 2, -large );
        tableau.setUpperBound( 2, large );
        tableau.setLowerBound( 3, -large );
        tableau.setUpperBound( 3, large );
        tableau.setLowerBound( 4, -large );
        tableau.setUpperBound( 4, large );
        tableau.setLowerBound( 5, -large );
        tableau.setUpperBound( 5, large );
    }

    void test_evaluate_relu()
    {
<<<<<<< HEAD
        /*
              1      R      -1      R      -1  2
          x0 --- x2 ---> x4 --- x6 ---> x8 --- x10
            \    /        \    /          \    /
           1 \  /        2 \  /          1 \  /
              \/            \/              \/
              /\            /\              /\
          -1 /  \        1 /  \         -1 /  \
            /    \   R    /    \    R     /    \
          x1 --- x3 ---> x5 --- x7 ---> x9 --- x11
              1             -1              2
=======
        NLR::NetworkLevelReasoner nlr;

        populateNetwork( nlr );
>>>>>>> c15b12ea

        double input[2];
        double output[2];

        // With ReLUs, Inputs are zeros, only biases count
        input[0] = 0;
        input[1] = 0;

        TS_ASSERT_THROWS_NOTHING( nlr.evaluate( input, output ) );

        TS_ASSERT( FloatUtils::areEqual( output[0], 1 ) );
        TS_ASSERT( FloatUtils::areEqual( output[1], 4 ) );

        // With ReLUs, case 1
        input[0] = 1;
        input[1] = 1;

        TS_ASSERT_THROWS_NOTHING( nlr.evaluate( input, output ) );

        TS_ASSERT( FloatUtils::areEqual( output[0], 1 ) );
        TS_ASSERT( FloatUtils::areEqual( output[1], 1 ) );

        // With ReLUs, case 2
        input[0] = 1;
        input[1] = 2;

        TS_ASSERT_THROWS_NOTHING( nlr.evaluate( input, output ) );

        TS_ASSERT( FloatUtils::areEqual( output[0], 0 ) );
        TS_ASSERT( FloatUtils::areEqual( output[1], 0 ) );
    }

    void test_evaluate_sigmoids()
    {
        NLR::NetworkLevelReasoner nlr;

        populateNetworkWithSigmoids( nlr );

        double input[2];
        double output[2];

        // case 1
        input[0] = 0;
        input[1] = 0;

        TS_ASSERT_THROWS_NOTHING( nlr.evaluate( input, output ) );

        TS_ASSERT( FloatUtils::areEqual( output[0], 0.6750, 0.0001 ) );
        TS_ASSERT( FloatUtils::areEqual( output[1], 3.0167, 0.0001 ) );

        // case 2
        input[0] = 1;
        input[1] = 1;

        TS_ASSERT_THROWS_NOTHING( nlr.evaluate( input, output ) );

        TS_ASSERT( FloatUtils::areEqual( output[0], 0.6032, 0.0001 ) );
        TS_ASSERT( FloatUtils::areEqual( output[1], 2.5790, 0.0001 ) );

        // case 3
        input[0] = 1;
        input[1] = 2;

        TS_ASSERT_THROWS_NOTHING( nlr.evaluate( input, output ) );

        TS_ASSERT( FloatUtils::areEqual( output[0], 0.5045, 0.0001 ) );
        TS_ASSERT( FloatUtils::areEqual( output[1], 2.1957, 0.0001 ) );
    }

    void test_evaluate_abs()
    {
        NLR::NetworkLevelReasoner nlr;

        populateNetworkWithAbs( nlr );

        double input[2];
        double output[2];

        // With Abs, Inputs are zeros, only biases count
        input[0] = 0;
        input[1] = 0;

        TS_ASSERT_THROWS_NOTHING( nlr.evaluate( input, output ) );

        TS_ASSERT( FloatUtils::areEqual( output[0], 1 ) );
        TS_ASSERT( FloatUtils::areEqual( output[1], 4 ) );

        // With Abs, case 1
        input[0] = -2;
        input[1] = -2;

        TS_ASSERT_THROWS_NOTHING( nlr.evaluate( input, output ) );

        TS_ASSERT( FloatUtils::areEqual( output[0], 1 ) );
        TS_ASSERT( FloatUtils::areEqual( output[1], 4 ) );

        // With Abs, case 2
        input[0] = 1;
        input[1] = 2;

        TS_ASSERT_THROWS_NOTHING( nlr.evaluate( input, output ) );

        TS_ASSERT( FloatUtils::areEqual( output[0], 4 ) );
        TS_ASSERT( FloatUtils::areEqual( output[1], 10 ) );
    }

    void test_evaluate_sign()
    {
        NLR::NetworkLevelReasoner nlr;

        populateNetworkWithSign( nlr );

        double input[2];
        double output[2];

        // With Sign, Inputs are zeros, only biases count
        input[0] = 0;
        input[1] = 0;

        TS_ASSERT_THROWS_NOTHING( nlr.evaluate( input, output ) );

        TS_ASSERT( FloatUtils::areEqual( output[0], 1 ) );
        TS_ASSERT( FloatUtils::areEqual( output[1], 4 ) );

        // With Sign, case 1
        input[0] = -2;
        input[1] = -2;

        TS_ASSERT_THROWS_NOTHING( nlr.evaluate( input, output ) );

        TS_ASSERT( FloatUtils::areEqual( output[0], 1 ) );
        TS_ASSERT( FloatUtils::areEqual( output[1], 4 ) );

        // With Sign, case 2  (0 considered "non-negative", sign(0)=1)
        input[0] = -1;
        input[1] = 1;

        TS_ASSERT_THROWS_NOTHING( nlr.evaluate( input, output ) );

        TS_ASSERT( FloatUtils::areEqual( output[0], -1 ) );
        TS_ASSERT( FloatUtils::areEqual( output[1], -4 ) );
    }

    void test_evaluate_round()
    {
<<<<<<< HEAD
        /*
              1      S      -1      S      -1  2
          x0 --- x2 ---> x4 --- x6 ---> x8 --- x10
            \    /        \    /          \    /
           1 \  /        2 \  /          1 \  /
              \/            \/              \/
              /\            /\              /\
          -1 /  \        1 /  \         -1 /  \
            /    \   S    /    \    S     /    \
          x1 --- x3 ---> x5 --- x7 ---> x9 --- x11
              1             -1              2
=======
        NLR::NetworkLevelReasoner nlr;

        populateNetworkWithRound( nlr );
>>>>>>> c15b12ea

        double input[2];
        double output[2];

        // With Round, Inputs are zeros, only biases count
        input[0] = 0;
        input[1] = 0;

        TS_ASSERT_THROWS_NOTHING( nlr.evaluate( input, output ) );

        TS_ASSERT( FloatUtils::areEqual( output[0], 1 ) );
        TS_ASSERT( FloatUtils::areEqual( output[1], 4 ) );

        // With Round, case 1
        input[0] = 2.1;
        input[1] = 1.4;

        TS_ASSERT_THROWS_NOTHING( nlr.evaluate( input, output ) );

        TS_ASSERT( FloatUtils::areEqual( output[0], 2, 0.0001 ) );
        TS_ASSERT( FloatUtils::areEqual( output[1], -4, 0.0001 ) );

        // With Round, case 2
        input[0] = 2.1;
        input[1] = 1.6;

        TS_ASSERT_THROWS_NOTHING( nlr.evaluate( input, output ) );

        TS_ASSERT( FloatUtils::areEqual( output[0], 0, 0.0001 ) );
        TS_ASSERT( FloatUtils::areEqual( output[1], -12, 0.0001 ) );
    }

    void test_evaluate_leaky_relu()
    {
        NLR::NetworkLevelReasoner nlr;

        populateNetworkWithLeakyRelu( nlr );

        double input[2];
        double output[2];

        // With Leaky ReLU, Inputs are zeros, only biases count
        input[0] = 0;
        input[1] = 0;

        TS_ASSERT_THROWS_NOTHING( nlr.evaluate( input, output ) );

        TS_ASSERT( FloatUtils::areEqual( output[0], 1 ) );
        TS_ASSERT( FloatUtils::areEqual( output[1], 4 ) );

        // With Leaky ReLU, case 1  (alpha=0.1)
        input[0] = 1;
        input[1] = 1;

        TS_ASSERT_THROWS_NOTHING( nlr.evaluate( input, output ) );

        TS_ASSERT( FloatUtils::areEqual( output[0], 0.9, 0.0001 ) );
        TS_ASSERT( FloatUtils::areEqual( output[1], 0.57, 0.0001 ) );

        // With Leaky ReLU, case 2
        input[0] = 1;
        input[1] = 2;

        TS_ASSERT_THROWS_NOTHING( nlr.evaluate( input, output ) );

        TS_ASSERT( FloatUtils::areEqual( output[0], -0.04, 0.0001 ) );
        TS_ASSERT( FloatUtils::areEqual( output[1], -0.76, 0.0001 ) );
    }

    void test_evaluate_max()
    {
        NLR::NetworkLevelReasoner nlr;

        populateNetworkWithMax( nlr );

        double input[2];
        double output[1];

        // With Max, Inputs are zeros, only biases count
        input[0] = 0;
        input[1] = 0;

        TS_ASSERT_THROWS_NOTHING( nlr.evaluate( input, output ) );

        TS_ASSERT( FloatUtils::areEqual( output[0], -3 ) );

        // With Max, case 1
        input[0] = 1;
        input[1] = -3;

        TS_ASSERT_THROWS_NOTHING( nlr.evaluate( input, output ) );

        TS_ASSERT( FloatUtils::areEqual( output[0], -18 ) );

        // With Max, case 2
        input[0] = -3;
        input[1] = 3;

        TS_ASSERT_THROWS_NOTHING( nlr.evaluate( input, output ) );

        TS_ASSERT( FloatUtils::areEqual( output[0], -5 ) );
    }


    void test_evaluate_softmax()
    {
        NLR::NetworkLevelReasoner nlr;

        populateNetworkWithSoftmax( nlr );

        double input[2];
        double output[2];

        // With Softmax, Inputs are zeros, only biases count
        input[0] = 0;
        input[1] = 0;

        TS_ASSERT_THROWS_NOTHING( nlr.evaluate( input, output ) );
        TS_ASSERT( FloatUtils::areEqual( output[0], 0.2999, 0.0001 ) );
        TS_ASSERT( FloatUtils::areEqual( output[1], 2.4001, 0.0001 ) );

        // With Softmax, case 1
        input[0] = 1;
        input[1] = -3;

        TS_ASSERT_THROWS_NOTHING( nlr.evaluate( input, output ) );
        TS_ASSERT( FloatUtils::areEqual( output[0], 0.1192, 0.0001 ) );
        TS_ASSERT( FloatUtils::areEqual( output[1], 2.7615, 0.0001 ) );

        // With Softmax, case 2
        input[0] = -3;
        input[1] = 3;

        TS_ASSERT_THROWS_NOTHING( nlr.evaluate( input, output ) );
        TS_ASSERT( FloatUtils::areEqual( output[0], 0.1206, 0.0001 ) );
        TS_ASSERT( FloatUtils::areEqual( output[1], 2.7588, 0.0001 ) );
    }

    void test_evaluate_bilinear()
    {
<<<<<<< HEAD
        /*
              1     Sign    -1     Sign    -1  2
          x0 --- x2 ---> x4 --- x6 ---> x8 --- x10
            \    /        \    /          \    /
           1 \  /        2 \  /          1 \  /
              \/            \/              \/
              /\            /\              /\
          -1 /  \        1 /  \         -1 /  \
            /    \  Sign  /    \   Sign   /    \
          x1 --- x3 ---> x5 --- x7 ---> x9 --- x11
              1             -1              2
=======
        NLR::NetworkLevelReasoner nlr;

        populateNetworkWithBilinear( nlr );
>>>>>>> c15b12ea

        double input[2];
        double output[1];

        // With Bilinear, Inputs are zeros, only biases count
        input[0] = 0;
        input[1] = 0;

        TS_ASSERT_THROWS_NOTHING( nlr.evaluate( input, output ) );

        TS_ASSERT( FloatUtils::areEqual( output[0], 0 ) );

        // With Bilinear, case 1
        input[0] = 0.1;
        input[1] = -0.3;

        TS_ASSERT_THROWS_NOTHING( nlr.evaluate( input, output ) );
        TS_ASSERT( FloatUtils::areEqual( output[0], 2.8304, 0.0001 ) );

        // With Bilinear, case 2
        input[0] = -0.3;
        input[1] = 0.3;

        TS_ASSERT_THROWS_NOTHING( nlr.evaluate( input, output ) );
        TS_ASSERT( FloatUtils::areEqual( output[0], 0.0912, 0.0001 ) );
    }

    void test_evaluate_non_consecutive_layers()
    {
        NLR::NetworkLevelReasoner nlr;

        // Create the layers
        nlr.addLayer( 0, NLR::Layer::INPUT, 2 );
        nlr.addLayer( 1, NLR::Layer::WEIGHTED_SUM, 3 );
        nlr.addLayer( 2, NLR::Layer::RELU, 3 );
        nlr.addLayer( 3, NLR::Layer::WEIGHTED_SUM, 2 );
        nlr.addLayer( 4, NLR::Layer::RELU, 3 );
        nlr.addLayer( 5, NLR::Layer::WEIGHTED_SUM, 1 );

        // Mark layer dependencies
        nlr.addLayerDependency( 0, 1 );
        nlr.addLayerDependency( 1, 2 );
        nlr.addLayerDependency( 2, 3 );
        nlr.addLayerDependency( 0, 3 );
        nlr.addLayerDependency( 3, 4 );
        nlr.addLayerDependency( 0, 4 );
        nlr.addLayerDependency( 4, 5 );

        // Set the weights and relus
        nlr.setWeight( 0, 0, 1, 0, 1 );
        nlr.setWeight( 0, 0, 1, 1, 2 );
        nlr.setWeight( 0, 1, 1, 1, -3 );
        nlr.setWeight( 0, 1, 1, 2, 1 );

        nlr.addActivationSource( 1, 0, 2, 0 );
        nlr.addActivationSource( 1, 1, 2, 1 );
        nlr.addActivationSource( 1, 2, 2, 2 );

        nlr.setWeight( 2, 0, 3, 0, 1 );
        nlr.setWeight( 2, 1, 3, 0, 2 );
        nlr.setWeight( 2, 2, 3, 1, -2 );
        nlr.setWeight( 0, 1, 3, 1, 1 );

        nlr.addActivationSource( 3, 0, 4, 0 );
        nlr.addActivationSource( 3, 1, 4, 1 );
        nlr.addActivationSource( 0, 0, 4, 2 );

        nlr.setWeight( 4, 0, 5, 0, 1 );
        nlr.setWeight( 4, 1, 5, 0, 1 );
        nlr.setWeight( 4, 2, 5, 0, 1 );

        // Evaluate
        double input[2];
        double output;

        input[0] = 1;
        input[1] = 1;

        TS_ASSERT_THROWS_NOTHING( nlr.evaluate( input, &output ) );
        TS_ASSERT( FloatUtils::areEqual( output, 2 ) );

        input[0] = -1;
        input[1] = 2;

        TS_ASSERT_THROWS_NOTHING( nlr.evaluate( input, &output ) );
        TS_ASSERT( FloatUtils::areEqual( output, 0 ) );

        TS_ASSERT_THROWS_NOTHING( nlr.computeSuccessorLayers() );

        TS_ASSERT_EQUALS( nlr.getLayer( 0 )->getSuccessorLayers(), Set<unsigned>( { 1, 3, 4 } ) );
        TS_ASSERT_EQUALS( nlr.getLayer( 1 )->getSuccessorLayers(), Set<unsigned>( { 2 } ) );
        TS_ASSERT_EQUALS( nlr.getLayer( 2 )->getSuccessorLayers(), Set<unsigned>( { 3 } ) );
        TS_ASSERT_EQUALS( nlr.getLayer( 3 )->getSuccessorLayers(), Set<unsigned>( { 4 } ) );
        TS_ASSERT_EQUALS( nlr.getLayer( 4 )->getSuccessorLayers(), Set<unsigned>( { 5 } ) );
    }

    void test_evaluate_abs_and_relu()
    {
        NLR::NetworkLevelReasoner nlr;

        populateNetworkWithAbsAndRelu( nlr );

        double input[2];
        double output[2];

        input[0] = 1;
        input[1] = 1;

        TS_ASSERT_THROWS_NOTHING( nlr.evaluate( input, output ) );

        TS_ASSERT( FloatUtils::areEqual( output[0], 2 ) );
        TS_ASSERT( FloatUtils::areEqual( output[1], 2 ) );

        input[0] = 1;
        input[1] = 2;

        TS_ASSERT_THROWS_NOTHING( nlr.evaluate( input, output ) );

        TS_ASSERT( FloatUtils::areEqual( output[0], 4 ) );
        TS_ASSERT( FloatUtils::areEqual( output[1], 4 ) );
    }

    void test_evaluate_round_and_sign()
    {
        NLR::NetworkLevelReasoner nlr;

        populateNetworkWithRoundAndSign( nlr );

        double input[2];
        double output[2];

        input[0] = 1.6;
        input[1] = 1.4;

        TS_ASSERT_THROWS_NOTHING( nlr.evaluate( input, output ) );

        TS_ASSERT( FloatUtils::areEqual( output[0], 1, 0.0001 ) );
        TS_ASSERT( FloatUtils::areEqual( output[1], -2, 0.0001 ) );

        input[0] = 1.6;
        input[1] = 1.6;

        TS_ASSERT_THROWS_NOTHING( nlr.evaluate( input, output ) );

        TS_ASSERT( FloatUtils::areEqual( output[0], -1, 0.0001 ) );
        TS_ASSERT( FloatUtils::areEqual( output[1], -4, 0.0001 ) );
    }

    void test_evaluate_leaky_relu_and_sigmoid()
    {
        NLR::NetworkLevelReasoner nlr;

        populateNetworkWithLeakyReluAndSigmoid( nlr );

        double input[2];
        double output[2];

        input[0] = 1;
        input[1] = 1;

        TS_ASSERT_THROWS_NOTHING( nlr.evaluate( input, output ) );

        TS_ASSERT( FloatUtils::areEqual( output[0], 0.7109, 0.0001 ) );
        TS_ASSERT( FloatUtils::areEqual( output[1], 1.4602, 0.0001 ) );

        input[0] = 1;
        input[1] = 2;

        TS_ASSERT_THROWS_NOTHING( nlr.evaluate( input, output ) );

        TS_ASSERT( FloatUtils::areEqual( output[0], 0.4013, 0.0001 ) );
        TS_ASSERT( FloatUtils::areEqual( output[1], 0.6508, 0.0001 ) );
    }

    void test_evaluate_softmax_and_max()
    {
        NLR::NetworkLevelReasoner nlr;

        populateNetworkWithSoftmaxAndMax( nlr );

        double input[2];
        double output[1];

        input[0] = 1;
        input[1] = -3;

        TS_ASSERT_THROWS_NOTHING( nlr.evaluate( input, output ) );

        TS_ASSERT( FloatUtils::areEqual( output[0], -2.9998, 0.0001 ) );

        input[0] = -3;
        input[1] = 3;

        TS_ASSERT_THROWS_NOTHING( nlr.evaluate( input, output ) );

        TS_ASSERT( FloatUtils::areEqual( output[0], -1.0000, 0.0001 ) );
    }

    void test_evaluate_relu_and_bilinear()
    {
        NLR::NetworkLevelReasoner nlr;

        populateNetworkWithReluAndBilinear( nlr );

        double input[2];
        double output[1];

        input[0] = 1;
        input[1] = 1;

        TS_ASSERT_THROWS_NOTHING( nlr.evaluate( input, output ) );

        TS_ASSERT( FloatUtils::areEqual( output[0], 1 ) );

        input[0] = 1;
        input[1] = 2;

        TS_ASSERT_THROWS_NOTHING( nlr.evaluate( input, output ) );

        TS_ASSERT( FloatUtils::areEqual( output[0], 0 ) );
    }

    void test_store_into_other()
    {
        NLR::NetworkLevelReasoner nlr;

        populateNetwork( nlr );

        NLR::NetworkLevelReasoner nlr2;

        TS_ASSERT_THROWS_NOTHING( nlr.storeIntoOther( nlr2 ) );

        double input[2];
        double output1[2];
        double output2[2];

        // Inputs are zeros, only biases count
        input[0] = 0;
        input[1] = 0;

        TS_ASSERT_THROWS_NOTHING( nlr.evaluate( input, output1 ) );
        TS_ASSERT_THROWS_NOTHING( nlr2.evaluate( input, output2 ) );

        TS_ASSERT( FloatUtils::areEqual( output1[0], output2[0] ) );
        TS_ASSERT( FloatUtils::areEqual( output1[1], output2[1] ) );

        TS_ASSERT_THROWS_NOTHING( nlr.storeIntoOther( nlr2 ) );

        // With ReLUs, Inputs are zeros, only biases count
        input[0] = 0;
        input[1] = 0;

        TS_ASSERT_THROWS_NOTHING( nlr.evaluate( input, output1 ) );
        TS_ASSERT_THROWS_NOTHING( nlr2.evaluate( input, output2 ) );

        TS_ASSERT( FloatUtils::areEqual( output1[0], output2[0] ) );
        TS_ASSERT( FloatUtils::areEqual( output1[1], output2[1] ) );

        // With ReLUs, case 1
        input[0] = 1;
        input[1] = 1;

        TS_ASSERT_THROWS_NOTHING( nlr.evaluate( input, output1 ) );
        TS_ASSERT_THROWS_NOTHING( nlr2.evaluate( input, output2 ) );

        TS_ASSERT( FloatUtils::areEqual( output1[0], output2[0] ) );
        TS_ASSERT( FloatUtils::areEqual( output1[1], output2[1] ) );
    }

    void test_store_into_other_with_sigmoids()
    {
        NLR::NetworkLevelReasoner nlr;

        populateNetworkWithSigmoids( nlr );

        NLR::NetworkLevelReasoner nlr2;

        TS_ASSERT_THROWS_NOTHING( nlr.storeIntoOther( nlr2 ) );

        double input[2];
        double output1[2];
        double output2[2];

        // case 1
        input[0] = 0;
        input[1] = 0;

        TS_ASSERT_THROWS_NOTHING( nlr.evaluate( input, output1 ) );
        TS_ASSERT_THROWS_NOTHING( nlr2.evaluate( input, output2 ) );

        TS_ASSERT( FloatUtils::areEqual( output1[0], output2[0] ) );
        TS_ASSERT( FloatUtils::areEqual( output1[1], output2[1] ) );

        // case 2
        input[0] = 1;
        input[1] = 1;

        TS_ASSERT_THROWS_NOTHING( nlr.evaluate( input, output1 ) );
        TS_ASSERT_THROWS_NOTHING( nlr2.evaluate( input, output2 ) );

        TS_ASSERT( FloatUtils::areEqual( output1[0], output2[0] ) );
        TS_ASSERT( FloatUtils::areEqual( output1[1], output2[1] ) );
    }

    void test_store_into_other_with_round()
    {
        NLR::NetworkLevelReasoner nlr;

        populateNetworkWithRound( nlr );

        NLR::NetworkLevelReasoner nlr2;

        TS_ASSERT_THROWS_NOTHING( nlr.storeIntoOther( nlr2 ) );

        double input[2];
        double output1[2];
        double output2[2];

        // case 1
        input[0] = 0;
        input[1] = 0;

        TS_ASSERT_THROWS_NOTHING( nlr.evaluate( input, output1 ) );
        TS_ASSERT_THROWS_NOTHING( nlr2.evaluate( input, output2 ) );

        TS_ASSERT( FloatUtils::areEqual( output1[0], output2[0] ) );
        TS_ASSERT( FloatUtils::areEqual( output1[1], output2[1] ) );

        // case 2
        input[0] = 1;
        input[1] = 1;

        TS_ASSERT_THROWS_NOTHING( nlr.evaluate( input, output1 ) );
        TS_ASSERT_THROWS_NOTHING( nlr2.evaluate( input, output2 ) );

        TS_ASSERT( FloatUtils::areEqual( output1[0], output2[0] ) );
        TS_ASSERT( FloatUtils::areEqual( output1[1], output2[1] ) );
    }

    void test_store_into_other_with_sign()
    {
        NLR::NetworkLevelReasoner nlr;

        populateNetworkWithSign( nlr );

        NLR::NetworkLevelReasoner nlr2;

        TS_ASSERT_THROWS_NOTHING( nlr.storeIntoOther( nlr2 ) );

        double input[2];
        double output1[2];
        double output2[2];

        // case 1
        input[0] = 0;
        input[1] = 0;

        TS_ASSERT_THROWS_NOTHING( nlr.evaluate( input, output1 ) );
        TS_ASSERT_THROWS_NOTHING( nlr2.evaluate( input, output2 ) );

        TS_ASSERT( FloatUtils::areEqual( output1[0], output2[0] ) );
        TS_ASSERT( FloatUtils::areEqual( output1[1], output2[1] ) );

        // case 2
        input[0] = 1;
        input[1] = 1;

        TS_ASSERT_THROWS_NOTHING( nlr.evaluate( input, output1 ) );
        TS_ASSERT_THROWS_NOTHING( nlr2.evaluate( input, output2 ) );

        TS_ASSERT( FloatUtils::areEqual( output1[0], output2[0] ) );
        TS_ASSERT( FloatUtils::areEqual( output1[1], output2[1] ) );
    }

    void test_store_into_other_with_abs()
    {
        NLR::NetworkLevelReasoner nlr;

        populateNetworkWithAbs( nlr );

        NLR::NetworkLevelReasoner nlr2;

        TS_ASSERT_THROWS_NOTHING( nlr.storeIntoOther( nlr2 ) );

        double input[2];
        double output1[2];
        double output2[2];

        // case 1
        input[0] = 0;
        input[1] = 0;

        TS_ASSERT_THROWS_NOTHING( nlr.evaluate( input, output1 ) );
        TS_ASSERT_THROWS_NOTHING( nlr2.evaluate( input, output2 ) );

        TS_ASSERT( FloatUtils::areEqual( output1[0], output2[0] ) );
        TS_ASSERT( FloatUtils::areEqual( output1[1], output2[1] ) );

        // case 2
        input[0] = 1;
        input[1] = 1;

        TS_ASSERT_THROWS_NOTHING( nlr.evaluate( input, output1 ) );
        TS_ASSERT_THROWS_NOTHING( nlr2.evaluate( input, output2 ) );

        TS_ASSERT( FloatUtils::areEqual( output1[0], output2[0] ) );
        TS_ASSERT( FloatUtils::areEqual( output1[1], output2[1] ) );
    }

    void test_store_into_other_with_leaky_relu()
    {
        NLR::NetworkLevelReasoner nlr;

        populateNetworkWithLeakyRelu( nlr );

        NLR::NetworkLevelReasoner nlr2;

        TS_ASSERT_THROWS_NOTHING( nlr.storeIntoOther( nlr2 ) );

        double input[2];
        double output1[2];
        double output2[2];

        // case 1
        input[0] = 0;
        input[1] = 0;

        TS_ASSERT_THROWS_NOTHING( nlr.evaluate( input, output1 ) );
        TS_ASSERT_THROWS_NOTHING( nlr2.evaluate( input, output2 ) );

        TS_ASSERT( FloatUtils::areEqual( output1[0], output2[0] ) );
        TS_ASSERT( FloatUtils::areEqual( output1[1], output2[1] ) );

        // case 2
        input[0] = 1;
        input[1] = 1;

        TS_ASSERT_THROWS_NOTHING( nlr.evaluate( input, output1 ) );
        TS_ASSERT_THROWS_NOTHING( nlr2.evaluate( input, output2 ) );

        TS_ASSERT( FloatUtils::areEqual( output1[0], output2[0] ) );
        TS_ASSERT( FloatUtils::areEqual( output1[1], output2[1] ) );
    }

    void test_store_into_other_with_max()
    {
        NLR::NetworkLevelReasoner nlr;

        populateNetworkWithMax( nlr );

        NLR::NetworkLevelReasoner nlr2;

        TS_ASSERT_THROWS_NOTHING( nlr.storeIntoOther( nlr2 ) );

        double input[2];
        double output1[2];
        double output2[2];

        // case 1
        input[0] = 0;
        input[1] = 0;

        TS_ASSERT_THROWS_NOTHING( nlr.evaluate( input, output1 ) );
        TS_ASSERT_THROWS_NOTHING( nlr2.evaluate( input, output2 ) );

        TS_ASSERT( FloatUtils::areEqual( output1[0], output2[0] ) );

        // case 2
        input[0] = 1;
        input[1] = 1;

        TS_ASSERT_THROWS_NOTHING( nlr.evaluate( input, output1 ) );
        TS_ASSERT_THROWS_NOTHING( nlr2.evaluate( input, output2 ) );

        TS_ASSERT( FloatUtils::areEqual( output1[0], output2[0] ) );
    }

    void test_store_into_other_with_softmax()
    {
        NLR::NetworkLevelReasoner nlr;

        populateNetworkWithSoftmax( nlr );

        NLR::NetworkLevelReasoner nlr2;

        TS_ASSERT_THROWS_NOTHING( nlr.storeIntoOther( nlr2 ) );

        double input[2];
        double output1[2];
        double output2[2];

        // case 1
        input[0] = 0;
        input[1] = 0;

        TS_ASSERT_THROWS_NOTHING( nlr.evaluate( input, output1 ) );
        TS_ASSERT_THROWS_NOTHING( nlr2.evaluate( input, output2 ) );

        TS_ASSERT( FloatUtils::areEqual( output1[0], output2[0] ) );
        TS_ASSERT( FloatUtils::areEqual( output1[1], output2[1] ) );

        // case 2
        input[0] = 1;
        input[1] = 1;

        TS_ASSERT_THROWS_NOTHING( nlr.evaluate( input, output1 ) );
        TS_ASSERT_THROWS_NOTHING( nlr2.evaluate( input, output2 ) );

        TS_ASSERT( FloatUtils::areEqual( output1[0], output2[0] ) );
        TS_ASSERT( FloatUtils::areEqual( output1[1], output2[1] ) );
    }

    void test_store_into_other_with_bilinear()
    {
        NLR::NetworkLevelReasoner nlr;

        populateNetworkWithBilinear( nlr );

        NLR::NetworkLevelReasoner nlr2;

        TS_ASSERT_THROWS_NOTHING( nlr.storeIntoOther( nlr2 ) );

        double input[2];
        double output1[2];
        double output2[2];

        // case 1
        input[0] = 0;
        input[1] = 0;

        TS_ASSERT_THROWS_NOTHING( nlr.evaluate( input, output1 ) );
        TS_ASSERT_THROWS_NOTHING( nlr2.evaluate( input, output2 ) );

        TS_ASSERT( FloatUtils::areEqual( output1[0], output2[0] ) );

        // case 2
        input[0] = 1;
        input[1] = 1;

        TS_ASSERT_THROWS_NOTHING( nlr.evaluate( input, output1 ) );
        TS_ASSERT_THROWS_NOTHING( nlr2.evaluate( input, output2 ) );

        TS_ASSERT( FloatUtils::areEqual( output1[0], output2[0] ) );
    }

    void test_generate_input_query()
    {
        NLR::NetworkLevelReasoner nlr;

        // Create the layers
        nlr.addLayer( 0, NLR::Layer::INPUT, 2 );
        nlr.addLayer( 1, NLR::Layer::WEIGHTED_SUM, 3 );
        nlr.addLayer( 2, NLR::Layer::ABSOLUTE_VALUE, 3 );
        nlr.addLayer( 3, NLR::Layer::WEIGHTED_SUM, 2 );
        nlr.addLayer( 4, NLR::Layer::RELU, 2 );
        nlr.addLayer( 5, NLR::Layer::WEIGHTED_SUM, 2 );

        // Mark layer dependencies
        for ( unsigned i = 1; i <= 5; ++i )
            nlr.addLayerDependency( i - 1, i );

        // Variable indexing

        nlr.setNeuronVariable( NLR::NeuronIndex( 0, 0 ), 0 );
        nlr.setNeuronVariable( NLR::NeuronIndex( 0, 1 ), 1 );

        nlr.setNeuronVariable( NLR::NeuronIndex( 1, 0 ), 2 );
        nlr.setNeuronVariable( NLR::NeuronIndex( 1, 1 ), 3 );
        nlr.setNeuronVariable( NLR::NeuronIndex( 1, 2 ), 4 );

        nlr.setNeuronVariable( NLR::NeuronIndex( 2, 0 ), 5 );
        nlr.setNeuronVariable( NLR::NeuronIndex( 2, 1 ), 6 );
        nlr.setNeuronVariable( NLR::NeuronIndex( 2, 2 ), 7 );

        nlr.setNeuronVariable( NLR::NeuronIndex( 3, 0 ), 8 );
        nlr.setNeuronVariable( NLR::NeuronIndex( 3, 1 ), 9 );

        nlr.setNeuronVariable( NLR::NeuronIndex( 4, 0 ), 10 );
        nlr.setNeuronVariable( NLR::NeuronIndex( 4, 1 ), 11 );

        nlr.setNeuronVariable( NLR::NeuronIndex( 5, 0 ), 12 );
        nlr.setNeuronVariable( NLR::NeuronIndex( 5, 1 ), 13 );

        // Set the weights and biases for the weighted sum layers

        nlr.setWeight( 0, 0, 1, 0, 1 );
        nlr.setWeight( 0, 0, 1, 1, 2 );
        nlr.setWeight( 0, 1, 1, 1, -3 );
        nlr.setWeight( 0, 1, 1, 2, 1 );

        nlr.setWeight( 2, 0, 3, 0, 1 );
        nlr.setWeight( 2, 0, 3, 1, -1 );
        nlr.setWeight( 2, 1, 3, 0, 1 );
        nlr.setWeight( 2, 1, 3, 1, 1 );
        nlr.setWeight( 2, 2, 3, 0, -1 );
        nlr.setWeight( 2, 2, 3, 1, -5 );

        nlr.setWeight( 4, 0, 5, 0, 1 );
        nlr.setWeight( 4, 0, 5, 1, 1 );
        nlr.setWeight( 4, 1, 5, 1, 3 );

        nlr.setBias( 1, 0, 1 );
        nlr.setBias( 1, 1, 0 );
        nlr.setBias( 1, 2, 0 );

        nlr.setBias( 3, 0, 0 );
        nlr.setBias( 3, 1, 2 );

        nlr.setBias( 5, 0, 0 );
        nlr.setBias( 5, 1, 0 );

        // Mark the ReLU/Abs sources
        nlr.addActivationSource( 1, 0, 2, 0 );
        nlr.addActivationSource( 1, 1, 2, 1 );
        nlr.addActivationSource( 1, 2, 2, 2 );

        nlr.addActivationSource( 3, 0, 4, 0 );
        nlr.addActivationSource( 3, 1, 4, 1 );

        // Start the testing
        Query ipq;
        nlr.generateQuery( ipq );
        List<Equation> unhandledEquations;
        Set<unsigned> varsInUnhandledConstraints;
        TS_ASSERT(
            ipq.constructNetworkLevelReasoner( unhandledEquations, varsInUnhandledConstraints ) );
        NLR::NetworkLevelReasoner *reconstructedNlr = ipq.getNetworkLevelReasoner();

        double input[2];
        double output[2];

        input[0] = 1;
        input[1] = 1;

        TS_ASSERT_THROWS_NOTHING( reconstructedNlr->evaluate( input, output ) );

        TS_ASSERT( FloatUtils::areEqual( output[0], 2 ) );
        TS_ASSERT( FloatUtils::areEqual( output[1], 2 ) );

        input[0] = 1;
        input[1] = 2;

        TS_ASSERT_THROWS_NOTHING( reconstructedNlr->evaluate( input, output ) );

        TS_ASSERT( FloatUtils::areEqual( output[0], 4 ) );
        TS_ASSERT( FloatUtils::areEqual( output[1], 4 ) );
    }

    void test_simulate_relu()
    {
        NLR::NetworkLevelReasoner nlr;

        populateNetwork( nlr );

        unsigned simulationSize = Options::get()->getInt( Options::NUMBER_OF_SIMULATIONS );

        // With ReLUs, Inputs are zeros, only biases count
        Vector<Vector<double>> simulations1;
        simulations1.append( Vector<double>( simulationSize, 0 ) );
        simulations1.append( Vector<double>( simulationSize, 0 ) );

        TS_ASSERT_THROWS_NOTHING( nlr.simulate( &simulations1 ) );

        for ( unsigned i = 0; i < simulationSize; ++i )
        {
            TS_ASSERT( FloatUtils::areEqual(
                ( *( nlr.getLayer( nlr.getNumberOfLayers() - 1 )->getSimulations() ) )
                    .get( 0 )
                    .get( i ),
                1 ) );
            TS_ASSERT( FloatUtils::areEqual(
                ( *( nlr.getLayer( nlr.getNumberOfLayers() - 1 )->getSimulations() ) )
                    .get( 1 )
                    .get( i ),
                4 ) );
        }

        // With ReLUs, case 1
        Vector<Vector<double>> simulations2;
        simulations2.append( Vector<double>( simulationSize, 1 ) );
        simulations2.append( Vector<double>( simulationSize, 1 ) );

        TS_ASSERT_THROWS_NOTHING( nlr.simulate( &simulations2 ) );

<<<<<<< HEAD
        // Set the weights and biases for the weighted sum layers
        nlr.setWeight( 0, 0, 1, 0, -1 );
        nlr.setWeight( 0, 0, 1, 1, 1 );
        nlr.setWeight( 0, 0, 1, 2, 1 );
        nlr.setWeight( 0, 0, 1, 3, 3 );
        nlr.setWeight( 0, 1, 1, 0, 1 );
        nlr.setWeight( 0, 1, 1, 1, 2 );
        nlr.setWeight( 0, 1, 1, 2, 1 );
        nlr.setWeight( 0, 1, 1, 3, -2 );
        nlr.setWeight( 0, 2, 1, 2, 1 );
        nlr.setWeight( 0, 2, 1, 3, -1 );

        nlr.setWeight( 2, 0, 3, 0, 2 );
        nlr.setWeight( 2, 0, 3, 1, -1 );
        nlr.setWeight( 2, 0, 3, 2, 1 );
        nlr.setWeight( 2, 1, 3, 1, 2 );
        nlr.setWeight( 2, 1, 3, 2, -1 );
        nlr.setWeight( 2, 2, 3, 0, 1 );
        nlr.setWeight( 2, 2, 3, 2, 2 );
        nlr.setWeight( 2, 3, 3, 0, -1 );
        nlr.setWeight( 2, 3, 3, 1, 1 );

        nlr.setBias( 3, 0, 2 );
        nlr.setBias( 3, 2, -2 );

        // Mark the Softmax/Max sources
        nlr.addActivationSource( 1, 0, 2, 0 );
        nlr.addActivationSource( 1, 1, 2, 0 );
        nlr.addActivationSource( 1, 2, 2, 0 );
        nlr.addActivationSource( 1, 3, 2, 0 );
        nlr.addActivationSource( 1, 0, 2, 1 );
        nlr.addActivationSource( 1, 1, 2, 1 );
        nlr.addActivationSource( 1, 2, 2, 1 );
        nlr.addActivationSource( 1, 3, 2, 1 );
        nlr.addActivationSource( 1, 0, 2, 2 );
        nlr.addActivationSource( 1, 1, 2, 2 );
        nlr.addActivationSource( 1, 2, 2, 2 );
        nlr.addActivationSource( 1, 3, 2, 2 );
        nlr.addActivationSource( 1, 0, 2, 3 );
        nlr.addActivationSource( 1, 1, 2, 3 );
        nlr.addActivationSource( 1, 2, 2, 3 );
        nlr.addActivationSource( 1, 3, 2, 3 );

        nlr.addActivationSource( 3, 0, 4, 0 );
        nlr.addActivationSource( 3, 1, 4, 0 );
        nlr.addActivationSource( 3, 2, 4, 0 );
        nlr.addActivationSource( 3, 0, 4, 1 );
        nlr.addActivationSource( 3, 1, 4, 1 );
        nlr.addActivationSource( 3, 2, 4, 1 );
        nlr.addActivationSource( 3, 0, 4, 2 );
        nlr.addActivationSource( 3, 1, 4, 2 );
        nlr.addActivationSource( 3, 2, 4, 2 );

        nlr.addActivationSource( 4, 0, 5, 0 );
        nlr.addActivationSource( 4, 1, 5, 0 );
        nlr.addActivationSource( 4, 2, 5, 0 );

        // Variable indexing
        nlr.setNeuronVariable( NLR::NeuronIndex( 0, 0 ), 0 );
        nlr.setNeuronVariable( NLR::NeuronIndex( 0, 1 ), 1 );
        nlr.setNeuronVariable( NLR::NeuronIndex( 0, 2 ), 2 );

        nlr.setNeuronVariable( NLR::NeuronIndex( 1, 0 ), 3 );
        nlr.setNeuronVariable( NLR::NeuronIndex( 1, 1 ), 4 );
        nlr.setNeuronVariable( NLR::NeuronIndex( 1, 2 ), 5 );
        nlr.setNeuronVariable( NLR::NeuronIndex( 1, 3 ), 6 );

        nlr.setNeuronVariable( NLR::NeuronIndex( 2, 0 ), 7 );
        nlr.setNeuronVariable( NLR::NeuronIndex( 2, 1 ), 8 );
        nlr.setNeuronVariable( NLR::NeuronIndex( 2, 2 ), 9 );
        nlr.setNeuronVariable( NLR::NeuronIndex( 2, 3 ), 10 );

        nlr.setNeuronVariable( NLR::NeuronIndex( 3, 0 ), 11 );
        nlr.setNeuronVariable( NLR::NeuronIndex( 3, 1 ), 12 );
        nlr.setNeuronVariable( NLR::NeuronIndex( 3, 2 ), 13 );

        nlr.setNeuronVariable( NLR::NeuronIndex( 4, 0 ), 14 );
        nlr.setNeuronVariable( NLR::NeuronIndex( 4, 1 ), 15 );
        nlr.setNeuronVariable( NLR::NeuronIndex( 4, 2 ), 16 );

        nlr.setNeuronVariable( NLR::NeuronIndex( 5, 0 ), 17 );

        // Very loose bounds for neurons except inputs
        double large = 1000000;

        tableau.getBoundManager().initialize( 18 );
        tableau.setLowerBound( 3, -large );
        tableau.setUpperBound( 3, large );
        tableau.setLowerBound( 4, -large );
        tableau.setUpperBound( 4, large );
        tableau.setLowerBound( 5, -large );
        tableau.setUpperBound( 5, large );
        tableau.setLowerBound( 6, -large );
        tableau.setUpperBound( 6, large );
        tableau.setLowerBound( 7, -large );
        tableau.setUpperBound( 7, large );
        tableau.setLowerBound( 8, -large );
        tableau.setUpperBound( 8, large );
        tableau.setLowerBound( 9, -large );
        tableau.setUpperBound( 9, large );
        tableau.setLowerBound( 10, -large );
        tableau.setUpperBound( 10, large );
        tableau.setLowerBound( 11, -large );
        tableau.setUpperBound( 11, large );
        tableau.setLowerBound( 12, -large );
        tableau.setUpperBound( 12, large );
        tableau.setLowerBound( 13, -large );
        tableau.setUpperBound( 13, large );
        tableau.setLowerBound( 14, -large );
        tableau.setUpperBound( 14, large );
        tableau.setLowerBound( 15, -large );
        tableau.setUpperBound( 15, large );
        tableau.setLowerBound( 16, -large );
        tableau.setUpperBound( 16, large );
        tableau.setLowerBound( 17, -large );
        tableau.setUpperBound( 17, large );
    }

    void populateNetworkBackwardReluAndBilinear( NLR::NetworkLevelReasoner &nlr,
                                                 MockTableau &tableau )
    {
        /*
                a    a'
          x                e
                b    b'         f    h
          y                d
                c    c'
        */

        // Create the layers
        nlr.addLayer( 0, NLR::Layer::INPUT, 2 );
        nlr.addLayer( 1, NLR::Layer::WEIGHTED_SUM, 3 );
        nlr.addLayer( 2, NLR::Layer::RELU, 3 );
        nlr.addLayer( 3, NLR::Layer::WEIGHTED_SUM, 2 );
        nlr.addLayer( 4, NLR::Layer::BILINEAR, 1 );
        nlr.addLayer( 5, NLR::Layer::WEIGHTED_SUM, 1 );

        // Mark layer dependencies
        for ( unsigned i = 1; i <= 5; ++i )
            nlr.addLayerDependency( i - 1, i );

        // Set the weights and biases for the weighted sum layers
        nlr.setWeight( 0, 0, 1, 0, 1 );
        nlr.setWeight( 0, 0, 1, 1, 2 );
        nlr.setWeight( 0, 1, 1, 1, -3 );
        nlr.setWeight( 0, 1, 1, 2, 1 );

        nlr.setWeight( 2, 0, 3, 0, 1 );
        nlr.setWeight( 2, 0, 3, 1, -1 );
        nlr.setWeight( 2, 1, 3, 0, 1 );
        nlr.setWeight( 2, 1, 3, 1, 1 );
        nlr.setWeight( 2, 2, 3, 0, -1 );
        nlr.setWeight( 2, 2, 3, 1, -1 );

        nlr.setWeight( 4, 0, 5, 0, -1 );

        nlr.setBias( 1, 0, 1 );
        nlr.setBias( 3, 1, 2 );

        // Mark the ReLU/Bilinear sources
        nlr.addActivationSource( 1, 0, 2, 0 );
        nlr.addActivationSource( 1, 1, 2, 1 );
        nlr.addActivationSource( 1, 2, 2, 2 );

        nlr.addActivationSource( 3, 0, 4, 0 );
        nlr.addActivationSource( 3, 1, 4, 0 );

        // Variable indexing
        nlr.setNeuronVariable( NLR::NeuronIndex( 0, 0 ), 0 );
        nlr.setNeuronVariable( NLR::NeuronIndex( 0, 1 ), 1 );

        nlr.setNeuronVariable( NLR::NeuronIndex( 1, 0 ), 2 );
        nlr.setNeuronVariable( NLR::NeuronIndex( 1, 1 ), 4 );
        nlr.setNeuronVariable( NLR::NeuronIndex( 1, 2 ), 6 );

        nlr.setNeuronVariable( NLR::NeuronIndex( 2, 0 ), 3 );
        nlr.setNeuronVariable( NLR::NeuronIndex( 2, 1 ), 5 );
        nlr.setNeuronVariable( NLR::NeuronIndex( 2, 2 ), 7 );

        nlr.setNeuronVariable( NLR::NeuronIndex( 3, 0 ), 8 );
        nlr.setNeuronVariable( NLR::NeuronIndex( 3, 1 ), 9 );

        nlr.setNeuronVariable( NLR::NeuronIndex( 4, 0 ), 10 );

        nlr.setNeuronVariable( NLR::NeuronIndex( 5, 0 ), 11 );

        // Very loose bounds for neurons except inputs
        double large = 1000000;

        tableau.getBoundManager().initialize( 12 );
        tableau.setLowerBound( 2, -large );
        tableau.setUpperBound( 2, large );
        tableau.setLowerBound( 3, -large );
        tableau.setUpperBound( 3, large );
        tableau.setLowerBound( 4, -large );
        tableau.setUpperBound( 4, large );
        tableau.setLowerBound( 5, -large );
        tableau.setUpperBound( 5, large );
        tableau.setLowerBound( 6, -large );
        tableau.setUpperBound( 6, large );
        tableau.setLowerBound( 7, -large );
        tableau.setUpperBound( 7, large );
        tableau.setLowerBound( 8, -large );
        tableau.setUpperBound( 8, large );
        tableau.setLowerBound( 9, -large );
        tableau.setUpperBound( 9, large );
        tableau.setLowerBound( 10, -large );
        tableau.setUpperBound( 10, large );
        tableau.setLowerBound( 11, -large );
        tableau.setUpperBound( 11, large );
    }

    void populateNetworkBackwardReluAndBilinear2( NLR::NetworkLevelReasoner &nlr,
                                                  MockTableau &tableau )
    {
        /*
                x3    x7
          x0
                x4    x8     x11    x13
          x1                               x15
                x5    x9     x12    x14
          x2
                x6    x10

          x3 = -x0 + x1
          x4 = x0 + 2*x1
          x5 = x0 + x1 + x2
          x6 = 3*x0 - 2*x1 - x2

          x7 = ReLU( x3 )
          x8 = ReLU( x4 )
          x9 = ReLU( x5 )
          x10 = ReLU( x6 )

          x11 = 2x7 + x9 - x10 + 2
          x12 = -x7 + 2x8 + x10

          x13 = ReLU( x11 )
          x14 = ReLU( x12 )

          x15 = x13 * x14
        */

        // Create the layers
        nlr.addLayer( 0, NLR::Layer::INPUT, 3 );
        nlr.addLayer( 1, NLR::Layer::WEIGHTED_SUM, 4 );
        nlr.addLayer( 2, NLR::Layer::RELU, 4 );
        nlr.addLayer( 3, NLR::Layer::WEIGHTED_SUM, 2 );
        nlr.addLayer( 4, NLR::Layer::RELU, 2 );
        nlr.addLayer( 5, NLR::Layer::BILINEAR, 1 );

        // Mark layer dependencies
        for ( unsigned i = 1; i <= 5; ++i )
            nlr.addLayerDependency( i - 1, i );

        // Set the weights and biases for the weighted sum layers
        nlr.setWeight( 0, 0, 1, 0, -1 );
        nlr.setWeight( 0, 0, 1, 1, 1 );
        nlr.setWeight( 0, 0, 1, 2, 1 );
        nlr.setWeight( 0, 0, 1, 3, 3 );
        nlr.setWeight( 0, 1, 1, 0, 1 );
        nlr.setWeight( 0, 1, 1, 1, 2 );
        nlr.setWeight( 0, 1, 1, 2, 1 );
        nlr.setWeight( 0, 1, 1, 3, -2 );
        nlr.setWeight( 0, 2, 1, 2, 1 );
        nlr.setWeight( 0, 2, 1, 3, -1 );

        nlr.setWeight( 2, 0, 3, 0, 2 );
        nlr.setWeight( 2, 0, 3, 1, -1 );
        nlr.setWeight( 2, 1, 3, 1, 2 );
        nlr.setWeight( 2, 2, 3, 0, 1 );
        nlr.setWeight( 2, 3, 3, 0, -1 );
        nlr.setWeight( 2, 3, 3, 1, 1 );

        nlr.setBias( 3, 0, 2 );

        // Mark the ReLU/Bilinear sources
        nlr.addActivationSource( 1, 0, 2, 0 );
        nlr.addActivationSource( 1, 1, 2, 1 );
        nlr.addActivationSource( 1, 2, 2, 2 );
        nlr.addActivationSource( 1, 3, 2, 3 );

        nlr.addActivationSource( 3, 0, 4, 0 );
        nlr.addActivationSource( 3, 1, 4, 1 );

        nlr.addActivationSource( 4, 0, 5, 0 );
        nlr.addActivationSource( 4, 1, 5, 0 );

        // Variable indexing
        nlr.setNeuronVariable( NLR::NeuronIndex( 0, 0 ), 0 );
        nlr.setNeuronVariable( NLR::NeuronIndex( 0, 1 ), 1 );
        nlr.setNeuronVariable( NLR::NeuronIndex( 0, 2 ), 2 );

        nlr.setNeuronVariable( NLR::NeuronIndex( 1, 0 ), 3 );
        nlr.setNeuronVariable( NLR::NeuronIndex( 1, 1 ), 4 );
        nlr.setNeuronVariable( NLR::NeuronIndex( 1, 2 ), 5 );
        nlr.setNeuronVariable( NLR::NeuronIndex( 1, 3 ), 6 );

        nlr.setNeuronVariable( NLR::NeuronIndex( 2, 0 ), 7 );
        nlr.setNeuronVariable( NLR::NeuronIndex( 2, 1 ), 8 );
        nlr.setNeuronVariable( NLR::NeuronIndex( 2, 2 ), 9 );
        nlr.setNeuronVariable( NLR::NeuronIndex( 2, 3 ), 10 );

        nlr.setNeuronVariable( NLR::NeuronIndex( 3, 0 ), 11 );
        nlr.setNeuronVariable( NLR::NeuronIndex( 3, 1 ), 12 );

        nlr.setNeuronVariable( NLR::NeuronIndex( 4, 0 ), 13 );
        nlr.setNeuronVariable( NLR::NeuronIndex( 4, 1 ), 14 );

        nlr.setNeuronVariable( NLR::NeuronIndex( 5, 0 ), 15 );

        // Very loose bounds for neurons except inputs
        double large = 1000000;

        tableau.getBoundManager().initialize( 16 );
        tableau.setLowerBound( 3, -large );
        tableau.setUpperBound( 3, large );
        tableau.setLowerBound( 4, -large );
        tableau.setUpperBound( 4, large );
        tableau.setLowerBound( 5, -large );
        tableau.setUpperBound( 5, large );
        tableau.setLowerBound( 6, -large );
        tableau.setUpperBound( 6, large );
        tableau.setLowerBound( 7, -large );
        tableau.setUpperBound( 7, large );
        tableau.setLowerBound( 8, -large );
        tableau.setUpperBound( 8, large );
        tableau.setLowerBound( 9, -large );
        tableau.setUpperBound( 9, large );
        tableau.setLowerBound( 10, -large );
        tableau.setUpperBound( 10, large );
        tableau.setLowerBound( 11, -large );
        tableau.setUpperBound( 11, large );
        tableau.setLowerBound( 12, -large );
        tableau.setUpperBound( 12, large );
        tableau.setLowerBound( 13, -large );
        tableau.setUpperBound( 13, large );
        tableau.setLowerBound( 14, -large );
        tableau.setUpperBound( 14, large );
        tableau.setLowerBound( 15, -large );
        tableau.setUpperBound( 15, large );
    }

    void test_evaluate_relu()
    {
        NLR::NetworkLevelReasoner nlr;

        populateNetwork( nlr );

        double input[2];
        double output[2];

        // With ReLUs, Inputs are zeros, only biases count
        input[0] = 0;
        input[1] = 0;

        TS_ASSERT_THROWS_NOTHING( nlr.evaluate( input, output ) );

        TS_ASSERT( FloatUtils::areEqual( output[0], 1 ) );
        TS_ASSERT( FloatUtils::areEqual( output[1], 4 ) );

        // With ReLUs, case 1
        input[0] = 1;
        input[1] = 1;

        TS_ASSERT_THROWS_NOTHING( nlr.evaluate( input, output ) );

        TS_ASSERT( FloatUtils::areEqual( output[0], 1 ) );
        TS_ASSERT( FloatUtils::areEqual( output[1], 1 ) );

        // With ReLUs, case 2
        input[0] = 1;
        input[1] = 2;

        TS_ASSERT_THROWS_NOTHING( nlr.evaluate( input, output ) );

        TS_ASSERT( FloatUtils::areEqual( output[0], 0 ) );
        TS_ASSERT( FloatUtils::areEqual( output[1], 0 ) );
    }

    void test_evaluate_sigmoids()
    {
        NLR::NetworkLevelReasoner nlr;

        populateNetworkWithSigmoids( nlr );

        double input[2];
        double output[2];

        // case 1
        input[0] = 0;
        input[1] = 0;

        TS_ASSERT_THROWS_NOTHING( nlr.evaluate( input, output ) );

        TS_ASSERT( FloatUtils::areEqual( output[0], 0.6750, 0.0001 ) );
        TS_ASSERT( FloatUtils::areEqual( output[1], 3.0167, 0.0001 ) );

        // case 2
        input[0] = 1;
        input[1] = 1;

        TS_ASSERT_THROWS_NOTHING( nlr.evaluate( input, output ) );

        TS_ASSERT( FloatUtils::areEqual( output[0], 0.6032, 0.0001 ) );
        TS_ASSERT( FloatUtils::areEqual( output[1], 2.5790, 0.0001 ) );

        // case 3
        input[0] = 1;
        input[1] = 2;

        TS_ASSERT_THROWS_NOTHING( nlr.evaluate( input, output ) );

        TS_ASSERT( FloatUtils::areEqual( output[0], 0.5045, 0.0001 ) );
        TS_ASSERT( FloatUtils::areEqual( output[1], 2.1957, 0.0001 ) );
    }

    void test_evaluate_abs()
    {
        NLR::NetworkLevelReasoner nlr;

        populateNetworkWithAbs( nlr );

        double input[2];
        double output[2];

        // With Abs, Inputs are zeros, only biases count
        input[0] = 0;
        input[1] = 0;

        TS_ASSERT_THROWS_NOTHING( nlr.evaluate( input, output ) );

        TS_ASSERT( FloatUtils::areEqual( output[0], 1 ) );
        TS_ASSERT( FloatUtils::areEqual( output[1], 4 ) );

        // With Abs, case 1
        input[0] = -2;
        input[1] = -2;

        TS_ASSERT_THROWS_NOTHING( nlr.evaluate( input, output ) );

        TS_ASSERT( FloatUtils::areEqual( output[0], 1 ) );
        TS_ASSERT( FloatUtils::areEqual( output[1], 4 ) );

        // With Abs, case 2
        input[0] = 1;
        input[1] = 2;

        TS_ASSERT_THROWS_NOTHING( nlr.evaluate( input, output ) );

        TS_ASSERT( FloatUtils::areEqual( output[0], 4 ) );
        TS_ASSERT( FloatUtils::areEqual( output[1], 10 ) );
    }

    void test_evaluate_sign()
    {
        NLR::NetworkLevelReasoner nlr;

        populateNetworkWithSign( nlr );

        double input[2];
        double output[2];

        // With Sign, Inputs are zeros, only biases count
        input[0] = 0;
        input[1] = 0;

        TS_ASSERT_THROWS_NOTHING( nlr.evaluate( input, output ) );

        TS_ASSERT( FloatUtils::areEqual( output[0], 1 ) );
        TS_ASSERT( FloatUtils::areEqual( output[1], 4 ) );

        // With Sign, case 1
        input[0] = -2;
        input[1] = -2;

        TS_ASSERT_THROWS_NOTHING( nlr.evaluate( input, output ) );

        TS_ASSERT( FloatUtils::areEqual( output[0], 1 ) );
        TS_ASSERT( FloatUtils::areEqual( output[1], 4 ) );

        // With Sign, case 2  (0 considered "non-negative", sign(0)=1)
        input[0] = -1;
        input[1] = 1;

        TS_ASSERT_THROWS_NOTHING( nlr.evaluate( input, output ) );

        TS_ASSERT( FloatUtils::areEqual( output[0], -1 ) );
        TS_ASSERT( FloatUtils::areEqual( output[1], -4 ) );
    }

    void test_evaluate_round()
    {
        NLR::NetworkLevelReasoner nlr;

        populateNetworkWithRound( nlr );

        double input[2];
        double output[2];

        // With Round, Inputs are zeros, only biases count
        input[0] = 0;
        input[1] = 0;

        TS_ASSERT_THROWS_NOTHING( nlr.evaluate( input, output ) );

        TS_ASSERT( FloatUtils::areEqual( output[0], 1 ) );
        TS_ASSERT( FloatUtils::areEqual( output[1], 4 ) );

        // With Round, case 1
        input[0] = 2.1;
        input[1] = 1.4;

        TS_ASSERT_THROWS_NOTHING( nlr.evaluate( input, output ) );

        TS_ASSERT( FloatUtils::areEqual( output[0], 2, 0.0001 ) );
        TS_ASSERT( FloatUtils::areEqual( output[1], -4, 0.0001 ) );

        // With Round, case 2
        input[0] = 2.1;
        input[1] = 1.6;

        TS_ASSERT_THROWS_NOTHING( nlr.evaluate( input, output ) );

        TS_ASSERT( FloatUtils::areEqual( output[0], 0, 0.0001 ) );
        TS_ASSERT( FloatUtils::areEqual( output[1], -12, 0.0001 ) );
    }

    void test_evaluate_leaky_relu()
    {
        NLR::NetworkLevelReasoner nlr;

        populateNetworkWithLeakyRelu( nlr );

        double input[2];
        double output[2];

        // With Leaky ReLU, Inputs are zeros, only biases count
        input[0] = 0;
        input[1] = 0;

        TS_ASSERT_THROWS_NOTHING( nlr.evaluate( input, output ) );

        TS_ASSERT( FloatUtils::areEqual( output[0], 1 ) );
        TS_ASSERT( FloatUtils::areEqual( output[1], 4 ) );

        // With Leaky ReLU, case 1  (alpha=0.1)
        input[0] = 1;
        input[1] = 1;

        TS_ASSERT_THROWS_NOTHING( nlr.evaluate( input, output ) );

        TS_ASSERT( FloatUtils::areEqual( output[0], 0.9, 0.0001 ) );
        TS_ASSERT( FloatUtils::areEqual( output[1], 0.57, 0.0001 ) );

        // With Leaky ReLU, case 2
        input[0] = 1;
        input[1] = 2;

        TS_ASSERT_THROWS_NOTHING( nlr.evaluate( input, output ) );

        TS_ASSERT( FloatUtils::areEqual( output[0], -0.04, 0.0001 ) );
        TS_ASSERT( FloatUtils::areEqual( output[1], -0.76, 0.0001 ) );
    }

    void test_evaluate_max()
    {
        NLR::NetworkLevelReasoner nlr;

        populateNetworkWithMax( nlr );

        double input[2];
        double output[1];

        // With Max, Inputs are zeros, only biases count
        input[0] = 0;
        input[1] = 0;

        TS_ASSERT_THROWS_NOTHING( nlr.evaluate( input, output ) );

        TS_ASSERT( FloatUtils::areEqual( output[0], -3 ) );

        // With Max, case 1
        input[0] = 1;
        input[1] = -3;

        TS_ASSERT_THROWS_NOTHING( nlr.evaluate( input, output ) );

        TS_ASSERT( FloatUtils::areEqual( output[0], -18 ) );

        // With Max, case 2
        input[0] = -3;
        input[1] = 3;

        TS_ASSERT_THROWS_NOTHING( nlr.evaluate( input, output ) );

        TS_ASSERT( FloatUtils::areEqual( output[0], -5 ) );
    }


    void test_evaluate_softmax()
    {
        NLR::NetworkLevelReasoner nlr;

        populateNetworkWithSoftmax( nlr );

        double input[2];
        double output[2];

        // With Softmax, Inputs are zeros, only biases count
        input[0] = 0;
        input[1] = 0;

        TS_ASSERT_THROWS_NOTHING( nlr.evaluate( input, output ) );
        TS_ASSERT( FloatUtils::areEqual( output[0], 0.2999, 0.0001 ) );
        TS_ASSERT( FloatUtils::areEqual( output[1], 2.4001, 0.0001 ) );

        // With Softmax, case 1
        input[0] = 1;
        input[1] = -3;

        TS_ASSERT_THROWS_NOTHING( nlr.evaluate( input, output ) );
        TS_ASSERT( FloatUtils::areEqual( output[0], 0.1192, 0.0001 ) );
        TS_ASSERT( FloatUtils::areEqual( output[1], 2.7615, 0.0001 ) );

        // With Softmax, case 2
        input[0] = -3;
        input[1] = 3;

        TS_ASSERT_THROWS_NOTHING( nlr.evaluate( input, output ) );
        TS_ASSERT( FloatUtils::areEqual( output[0], 0.1206, 0.0001 ) );
        TS_ASSERT( FloatUtils::areEqual( output[1], 2.7588, 0.0001 ) );
    }

    void test_evaluate_bilinear()
    {
        NLR::NetworkLevelReasoner nlr;

        populateNetworkWithBilinear( nlr );

        double input[2];
        double output[1];

        // With Bilinear, Inputs are zeros, only biases count
        input[0] = 0;
        input[1] = 0;

        TS_ASSERT_THROWS_NOTHING( nlr.evaluate( input, output ) );

        TS_ASSERT( FloatUtils::areEqual( output[0], 0 ) );

        // With Bilinear, case 1
        input[0] = 0.1;
        input[1] = -0.3;

        TS_ASSERT_THROWS_NOTHING( nlr.evaluate( input, output ) );
        TS_ASSERT( FloatUtils::areEqual( output[0], 2.8304, 0.0001 ) );

        // With Bilinear, case 2
        input[0] = -0.3;
        input[1] = 0.3;

        TS_ASSERT_THROWS_NOTHING( nlr.evaluate( input, output ) );
        TS_ASSERT( FloatUtils::areEqual( output[0], 0.0912, 0.0001 ) );
    }

    void test_evaluate_non_consecutive_layers()
    {
        NLR::NetworkLevelReasoner nlr;

        // Create the layers
        nlr.addLayer( 0, NLR::Layer::INPUT, 2 );
        nlr.addLayer( 1, NLR::Layer::WEIGHTED_SUM, 3 );
        nlr.addLayer( 2, NLR::Layer::RELU, 3 );
        nlr.addLayer( 3, NLR::Layer::WEIGHTED_SUM, 2 );
        nlr.addLayer( 4, NLR::Layer::RELU, 3 );
        nlr.addLayer( 5, NLR::Layer::WEIGHTED_SUM, 1 );

        // Mark layer dependencies
        nlr.addLayerDependency( 0, 1 );
        nlr.addLayerDependency( 1, 2 );
        nlr.addLayerDependency( 2, 3 );
        nlr.addLayerDependency( 0, 3 );
        nlr.addLayerDependency( 3, 4 );
        nlr.addLayerDependency( 0, 4 );
        nlr.addLayerDependency( 4, 5 );

        // Set the weights and relus
        nlr.setWeight( 0, 0, 1, 0, 1 );
        nlr.setWeight( 0, 0, 1, 1, 2 );
        nlr.setWeight( 0, 1, 1, 1, -3 );
        nlr.setWeight( 0, 1, 1, 2, 1 );

        nlr.addActivationSource( 1, 0, 2, 0 );
        nlr.addActivationSource( 1, 1, 2, 1 );
        nlr.addActivationSource( 1, 2, 2, 2 );

        nlr.setWeight( 2, 0, 3, 0, 1 );
        nlr.setWeight( 2, 1, 3, 0, 2 );
        nlr.setWeight( 2, 2, 3, 1, -2 );
        nlr.setWeight( 0, 1, 3, 1, 1 );

        nlr.addActivationSource( 3, 0, 4, 0 );
        nlr.addActivationSource( 3, 1, 4, 1 );
        nlr.addActivationSource( 0, 0, 4, 2 );

        nlr.setWeight( 4, 0, 5, 0, 1 );
        nlr.setWeight( 4, 1, 5, 0, 1 );
        nlr.setWeight( 4, 2, 5, 0, 1 );

        // Evaluate
        double input[2];
        double output;

        input[0] = 1;
        input[1] = 1;

        TS_ASSERT_THROWS_NOTHING( nlr.evaluate( input, &output ) );
        TS_ASSERT( FloatUtils::areEqual( output, 2 ) );

        input[0] = -1;
        input[1] = 2;

        TS_ASSERT_THROWS_NOTHING( nlr.evaluate( input, &output ) );
        TS_ASSERT( FloatUtils::areEqual( output, 0 ) );

        TS_ASSERT_THROWS_NOTHING( nlr.computeSuccessorLayers() );

        TS_ASSERT_EQUALS( nlr.getLayer( 0 )->getSuccessorLayers(), Set<unsigned>( { 1, 3, 4 } ) );
        TS_ASSERT_EQUALS( nlr.getLayer( 1 )->getSuccessorLayers(), Set<unsigned>( { 2 } ) );
        TS_ASSERT_EQUALS( nlr.getLayer( 2 )->getSuccessorLayers(), Set<unsigned>( { 3 } ) );
        TS_ASSERT_EQUALS( nlr.getLayer( 3 )->getSuccessorLayers(), Set<unsigned>( { 4 } ) );
        TS_ASSERT_EQUALS( nlr.getLayer( 4 )->getSuccessorLayers(), Set<unsigned>( { 5 } ) );
    }

    void test_evaluate_abs_and_relu()
    {
        NLR::NetworkLevelReasoner nlr;

        populateNetworkWithAbsAndRelu( nlr );

        double input[2];
        double output[2];

        input[0] = 1;
        input[1] = 1;

        TS_ASSERT_THROWS_NOTHING( nlr.evaluate( input, output ) );

        TS_ASSERT( FloatUtils::areEqual( output[0], 2 ) );
        TS_ASSERT( FloatUtils::areEqual( output[1], 2 ) );

        input[0] = 1;
        input[1] = 2;

        TS_ASSERT_THROWS_NOTHING( nlr.evaluate( input, output ) );

        TS_ASSERT( FloatUtils::areEqual( output[0], 4 ) );
        TS_ASSERT( FloatUtils::areEqual( output[1], 4 ) );
    }

    void test_evaluate_round_and_sign()
    {
        NLR::NetworkLevelReasoner nlr;

        populateNetworkWithRoundAndSign( nlr );

        double input[2];
        double output[2];

        input[0] = 1.6;
        input[1] = 1.4;

        TS_ASSERT_THROWS_NOTHING( nlr.evaluate( input, output ) );

        TS_ASSERT( FloatUtils::areEqual( output[0], 1, 0.0001 ) );
        TS_ASSERT( FloatUtils::areEqual( output[1], -2, 0.0001 ) );

        input[0] = 1.6;
        input[1] = 1.6;

        TS_ASSERT_THROWS_NOTHING( nlr.evaluate( input, output ) );

        TS_ASSERT( FloatUtils::areEqual( output[0], -1, 0.0001 ) );
        TS_ASSERT( FloatUtils::areEqual( output[1], -4, 0.0001 ) );
    }

    void test_evaluate_leaky_relu_and_sigmoid()
    {
        NLR::NetworkLevelReasoner nlr;

        populateNetworkWithLeakyReluAndSigmoid( nlr );

        double input[2];
        double output[2];

        input[0] = 1;
        input[1] = 1;

        TS_ASSERT_THROWS_NOTHING( nlr.evaluate( input, output ) );

        TS_ASSERT( FloatUtils::areEqual( output[0], 0.7109, 0.0001 ) );
        TS_ASSERT( FloatUtils::areEqual( output[1], 1.4602, 0.0001 ) );

        input[0] = 1;
        input[1] = 2;

        TS_ASSERT_THROWS_NOTHING( nlr.evaluate( input, output ) );

        TS_ASSERT( FloatUtils::areEqual( output[0], 0.4013, 0.0001 ) );
        TS_ASSERT( FloatUtils::areEqual( output[1], 0.6508, 0.0001 ) );
    }

    void test_evaluate_softmax_and_max()
    {
        NLR::NetworkLevelReasoner nlr;

        populateNetworkWithSoftmaxAndMax( nlr );

        double input[2];
        double output[1];

        input[0] = 1;
        input[1] = -3;

        TS_ASSERT_THROWS_NOTHING( nlr.evaluate( input, output ) );

        TS_ASSERT( FloatUtils::areEqual( output[0], -2.9998, 0.0001 ) );

        input[0] = -3;
        input[1] = 3;

        TS_ASSERT_THROWS_NOTHING( nlr.evaluate( input, output ) );

        TS_ASSERT( FloatUtils::areEqual( output[0], -1.0000, 0.0001 ) );
    }

    void test_evaluate_relu_and_bilinear()
    {
        NLR::NetworkLevelReasoner nlr;

        populateNetworkWithReluAndBilinear( nlr );

        double input[2];
        double output[1];

        input[0] = 1;
        input[1] = 1;

        TS_ASSERT_THROWS_NOTHING( nlr.evaluate( input, output ) );

        TS_ASSERT( FloatUtils::areEqual( output[0], 1 ) );

        input[0] = 1;
        input[1] = 2;

        TS_ASSERT_THROWS_NOTHING( nlr.evaluate( input, output ) );

        TS_ASSERT( FloatUtils::areEqual( output[0], 0 ) );
    }

    void test_store_into_other()
    {
        NLR::NetworkLevelReasoner nlr;

        populateNetwork( nlr );

        NLR::NetworkLevelReasoner nlr2;

        TS_ASSERT_THROWS_NOTHING( nlr.storeIntoOther( nlr2 ) );

        double input[2];
        double output1[2];
        double output2[2];

        // Inputs are zeros, only biases count
        input[0] = 0;
        input[1] = 0;

        TS_ASSERT_THROWS_NOTHING( nlr.evaluate( input, output1 ) );
        TS_ASSERT_THROWS_NOTHING( nlr2.evaluate( input, output2 ) );

        TS_ASSERT( FloatUtils::areEqual( output1[0], output2[0] ) );
        TS_ASSERT( FloatUtils::areEqual( output1[1], output2[1] ) );

        TS_ASSERT_THROWS_NOTHING( nlr.storeIntoOther( nlr2 ) );

        // With ReLUs, Inputs are zeros, only biases count
        input[0] = 0;
        input[1] = 0;

        TS_ASSERT_THROWS_NOTHING( nlr.evaluate( input, output1 ) );
        TS_ASSERT_THROWS_NOTHING( nlr2.evaluate( input, output2 ) );

        TS_ASSERT( FloatUtils::areEqual( output1[0], output2[0] ) );
        TS_ASSERT( FloatUtils::areEqual( output1[1], output2[1] ) );

        // With ReLUs, case 1
        input[0] = 1;
        input[1] = 1;

        TS_ASSERT_THROWS_NOTHING( nlr.evaluate( input, output1 ) );
        TS_ASSERT_THROWS_NOTHING( nlr2.evaluate( input, output2 ) );

        TS_ASSERT( FloatUtils::areEqual( output1[0], output2[0] ) );
        TS_ASSERT( FloatUtils::areEqual( output1[1], output2[1] ) );
    }

    void test_store_into_other_with_sigmoids()
    {
        NLR::NetworkLevelReasoner nlr;

        populateNetworkWithSigmoids( nlr );

        NLR::NetworkLevelReasoner nlr2;

        TS_ASSERT_THROWS_NOTHING( nlr.storeIntoOther( nlr2 ) );

        double input[2];
        double output1[2];
        double output2[2];

        // case 1
        input[0] = 0;
        input[1] = 0;

        TS_ASSERT_THROWS_NOTHING( nlr.evaluate( input, output1 ) );
        TS_ASSERT_THROWS_NOTHING( nlr2.evaluate( input, output2 ) );

        TS_ASSERT( FloatUtils::areEqual( output1[0], output2[0] ) );
        TS_ASSERT( FloatUtils::areEqual( output1[1], output2[1] ) );

        // case 2
        input[0] = 1;
        input[1] = 1;

        TS_ASSERT_THROWS_NOTHING( nlr.evaluate( input, output1 ) );
        TS_ASSERT_THROWS_NOTHING( nlr2.evaluate( input, output2 ) );

        TS_ASSERT( FloatUtils::areEqual( output1[0], output2[0] ) );
        TS_ASSERT( FloatUtils::areEqual( output1[1], output2[1] ) );
    }

    void test_store_into_other_with_round()
    {
        NLR::NetworkLevelReasoner nlr;

        populateNetworkWithRound( nlr );

        NLR::NetworkLevelReasoner nlr2;

        TS_ASSERT_THROWS_NOTHING( nlr.storeIntoOther( nlr2 ) );

        double input[2];
        double output1[2];
        double output2[2];

        // case 1
        input[0] = 0;
        input[1] = 0;

        TS_ASSERT_THROWS_NOTHING( nlr.evaluate( input, output1 ) );
        TS_ASSERT_THROWS_NOTHING( nlr2.evaluate( input, output2 ) );

        TS_ASSERT( FloatUtils::areEqual( output1[0], output2[0] ) );
        TS_ASSERT( FloatUtils::areEqual( output1[1], output2[1] ) );

        // case 2
        input[0] = 1;
        input[1] = 1;

        TS_ASSERT_THROWS_NOTHING( nlr.evaluate( input, output1 ) );
        TS_ASSERT_THROWS_NOTHING( nlr2.evaluate( input, output2 ) );

        TS_ASSERT( FloatUtils::areEqual( output1[0], output2[0] ) );
        TS_ASSERT( FloatUtils::areEqual( output1[1], output2[1] ) );
    }

    void test_store_into_other_with_sign()
    {
        NLR::NetworkLevelReasoner nlr;

        populateNetworkWithSign( nlr );

        NLR::NetworkLevelReasoner nlr2;

        TS_ASSERT_THROWS_NOTHING( nlr.storeIntoOther( nlr2 ) );

        double input[2];
        double output1[2];
        double output2[2];

        // case 1
        input[0] = 0;
        input[1] = 0;

        TS_ASSERT_THROWS_NOTHING( nlr.evaluate( input, output1 ) );
        TS_ASSERT_THROWS_NOTHING( nlr2.evaluate( input, output2 ) );

        TS_ASSERT( FloatUtils::areEqual( output1[0], output2[0] ) );
        TS_ASSERT( FloatUtils::areEqual( output1[1], output2[1] ) );

        // case 2
        input[0] = 1;
        input[1] = 1;

        TS_ASSERT_THROWS_NOTHING( nlr.evaluate( input, output1 ) );
        TS_ASSERT_THROWS_NOTHING( nlr2.evaluate( input, output2 ) );

        TS_ASSERT( FloatUtils::areEqual( output1[0], output2[0] ) );
        TS_ASSERT( FloatUtils::areEqual( output1[1], output2[1] ) );
    }

    void test_store_into_other_with_abs()
    {
        NLR::NetworkLevelReasoner nlr;

        populateNetworkWithAbs( nlr );

        NLR::NetworkLevelReasoner nlr2;

        TS_ASSERT_THROWS_NOTHING( nlr.storeIntoOther( nlr2 ) );

        double input[2];
        double output1[2];
        double output2[2];

        // case 1
        input[0] = 0;
        input[1] = 0;

        TS_ASSERT_THROWS_NOTHING( nlr.evaluate( input, output1 ) );
        TS_ASSERT_THROWS_NOTHING( nlr2.evaluate( input, output2 ) );

        TS_ASSERT( FloatUtils::areEqual( output1[0], output2[0] ) );
        TS_ASSERT( FloatUtils::areEqual( output1[1], output2[1] ) );

        // case 2
        input[0] = 1;
        input[1] = 1;

        TS_ASSERT_THROWS_NOTHING( nlr.evaluate( input, output1 ) );
        TS_ASSERT_THROWS_NOTHING( nlr2.evaluate( input, output2 ) );

        TS_ASSERT( FloatUtils::areEqual( output1[0], output2[0] ) );
        TS_ASSERT( FloatUtils::areEqual( output1[1], output2[1] ) );
    }

    void test_store_into_other_with_leaky_relu()
    {
        NLR::NetworkLevelReasoner nlr;

        populateNetworkWithLeakyRelu( nlr );

        NLR::NetworkLevelReasoner nlr2;

        TS_ASSERT_THROWS_NOTHING( nlr.storeIntoOther( nlr2 ) );

        double input[2];
        double output1[2];
        double output2[2];

        // case 1
        input[0] = 0;
        input[1] = 0;

        TS_ASSERT_THROWS_NOTHING( nlr.evaluate( input, output1 ) );
        TS_ASSERT_THROWS_NOTHING( nlr2.evaluate( input, output2 ) );

        TS_ASSERT( FloatUtils::areEqual( output1[0], output2[0] ) );
        TS_ASSERT( FloatUtils::areEqual( output1[1], output2[1] ) );

        // case 2
        input[0] = 1;
        input[1] = 1;

        TS_ASSERT_THROWS_NOTHING( nlr.evaluate( input, output1 ) );
        TS_ASSERT_THROWS_NOTHING( nlr2.evaluate( input, output2 ) );

        TS_ASSERT( FloatUtils::areEqual( output1[0], output2[0] ) );
        TS_ASSERT( FloatUtils::areEqual( output1[1], output2[1] ) );
    }

    void test_store_into_other_with_max()
    {
        NLR::NetworkLevelReasoner nlr;

        populateNetworkWithMax( nlr );

        NLR::NetworkLevelReasoner nlr2;

        TS_ASSERT_THROWS_NOTHING( nlr.storeIntoOther( nlr2 ) );

        double input[2];
        double output1[2];
        double output2[2];

        // case 1
        input[0] = 0;
        input[1] = 0;

        TS_ASSERT_THROWS_NOTHING( nlr.evaluate( input, output1 ) );
        TS_ASSERT_THROWS_NOTHING( nlr2.evaluate( input, output2 ) );

        TS_ASSERT( FloatUtils::areEqual( output1[0], output2[0] ) );

        // case 2
        input[0] = 1;
        input[1] = 1;

        TS_ASSERT_THROWS_NOTHING( nlr.evaluate( input, output1 ) );
        TS_ASSERT_THROWS_NOTHING( nlr2.evaluate( input, output2 ) );

        TS_ASSERT( FloatUtils::areEqual( output1[0], output2[0] ) );
    }

    void test_store_into_other_with_softmax()
    {
        NLR::NetworkLevelReasoner nlr;

        populateNetworkWithSoftmax( nlr );

        NLR::NetworkLevelReasoner nlr2;

        TS_ASSERT_THROWS_NOTHING( nlr.storeIntoOther( nlr2 ) );

        double input[2];
        double output1[2];
        double output2[2];

        // case 1
        input[0] = 0;
        input[1] = 0;

        TS_ASSERT_THROWS_NOTHING( nlr.evaluate( input, output1 ) );
        TS_ASSERT_THROWS_NOTHING( nlr2.evaluate( input, output2 ) );

        TS_ASSERT( FloatUtils::areEqual( output1[0], output2[0] ) );
        TS_ASSERT( FloatUtils::areEqual( output1[1], output2[1] ) );

        // case 2
        input[0] = 1;
        input[1] = 1;

        TS_ASSERT_THROWS_NOTHING( nlr.evaluate( input, output1 ) );
        TS_ASSERT_THROWS_NOTHING( nlr2.evaluate( input, output2 ) );

        TS_ASSERT( FloatUtils::areEqual( output1[0], output2[0] ) );
        TS_ASSERT( FloatUtils::areEqual( output1[1], output2[1] ) );
    }

    void test_store_into_other_with_bilinear()
    {
        NLR::NetworkLevelReasoner nlr;

        populateNetworkWithBilinear( nlr );

        NLR::NetworkLevelReasoner nlr2;

        TS_ASSERT_THROWS_NOTHING( nlr.storeIntoOther( nlr2 ) );

        double input[2];
        double output1[2];
        double output2[2];

        // case 1
        input[0] = 0;
        input[1] = 0;

        TS_ASSERT_THROWS_NOTHING( nlr.evaluate( input, output1 ) );
        TS_ASSERT_THROWS_NOTHING( nlr2.evaluate( input, output2 ) );

        TS_ASSERT( FloatUtils::areEqual( output1[0], output2[0] ) );

        // case 2
        input[0] = 1;
        input[1] = 1;

        TS_ASSERT_THROWS_NOTHING( nlr.evaluate( input, output1 ) );
        TS_ASSERT_THROWS_NOTHING( nlr2.evaluate( input, output2 ) );

        TS_ASSERT( FloatUtils::areEqual( output1[0], output2[0] ) );
    }

    void test_generate_input_query()
    {
        NLR::NetworkLevelReasoner nlr;

        // Create the layers
        nlr.addLayer( 0, NLR::Layer::INPUT, 2 );
        nlr.addLayer( 1, NLR::Layer::WEIGHTED_SUM, 3 );
        nlr.addLayer( 2, NLR::Layer::ABSOLUTE_VALUE, 3 );
        nlr.addLayer( 3, NLR::Layer::WEIGHTED_SUM, 2 );
        nlr.addLayer( 4, NLR::Layer::RELU, 2 );
        nlr.addLayer( 5, NLR::Layer::WEIGHTED_SUM, 2 );

        // Mark layer dependencies
        for ( unsigned i = 1; i <= 5; ++i )
            nlr.addLayerDependency( i - 1, i );

        // Variable indexing

        nlr.setNeuronVariable( NLR::NeuronIndex( 0, 0 ), 0 );
        nlr.setNeuronVariable( NLR::NeuronIndex( 0, 1 ), 1 );

        nlr.setNeuronVariable( NLR::NeuronIndex( 1, 0 ), 2 );
        nlr.setNeuronVariable( NLR::NeuronIndex( 1, 1 ), 3 );
        nlr.setNeuronVariable( NLR::NeuronIndex( 1, 2 ), 4 );

        nlr.setNeuronVariable( NLR::NeuronIndex( 2, 0 ), 5 );
        nlr.setNeuronVariable( NLR::NeuronIndex( 2, 1 ), 6 );
        nlr.setNeuronVariable( NLR::NeuronIndex( 2, 2 ), 7 );

        nlr.setNeuronVariable( NLR::NeuronIndex( 3, 0 ), 8 );
        nlr.setNeuronVariable( NLR::NeuronIndex( 3, 1 ), 9 );

        nlr.setNeuronVariable( NLR::NeuronIndex( 4, 0 ), 10 );
        nlr.setNeuronVariable( NLR::NeuronIndex( 4, 1 ), 11 );

        nlr.setNeuronVariable( NLR::NeuronIndex( 5, 0 ), 12 );
        nlr.setNeuronVariable( NLR::NeuronIndex( 5, 1 ), 13 );

        // Set the weights and biases for the weighted sum layers

        nlr.setWeight( 0, 0, 1, 0, 1 );
        nlr.setWeight( 0, 0, 1, 1, 2 );
        nlr.setWeight( 0, 1, 1, 1, -3 );
        nlr.setWeight( 0, 1, 1, 2, 1 );

        nlr.setWeight( 2, 0, 3, 0, 1 );
        nlr.setWeight( 2, 0, 3, 1, -1 );
        nlr.setWeight( 2, 1, 3, 0, 1 );
        nlr.setWeight( 2, 1, 3, 1, 1 );
        nlr.setWeight( 2, 2, 3, 0, -1 );
        nlr.setWeight( 2, 2, 3, 1, -5 );

        nlr.setWeight( 4, 0, 5, 0, 1 );
        nlr.setWeight( 4, 0, 5, 1, 1 );
        nlr.setWeight( 4, 1, 5, 1, 3 );

        nlr.setBias( 1, 0, 1 );
        nlr.setBias( 1, 1, 0 );
        nlr.setBias( 1, 2, 0 );

        nlr.setBias( 3, 0, 0 );
        nlr.setBias( 3, 1, 2 );

        nlr.setBias( 5, 0, 0 );
        nlr.setBias( 5, 1, 0 );

        // Mark the ReLU/Abs sources
        nlr.addActivationSource( 1, 0, 2, 0 );
        nlr.addActivationSource( 1, 1, 2, 1 );
        nlr.addActivationSource( 1, 2, 2, 2 );

        nlr.addActivationSource( 3, 0, 4, 0 );
        nlr.addActivationSource( 3, 1, 4, 1 );

        // Start the testing
        Query ipq;
        nlr.generateQuery( ipq );
        List<Equation> unhandledEquations;
        Set<unsigned> varsInUnhandledConstraints;
        TS_ASSERT(
            ipq.constructNetworkLevelReasoner( unhandledEquations, varsInUnhandledConstraints ) );
        NLR::NetworkLevelReasoner *reconstructedNlr = ipq.getNetworkLevelReasoner();

        double input[2];
        double output[2];

        input[0] = 1;
        input[1] = 1;

        TS_ASSERT_THROWS_NOTHING( reconstructedNlr->evaluate( input, output ) );

        TS_ASSERT( FloatUtils::areEqual( output[0], 2 ) );
        TS_ASSERT( FloatUtils::areEqual( output[1], 2 ) );

        input[0] = 1;
        input[1] = 2;

        TS_ASSERT_THROWS_NOTHING( reconstructedNlr->evaluate( input, output ) );

        TS_ASSERT( FloatUtils::areEqual( output[0], 4 ) );
        TS_ASSERT( FloatUtils::areEqual( output[1], 4 ) );
    }

    void test_simulate_relu()
    {
        NLR::NetworkLevelReasoner nlr;

        populateNetwork( nlr );

        unsigned simulationSize = Options::get()->getInt( Options::NUMBER_OF_SIMULATIONS );

        // With ReLUs, Inputs are zeros, only biases count
        Vector<Vector<double>> simulations1;
        simulations1.append( Vector<double>( simulationSize, 0 ) );
        simulations1.append( Vector<double>( simulationSize, 0 ) );

        TS_ASSERT_THROWS_NOTHING( nlr.simulate( &simulations1 ) );

=======
>>>>>>> c15b12ea
        for ( unsigned i = 0; i < simulationSize; ++i )
        {
            TS_ASSERT( FloatUtils::areEqual(
                ( *( nlr.getLayer( nlr.getNumberOfLayers() - 1 )->getSimulations() ) )
                    .get( 0 )
                    .get( i ),
                1 ) );
            TS_ASSERT( FloatUtils::areEqual(
                ( *( nlr.getLayer( nlr.getNumberOfLayers() - 1 )->getSimulations() ) )
                    .get( 1 )
                    .get( i ),
<<<<<<< HEAD
                4 ) );
        }

        // With ReLUs, case 1
        Vector<Vector<double>> simulations2;
        simulations2.append( Vector<double>( simulationSize, 1 ) );
        simulations2.append( Vector<double>( simulationSize, 1 ) );

        TS_ASSERT_THROWS_NOTHING( nlr.simulate( &simulations2 ) );

        for ( unsigned i = 0; i < simulationSize; ++i )
        {
            TS_ASSERT( FloatUtils::areEqual(
                ( *( nlr.getLayer( nlr.getNumberOfLayers() - 1 )->getSimulations() ) )
                    .get( 0 )
                    .get( i ),
                1 ) );
            TS_ASSERT( FloatUtils::areEqual(
                ( *( nlr.getLayer( nlr.getNumberOfLayers() - 1 )->getSimulations() ) )
                    .get( 1 )
                    .get( i ),
                1 ) );
        }

        // With ReLUs, case 1 and 2
        Vector<Vector<double>> simulations3;
        simulations3.append( Vector<double>( simulationSize, 1 ) );
        simulations3.append( Vector<double>( simulationSize, 2 ) );

        TS_ASSERT_THROWS_NOTHING( nlr.simulate( &simulations3 ) );

        for ( unsigned i = 0; i < simulationSize; ++i )
        {
            TS_ASSERT( FloatUtils::areEqual(
                ( *( nlr.getLayer( nlr.getNumberOfLayers() - 1 )->getSimulations() ) )
                    .get( 0 )
                    .get( i ),
                0 ) );
            TS_ASSERT( FloatUtils::areEqual(
                ( *( nlr.getLayer( nlr.getNumberOfLayers() - 1 )->getSimulations() ) )
                    .get( 1 )
                    .get( i ),
                0 ) );
        }
    }

    void test_simulate_sigmoids()
    {
        NLR::NetworkLevelReasoner nlr;

        populateNetworkWithSigmoids( nlr );

        unsigned simulationSize = Options::get()->getInt( Options::NUMBER_OF_SIMULATIONS );

        // case 1
        Vector<Vector<double>> simulations1;
        simulations1.append( Vector<double>( simulationSize, 0 ) );
        simulations1.append( Vector<double>( simulationSize, 0 ) );

        TS_ASSERT_THROWS_NOTHING( nlr.simulate( &simulations1 ) );

        for ( unsigned i = 0; i < simulationSize; ++i )
        {
            TS_ASSERT( FloatUtils::areEqual(
                ( *( nlr.getLayer( nlr.getNumberOfLayers() - 1 )->getSimulations() ) )
                    .get( 0 )
                    .get( i ),
                0.6750,
                0.0001 ) );
            TS_ASSERT( FloatUtils::areEqual(
                ( *( nlr.getLayer( nlr.getNumberOfLayers() - 1 )->getSimulations() ) )
                    .get( 1 )
                    .get( i ),
                3.0167,
                0.0001 ) );
        }

        // case 2
        Vector<Vector<double>> simulations2;
        simulations2.append( Vector<double>( simulationSize, 1 ) );
        simulations2.append( Vector<double>( simulationSize, 1 ) );

        TS_ASSERT_THROWS_NOTHING( nlr.simulate( &simulations2 ) );

        for ( unsigned i = 0; i < simulationSize; ++i )
        {
            TS_ASSERT( FloatUtils::areEqual(
                ( *( nlr.getLayer( nlr.getNumberOfLayers() - 1 )->getSimulations() ) )
                    .get( 0 )
                    .get( i ),
                0.6032,
                0.0001 ) );
            TS_ASSERT( FloatUtils::areEqual(
                ( *( nlr.getLayer( nlr.getNumberOfLayers() - 1 )->getSimulations() ) )
                    .get( 1 )
                    .get( i ),
                2.5790,
                0.0001 ) );
        }

        // case 3
        Vector<Vector<double>> simulations3;
        simulations3.append( Vector<double>( simulationSize, 1 ) );
        simulations3.append( Vector<double>( simulationSize, 2 ) );

        TS_ASSERT_THROWS_NOTHING( nlr.simulate( &simulations3 ) );

        for ( unsigned i = 0; i < simulationSize; ++i )
        {
            TS_ASSERT( FloatUtils::areEqual(
                ( *( nlr.getLayer( nlr.getNumberOfLayers() - 1 )->getSimulations() ) )
                    .get( 0 )
                    .get( i ),
                0.5045,
                0.0001 ) );
            TS_ASSERT( FloatUtils::areEqual(
                ( *( nlr.getLayer( nlr.getNumberOfLayers() - 1 )->getSimulations() ) )
                    .get( 1 )
                    .get( i ),
                2.1957,
                0.0001 ) );
        }
    }

    void test_simulate_round()
    {
        NLR::NetworkLevelReasoner nlr;

        populateNetworkWithRound( nlr );

        unsigned simulationSize = Options::get()->getInt( Options::NUMBER_OF_SIMULATIONS );

        // With Round, Inputs are zeros, only biases count
        Vector<Vector<double>> simulations1;
        simulations1.append( Vector<double>( simulationSize, 0 ) );
        simulations1.append( Vector<double>( simulationSize, 0 ) );

        TS_ASSERT_THROWS_NOTHING( nlr.simulate( &simulations1 ) );

        for ( unsigned i = 0; i < simulationSize; ++i )
        {
            TS_ASSERT( FloatUtils::areEqual(
                ( *( nlr.getLayer( nlr.getNumberOfLayers() - 1 )->getSimulations() ) )
                    .get( 0 )
                    .get( i ),
                1 ) );
            TS_ASSERT( FloatUtils::areEqual(
                ( *( nlr.getLayer( nlr.getNumberOfLayers() - 1 )->getSimulations() ) )
                    .get( 1 )
                    .get( i ),
                4 ) );
        }

        // With Round, case 1
        Vector<Vector<double>> simulations2;
        simulations2.append( Vector<double>( simulationSize, 2.1 ) );
        simulations2.append( Vector<double>( simulationSize, 1.4 ) );

        TS_ASSERT_THROWS_NOTHING( nlr.simulate( &simulations2 ) );

        for ( unsigned i = 0; i < simulationSize; ++i )
        {
            TS_ASSERT( FloatUtils::areEqual(
                ( *( nlr.getLayer( nlr.getNumberOfLayers() - 1 )->getSimulations() ) )
                    .get( 0 )
                    .get( i ),
                2,
                0.0001 ) );
            TS_ASSERT( FloatUtils::areEqual(
                ( *( nlr.getLayer( nlr.getNumberOfLayers() - 1 )->getSimulations() ) )
                    .get( 1 )
                    .get( i ),
                -4,
                0.0001 ) );
        }

        // With Round, case 2
        Vector<Vector<double>> simulations3;
        simulations3.append( Vector<double>( simulationSize, 2.1 ) );
        simulations3.append( Vector<double>( simulationSize, 1.6 ) );

        TS_ASSERT_THROWS_NOTHING( nlr.simulate( &simulations3 ) );

        for ( unsigned i = 0; i < simulationSize; ++i )
        {
            TS_ASSERT( FloatUtils::areEqual(
                ( *( nlr.getLayer( nlr.getNumberOfLayers() - 1 )->getSimulations() ) )
                    .get( 0 )
                    .get( i ),
                0,
                0.0001 ) );
            TS_ASSERT( FloatUtils::areEqual(
                ( *( nlr.getLayer( nlr.getNumberOfLayers() - 1 )->getSimulations() ) )
                    .get( 1 )
                    .get( i ),
                -12,
                0.0001 ) );
        }
    }

    void test_simulate_sign()
    {
        NLR::NetworkLevelReasoner nlr;

        populateNetworkWithSign( nlr );

        unsigned simulationSize = Options::get()->getInt( Options::NUMBER_OF_SIMULATIONS );

        // With Sign, Inputs are zeros, only biases count
        Vector<Vector<double>> simulations1;
        simulations1.append( Vector<double>( simulationSize, 0 ) );
        simulations1.append( Vector<double>( simulationSize, 0 ) );

        TS_ASSERT_THROWS_NOTHING( nlr.simulate( &simulations1 ) );

        for ( unsigned i = 0; i < simulationSize; ++i )
        {
            TS_ASSERT( FloatUtils::areEqual(
                ( *( nlr.getLayer( nlr.getNumberOfLayers() - 1 )->getSimulations() ) )
                    .get( 0 )
                    .get( i ),
                1 ) );
            TS_ASSERT( FloatUtils::areEqual(
                ( *( nlr.getLayer( nlr.getNumberOfLayers() - 1 )->getSimulations() ) )
                    .get( 1 )
                    .get( i ),
                4 ) );
        }

        // With Sign, case 1
        Vector<Vector<double>> simulations2;
        simulations2.append( Vector<double>( simulationSize, -2 ) );
        simulations2.append( Vector<double>( simulationSize, -2 ) );

        TS_ASSERT_THROWS_NOTHING( nlr.simulate( &simulations2 ) );

        for ( unsigned i = 0; i < simulationSize; ++i )
        {
            TS_ASSERT( FloatUtils::areEqual(
                ( *( nlr.getLayer( nlr.getNumberOfLayers() - 1 )->getSimulations() ) )
                    .get( 0 )
                    .get( i ),
                1 ) );
            TS_ASSERT( FloatUtils::areEqual(
                ( *( nlr.getLayer( nlr.getNumberOfLayers() - 1 )->getSimulations() ) )
                    .get( 1 )
                    .get( i ),
                4 ) );
        }

        // With Sign, case 2
        Vector<Vector<double>> simulations3;
        simulations3.append( Vector<double>( simulationSize, -1 ) );
        simulations3.append( Vector<double>( simulationSize, 1 ) );

        TS_ASSERT_THROWS_NOTHING( nlr.simulate( &simulations3 ) );

        for ( unsigned i = 0; i < simulationSize; ++i )
        {
            TS_ASSERT( FloatUtils::areEqual(
                ( *( nlr.getLayer( nlr.getNumberOfLayers() - 1 )->getSimulations() ) )
                    .get( 0 )
                    .get( i ),
                -1 ) );
            TS_ASSERT( FloatUtils::areEqual(
                ( *( nlr.getLayer( nlr.getNumberOfLayers() - 1 )->getSimulations() ) )
                    .get( 1 )
                    .get( i ),
                -4 ) );
        }
    }

    void test_simulate_abs()
    {
        NLR::NetworkLevelReasoner nlr;

        populateNetworkWithAbs( nlr );

        unsigned simulationSize = Options::get()->getInt( Options::NUMBER_OF_SIMULATIONS );

        // With Abs, Inputs are zeros, only biases count
        Vector<Vector<double>> simulations1;
        simulations1.append( Vector<double>( simulationSize, 0 ) );
        simulations1.append( Vector<double>( simulationSize, 0 ) );

        TS_ASSERT_THROWS_NOTHING( nlr.simulate( &simulations1 ) );

        for ( unsigned i = 0; i < simulationSize; ++i )
        {
            TS_ASSERT( FloatUtils::areEqual(
                ( *( nlr.getLayer( nlr.getNumberOfLayers() - 1 )->getSimulations() ) )
                    .get( 0 )
                    .get( i ),
                1 ) );
            TS_ASSERT( FloatUtils::areEqual(
                ( *( nlr.getLayer( nlr.getNumberOfLayers() - 1 )->getSimulations() ) )
                    .get( 1 )
                    .get( i ),
                4 ) );
        }

        // With Abs, case 1
        Vector<Vector<double>> simulations2;
        simulations2.append( Vector<double>( simulationSize, -2 ) );
        simulations2.append( Vector<double>( simulationSize, -2 ) );

        TS_ASSERT_THROWS_NOTHING( nlr.simulate( &simulations2 ) );

        for ( unsigned i = 0; i < simulationSize; ++i )
        {
            TS_ASSERT( FloatUtils::areEqual(
                ( *( nlr.getLayer( nlr.getNumberOfLayers() - 1 )->getSimulations() ) )
                    .get( 0 )
                    .get( i ),
                1 ) );
            TS_ASSERT( FloatUtils::areEqual(
                ( *( nlr.getLayer( nlr.getNumberOfLayers() - 1 )->getSimulations() ) )
                    .get( 1 )
                    .get( i ),
                4 ) );
        }

        // With Abs, case 2
        Vector<Vector<double>> simulations3;
        simulations3.append( Vector<double>( simulationSize, 1 ) );
        simulations3.append( Vector<double>( simulationSize, 2 ) );

        TS_ASSERT_THROWS_NOTHING( nlr.simulate( &simulations3 ) );

        for ( unsigned i = 0; i < simulationSize; ++i )
        {
            TS_ASSERT( FloatUtils::areEqual(
                ( *( nlr.getLayer( nlr.getNumberOfLayers() - 1 )->getSimulations() ) )
                    .get( 0 )
                    .get( i ),
                4 ) );
            TS_ASSERT( FloatUtils::areEqual(
                ( *( nlr.getLayer( nlr.getNumberOfLayers() - 1 )->getSimulations() ) )
                    .get( 1 )
                    .get( i ),
                10 ) );
        }
    }

    void test_simulate_leaky_relu()
    {
        NLR::NetworkLevelReasoner nlr;

        populateNetworkWithLeakyRelu( nlr );

        unsigned simulationSize = Options::get()->getInt( Options::NUMBER_OF_SIMULATIONS );

        // With Leaky ReLU, Inputs are zeros, only biases count
        Vector<Vector<double>> simulations1;
        simulations1.append( Vector<double>( simulationSize, 0 ) );
        simulations1.append( Vector<double>( simulationSize, 0 ) );

        TS_ASSERT_THROWS_NOTHING( nlr.simulate( &simulations1 ) );

        for ( unsigned i = 0; i < simulationSize; ++i )
        {
            TS_ASSERT( FloatUtils::areEqual(
                ( *( nlr.getLayer( nlr.getNumberOfLayers() - 1 )->getSimulations() ) )
                    .get( 0 )
                    .get( i ),
                1 ) );
            TS_ASSERT( FloatUtils::areEqual(
                ( *( nlr.getLayer( nlr.getNumberOfLayers() - 1 )->getSimulations() ) )
                    .get( 1 )
                    .get( i ),
                4 ) );
        }

        // With Leaky ReLU, case 1  (alpha=0.1)
        Vector<Vector<double>> simulations2;
        simulations2.append( Vector<double>( simulationSize, 1 ) );
        simulations2.append( Vector<double>( simulationSize, 1 ) );

        TS_ASSERT_THROWS_NOTHING( nlr.simulate( &simulations2 ) );

        for ( unsigned i = 0; i < simulationSize; ++i )
        {
            TS_ASSERT( FloatUtils::areEqual(
                ( *( nlr.getLayer( nlr.getNumberOfLayers() - 1 )->getSimulations() ) )
                    .get( 0 )
                    .get( i ),
                0.9,
                0.0001 ) );
            TS_ASSERT( FloatUtils::areEqual(
                ( *( nlr.getLayer( nlr.getNumberOfLayers() - 1 )->getSimulations() ) )
                    .get( 1 )
                    .get( i ),
                0.57,
                0.0001 ) );
        }

        // With Leaky ReLU, case 2
        Vector<Vector<double>> simulations3;
        simulations3.append( Vector<double>( simulationSize, 1 ) );
        simulations3.append( Vector<double>( simulationSize, 2 ) );

        TS_ASSERT_THROWS_NOTHING( nlr.simulate( &simulations3 ) );

        for ( unsigned i = 0; i < simulationSize; ++i )
        {
            TS_ASSERT( FloatUtils::areEqual(
                ( *( nlr.getLayer( nlr.getNumberOfLayers() - 1 )->getSimulations() ) )
                    .get( 0 )
                    .get( i ),
                -0.04,
                0.0001 ) );
            TS_ASSERT( FloatUtils::areEqual(
                ( *( nlr.getLayer( nlr.getNumberOfLayers() - 1 )->getSimulations() ) )
                    .get( 1 )
                    .get( i ),
                -0.76,
                0.0001 ) );
        }
    }

    void test_simulate_max()
    {
        NLR::NetworkLevelReasoner nlr;

        populateNetworkWithMax( nlr );

        unsigned simulationSize = Options::get()->getInt( Options::NUMBER_OF_SIMULATIONS );

        // With Max, Inputs are zeros, only biases count
        Vector<Vector<double>> simulations1;
        simulations1.append( Vector<double>( simulationSize, 0 ) );
        simulations1.append( Vector<double>( simulationSize, 0 ) );

        TS_ASSERT_THROWS_NOTHING( nlr.simulate( &simulations1 ) );

        for ( unsigned i = 0; i < simulationSize; ++i )
        {
            TS_ASSERT( FloatUtils::areEqual(
                ( *( nlr.getLayer( nlr.getNumberOfLayers() - 1 )->getSimulations() ) )
                    .get( 0 )
                    .get( i ),
                -3 ) );
        }

        // With Max, case 1
        Vector<Vector<double>> simulations2;
        simulations2.append( Vector<double>( simulationSize, 1 ) );
        simulations2.append( Vector<double>( simulationSize, -3 ) );

        TS_ASSERT_THROWS_NOTHING( nlr.simulate( &simulations2 ) );

        for ( unsigned i = 0; i < simulationSize; ++i )
        {
            TS_ASSERT( FloatUtils::areEqual(
                ( *( nlr.getLayer( nlr.getNumberOfLayers() - 1 )->getSimulations() ) )
                    .get( 0 )
                    .get( i ),
                -18 ) );
        }

        // With Max, case 2
        Vector<Vector<double>> simulations3;
        simulations3.append( Vector<double>( simulationSize, -3 ) );
        simulations3.append( Vector<double>( simulationSize, 3 ) );

        TS_ASSERT_THROWS_NOTHING( nlr.simulate( &simulations3 ) );

        for ( unsigned i = 0; i < simulationSize; ++i )
        {
            TS_ASSERT( FloatUtils::areEqual(
                ( *( nlr.getLayer( nlr.getNumberOfLayers() - 1 )->getSimulations() ) )
                    .get( 0 )
                    .get( i ),
                -5 ) );
        }
    }

    void test_simulate_softmax()
    {
        NLR::NetworkLevelReasoner nlr;

        populateNetworkWithSoftmax( nlr );

        unsigned simulationSize = Options::get()->getInt( Options::NUMBER_OF_SIMULATIONS );

        // With Softmax, Inputs are zeros, only biases count
        Vector<Vector<double>> simulations1;
        simulations1.append( Vector<double>( simulationSize, 0 ) );
        simulations1.append( Vector<double>( simulationSize, 0 ) );

        TS_ASSERT_THROWS_NOTHING( nlr.simulate( &simulations1 ) );

        for ( unsigned i = 0; i < simulationSize; ++i )
        {
            TS_ASSERT( FloatUtils::areEqual(
                ( *( nlr.getLayer( nlr.getNumberOfLayers() - 1 )->getSimulations() ) )
                    .get( 0 )
                    .get( i ),
                0.2999,
                0.0001 ) );
            TS_ASSERT( FloatUtils::areEqual(
                ( *( nlr.getLayer( nlr.getNumberOfLayers() - 1 )->getSimulations() ) )
                    .get( 1 )
                    .get( i ),
                2.4001,
                0.0001 ) );
        }

        // With Softmax, case 1
        Vector<Vector<double>> simulations2;
        simulations2.append( Vector<double>( simulationSize, 1 ) );
        simulations2.append( Vector<double>( simulationSize, -3 ) );

        TS_ASSERT_THROWS_NOTHING( nlr.simulate( &simulations2 ) );

        for ( unsigned i = 0; i < simulationSize; ++i )
        {
            TS_ASSERT( FloatUtils::areEqual(
                ( *( nlr.getLayer( nlr.getNumberOfLayers() - 1 )->getSimulations() ) )
                    .get( 0 )
                    .get( i ),
                0.1192,
                0.0001 ) );
            TS_ASSERT( FloatUtils::areEqual(
                ( *( nlr.getLayer( nlr.getNumberOfLayers() - 1 )->getSimulations() ) )
                    .get( 1 )
                    .get( i ),
                2.7615,
                0.0001 ) );
        }

        // With Softmax, case 2
        Vector<Vector<double>> simulations3;
        simulations3.append( Vector<double>( simulationSize, -3 ) );
        simulations3.append( Vector<double>( simulationSize, 3 ) );

        TS_ASSERT_THROWS_NOTHING( nlr.simulate( &simulations3 ) );

        for ( unsigned i = 0; i < simulationSize; ++i )
        {
            TS_ASSERT( FloatUtils::areEqual(
                ( *( nlr.getLayer( nlr.getNumberOfLayers() - 1 )->getSimulations() ) )
                    .get( 0 )
                    .get( i ),
                0.1206,
                0.0001 ) );
            TS_ASSERT( FloatUtils::areEqual(
                ( *( nlr.getLayer( nlr.getNumberOfLayers() - 1 )->getSimulations() ) )
                    .get( 1 )
                    .get( i ),
                2.7588,
                0.0001 ) );
        }
    }

    void test_simulate_bilinear()
    {
        NLR::NetworkLevelReasoner nlr;

        populateNetworkWithBilinear( nlr );

        unsigned simulationSize = Options::get()->getInt( Options::NUMBER_OF_SIMULATIONS );

        // With Bilinear, Inputs are zeros, only biases count
        Vector<Vector<double>> simulations1;
        simulations1.append( Vector<double>( simulationSize, 0 ) );
        simulations1.append( Vector<double>( simulationSize, 0 ) );

        TS_ASSERT_THROWS_NOTHING( nlr.simulate( &simulations1 ) );

        for ( unsigned i = 0; i < simulationSize; ++i )
        {
            TS_ASSERT( FloatUtils::areEqual(
                ( *( nlr.getLayer( nlr.getNumberOfLayers() - 1 )->getSimulations() ) )
                    .get( 0 )
                    .get( i ),
                0 ) );
        }

        // With Bilinear, case 1
        Vector<Vector<double>> simulations2;
        simulations2.append( Vector<double>( simulationSize, 0.1 ) );
        simulations2.append( Vector<double>( simulationSize, -0.3 ) );

        TS_ASSERT_THROWS_NOTHING( nlr.simulate( &simulations2 ) );

        for ( unsigned i = 0; i < simulationSize; ++i )
        {
            TS_ASSERT( FloatUtils::areEqual(
                ( *( nlr.getLayer( nlr.getNumberOfLayers() - 1 )->getSimulations() ) )
                    .get( 0 )
                    .get( i ),
                2.8304,
                0.0001 ) );
        }

        // With Bilinear, case 2
        Vector<Vector<double>> simulations3;
        simulations3.append( Vector<double>( simulationSize, -0.3 ) );
        simulations3.append( Vector<double>( simulationSize, 0.3 ) );

        TS_ASSERT_THROWS_NOTHING( nlr.simulate( &simulations3 ) );

        for ( unsigned i = 0; i < simulationSize; ++i )
        {
            TS_ASSERT( FloatUtils::areEqual(
                ( *( nlr.getLayer( nlr.getNumberOfLayers() - 1 )->getSimulations() ) )
                    .get( 0 )
                    .get( i ),
                0.0912,
                0.0001 ) );
        }
    }

    void test_simulate_non_consecutive_layers()
    {
        NLR::NetworkLevelReasoner nlr;

        // Create the layers
        nlr.addLayer( 0, NLR::Layer::INPUT, 2 );
        nlr.addLayer( 1, NLR::Layer::WEIGHTED_SUM, 3 );
        nlr.addLayer( 2, NLR::Layer::RELU, 3 );
        nlr.addLayer( 3, NLR::Layer::WEIGHTED_SUM, 2 );
        nlr.addLayer( 4, NLR::Layer::RELU, 3 );
        nlr.addLayer( 5, NLR::Layer::WEIGHTED_SUM, 1 );

        // Mark layer dependencies
        nlr.addLayerDependency( 0, 1 );
        nlr.addLayerDependency( 1, 2 );
        nlr.addLayerDependency( 2, 3 );
        nlr.addLayerDependency( 0, 3 );
        nlr.addLayerDependency( 3, 4 );
        nlr.addLayerDependency( 0, 4 );
        nlr.addLayerDependency( 4, 5 );

        // Set the weights and relus
        nlr.setWeight( 0, 0, 1, 0, 1 );
        nlr.setWeight( 0, 0, 1, 1, 2 );
        nlr.setWeight( 0, 1, 1, 1, -3 );
        nlr.setWeight( 0, 1, 1, 2, 1 );

        nlr.addActivationSource( 1, 0, 2, 0 );
        nlr.addActivationSource( 1, 1, 2, 1 );
        nlr.addActivationSource( 1, 2, 2, 2 );

        nlr.setWeight( 2, 0, 3, 0, 1 );
        nlr.setWeight( 2, 1, 3, 0, 2 );
        nlr.setWeight( 2, 2, 3, 1, -2 );
        nlr.setWeight( 0, 1, 3, 1, 1 );

        nlr.addActivationSource( 3, 0, 4, 0 );
        nlr.addActivationSource( 3, 1, 4, 1 );
        nlr.addActivationSource( 0, 0, 4, 2 );

        nlr.setWeight( 4, 0, 5, 0, 1 );
        nlr.setWeight( 4, 1, 5, 0, 1 );
        nlr.setWeight( 4, 2, 5, 0, 1 );

        unsigned simulationSize = Options::get()->getInt( Options::NUMBER_OF_SIMULATIONS );

        // Simulate1
        Vector<Vector<double>> simulations1;
        simulations1.append( Vector<double>( simulationSize, 1 ) );
        simulations1.append( Vector<double>( simulationSize, 1 ) );

        TS_ASSERT_THROWS_NOTHING( nlr.simulate( &simulations1 ) );

        for ( unsigned i = 0; i < simulationSize; ++i )
            TS_ASSERT( FloatUtils::areEqual(
                ( *( nlr.getLayer( nlr.getNumberOfLayers() - 1 )->getSimulations() ) )
                    .get( 0 )
                    .get( i ),
                2 ) );

        // Simulate2
        Vector<Vector<double>> simulations2;
        simulations2.append( Vector<double>( simulationSize, -1 ) );
        simulations2.append( Vector<double>( simulationSize, 2 ) );

        TS_ASSERT_THROWS_NOTHING( nlr.simulate( &simulations2 ) );

        for ( unsigned i = 0; i < simulationSize; ++i )
            TS_ASSERT( FloatUtils::areEqual(
                ( *( nlr.getLayer( nlr.getNumberOfLayers() - 1 )->getSimulations() ) )
                    .get( 0 )
                    .get( i ),
                0 ) );
    }

    void test_simulate_abs_and_relu()
    {
        NLR::NetworkLevelReasoner nlr;

        populateNetworkWithAbsAndRelu( nlr );

        unsigned simulationSize = Options::get()->getInt( Options::NUMBER_OF_SIMULATIONS );

        // Simulate1
        Vector<Vector<double>> simulations1;
        simulations1.append( Vector<double>( simulationSize, 1 ) );
        simulations1.append( Vector<double>( simulationSize, 1 ) );

        TS_ASSERT_THROWS_NOTHING( nlr.simulate( &simulations1 ) );

        for ( unsigned i = 0; i < simulationSize; ++i )
        {
            TS_ASSERT( FloatUtils::areEqual(
                ( *( nlr.getLayer( nlr.getNumberOfLayers() - 1 )->getSimulations() ) )
                    .get( 0 )
                    .get( i ),
                2 ) );
            TS_ASSERT( FloatUtils::areEqual(
                ( *( nlr.getLayer( nlr.getNumberOfLayers() - 1 )->getSimulations() ) )
                    .get( 1 )
                    .get( i ),
                2 ) );
        }

        // Simulate2
        Vector<Vector<double>> simulations2;
        simulations2.append( Vector<double>( simulationSize, 1 ) );
        simulations2.append( Vector<double>( simulationSize, 2 ) );

        TS_ASSERT_THROWS_NOTHING( nlr.simulate( &simulations2 ) );

        for ( unsigned i = 0; i < simulationSize; ++i )
        {
            TS_ASSERT( FloatUtils::areEqual(
                ( *( nlr.getLayer( nlr.getNumberOfLayers() - 1 )->getSimulations() ) )
                    .get( 0 )
                    .get( i ),
                4 ) );
            TS_ASSERT( FloatUtils::areEqual(
                ( *( nlr.getLayer( nlr.getNumberOfLayers() - 1 )->getSimulations() ) )
                    .get( 1 )
                    .get( i ),
                4 ) );
        }
    }

    void test_simulate_round_and_sign()
    {
        NLR::NetworkLevelReasoner nlr;

        populateNetworkWithRoundAndSign( nlr );

        unsigned simulationSize = Options::get()->getInt( Options::NUMBER_OF_SIMULATIONS );

        // With Round/Sign, case 1
        Vector<Vector<double>> simulations1;
        simulations1.append( Vector<double>( simulationSize, 1.6 ) );
        simulations1.append( Vector<double>( simulationSize, 1.4 ) );

        TS_ASSERT_THROWS_NOTHING( nlr.simulate( &simulations1 ) );

        for ( unsigned i = 0; i < simulationSize; ++i )
        {
            TS_ASSERT( FloatUtils::areEqual(
                ( *( nlr.getLayer( nlr.getNumberOfLayers() - 1 )->getSimulations() ) )
                    .get( 0 )
                    .get( i ),
                1 ) );
            TS_ASSERT( FloatUtils::areEqual(
                ( *( nlr.getLayer( nlr.getNumberOfLayers() - 1 )->getSimulations() ) )
                    .get( 1 )
                    .get( i ),
                -2 ) );
        }

        // With Round/Sign, case 2
        Vector<Vector<double>> simulations2;
        simulations2.append( Vector<double>( simulationSize, 1.6 ) );
        simulations2.append( Vector<double>( simulationSize, 1.6 ) );

        TS_ASSERT_THROWS_NOTHING( nlr.simulate( &simulations2 ) );

        for ( unsigned i = 0; i < simulationSize; ++i )
        {
            TS_ASSERT( FloatUtils::areEqual(
                ( *( nlr.getLayer( nlr.getNumberOfLayers() - 1 )->getSimulations() ) )
                    .get( 0 )
                    .get( i ),
                -1 ) );
            TS_ASSERT( FloatUtils::areEqual(
                ( *( nlr.getLayer( nlr.getNumberOfLayers() - 1 )->getSimulations() ) )
                    .get( 1 )
                    .get( i ),
                -4 ) );
        }
    }

    void test_simulate_leaky_relu_and_sigmoid()
    {
        NLR::NetworkLevelReasoner nlr;

        populateNetworkWithLeakyReluAndSigmoid( nlr );

        unsigned simulationSize = Options::get()->getInt( Options::NUMBER_OF_SIMULATIONS );

        // With LeakyReLU/Sigmoid, case 1
        Vector<Vector<double>> simulations1;
        simulations1.append( Vector<double>( simulationSize, 1 ) );
        simulations1.append( Vector<double>( simulationSize, 1 ) );

        TS_ASSERT_THROWS_NOTHING( nlr.simulate( &simulations1 ) );

        for ( unsigned i = 0; i < simulationSize; ++i )
        {
            TS_ASSERT( FloatUtils::areEqual(
                ( *( nlr.getLayer( nlr.getNumberOfLayers() - 1 )->getSimulations() ) )
                    .get( 0 )
                    .get( i ),
                0.7109,
                0.0001 ) );
            TS_ASSERT( FloatUtils::areEqual(
                ( *( nlr.getLayer( nlr.getNumberOfLayers() - 1 )->getSimulations() ) )
                    .get( 1 )
                    .get( i ),
                1.4602,
                0.0001 ) );
        }

        // With LeakyReLU/Sigmoid, case 2
        Vector<Vector<double>> simulations2;
        simulations2.append( Vector<double>( simulationSize, 1 ) );
        simulations2.append( Vector<double>( simulationSize, 2 ) );

        TS_ASSERT_THROWS_NOTHING( nlr.simulate( &simulations2 ) );

        for ( unsigned i = 0; i < simulationSize; ++i )
        {
            TS_ASSERT( FloatUtils::areEqual(
                ( *( nlr.getLayer( nlr.getNumberOfLayers() - 1 )->getSimulations() ) )
                    .get( 0 )
                    .get( i ),
                0.4013,
                0.0001 ) );
            TS_ASSERT( FloatUtils::areEqual(
                ( *( nlr.getLayer( nlr.getNumberOfLayers() - 1 )->getSimulations() ) )
                    .get( 1 )
                    .get( i ),
                0.6508,
                0.0001 ) );
        }
    }

    void test_simulate_softmax_and_max()
    {
        NLR::NetworkLevelReasoner nlr;

        populateNetworkWithSoftmaxAndMax( nlr );

        unsigned simulationSize = Options::get()->getInt( Options::NUMBER_OF_SIMULATIONS );

        // With LeakyReLU/Sigmoid, case 1
        Vector<Vector<double>> simulations1;
        simulations1.append( Vector<double>( simulationSize, 1 ) );
        simulations1.append( Vector<double>( simulationSize, -3 ) );

        TS_ASSERT_THROWS_NOTHING( nlr.simulate( &simulations1 ) );

        for ( unsigned i = 0; i < simulationSize; ++i )
        {
            TS_ASSERT( FloatUtils::areEqual(
                ( *( nlr.getLayer( nlr.getNumberOfLayers() - 1 )->getSimulations() ) )
                    .get( 0 )
                    .get( i ),
                -2.9998,
                0.0001 ) );
        }

        // With LeakyReLU/Sigmoid, case 2
        Vector<Vector<double>> simulations2;
        simulations2.append( Vector<double>( simulationSize, -3 ) );
        simulations2.append( Vector<double>( simulationSize, 3 ) );

        TS_ASSERT_THROWS_NOTHING( nlr.simulate( &simulations2 ) );

        for ( unsigned i = 0; i < simulationSize; ++i )
        {
            TS_ASSERT( FloatUtils::areEqual(
                ( *( nlr.getLayer( nlr.getNumberOfLayers() - 1 )->getSimulations() ) )
                    .get( 0 )
                    .get( i ),
                -1,
                0.0001 ) );
        }
    }

    void test_simulate_relu_and_bilinear()
    {
        NLR::NetworkLevelReasoner nlr;

        populateNetworkWithReluAndBilinear( nlr );

        unsigned simulationSize = Options::get()->getInt( Options::NUMBER_OF_SIMULATIONS );

        // With Relu/Bilinear, case 1
        Vector<Vector<double>> simulations1;
        simulations1.append( Vector<double>( simulationSize, 1 ) );
        simulations1.append( Vector<double>( simulationSize, 1 ) );

        TS_ASSERT_THROWS_NOTHING( nlr.simulate( &simulations1 ) );

        for ( unsigned i = 0; i < simulationSize; ++i )
        {
            TS_ASSERT( FloatUtils::areEqual(
                ( *( nlr.getLayer( nlr.getNumberOfLayers() - 1 )->getSimulations() ) )
                    .get( 0 )
                    .get( i ),
                1 ) );
        }

        // With ReLU/Bilinear, case 2
        Vector<Vector<double>> simulations2;
        simulations2.append( Vector<double>( simulationSize, 1 ) );
        simulations2.append( Vector<double>( simulationSize, 2 ) );

        TS_ASSERT_THROWS_NOTHING( nlr.simulate( &simulations2 ) );

        for ( unsigned i = 0; i < simulationSize; ++i )
        {
            TS_ASSERT( FloatUtils::areEqual(
                ( *( nlr.getLayer( nlr.getNumberOfLayers() - 1 )->getSimulations() ) )
                    .get( 0 )
                    .get( i ),
                0 ) );
        }
    }

    void test_interval_arithmetic_bound_propagation_relu_constraints()
    {
        NLR::NetworkLevelReasoner nlr;
        populateNetwork( nlr );

        MockTableau tableau;
        tableau.getBoundManager().initialize( 14 );

        // Initialize the bounds
        tableau.setLowerBound( 0, -1 );
        tableau.setUpperBound( 0, 1 );
        tableau.setLowerBound( 1, -1 );
        tableau.setUpperBound( 1, 1 );

        double large = 1000;
        tableau.setLowerBound( 2, -large );
        tableau.setUpperBound( 2, large );
        tableau.setLowerBound( 3, -large );
        tableau.setUpperBound( 3, large );
        tableau.setLowerBound( 4, -large );
        tableau.setUpperBound( 4, large );
        tableau.setLowerBound( 5, -large );
        tableau.setUpperBound( 5, large );
        tableau.setLowerBound( 6, -large );
        tableau.setUpperBound( 6, large );
        tableau.setLowerBound( 7, -large );
        tableau.setUpperBound( 7, large );
        tableau.setLowerBound( 8, -large );
        tableau.setUpperBound( 8, large );
        tableau.setLowerBound( 9, -large );
        tableau.setUpperBound( 9, large );
        tableau.setLowerBound( 10, -large );
        tableau.setUpperBound( 10, large );
        tableau.setLowerBound( 11, -large );
        tableau.setUpperBound( 11, large );
        tableau.setLowerBound( 12, -large );
        tableau.setUpperBound( 12, large );
        tableau.setLowerBound( 13, -large );
        tableau.setUpperBound( 13, large );

        nlr.setTableau( &tableau );

        // Initialize
        TS_ASSERT_THROWS_NOTHING( nlr.obtainCurrentBounds() );

        // Perform the tightening pass
        TS_ASSERT_THROWS_NOTHING( nlr.intervalArithmeticBoundPropagation() );

        List<Tightening> expectedBounds( {
            Tightening( 2, 0, Tightening::LB ),   Tightening( 2, 2, Tightening::UB ),
            Tightening( 3, 0, Tightening::LB ),   Tightening( 3, 2, Tightening::UB ),

            Tightening( 4, -5, Tightening::LB ),  Tightening( 4, 5, Tightening::UB ),
            Tightening( 5, 0, Tightening::LB ),   Tightening( 5, 5, Tightening::UB ),

            Tightening( 6, -1, Tightening::LB ),  Tightening( 6, 1, Tightening::UB ),
            Tightening( 7, 0, Tightening::LB ),   Tightening( 7, 1, Tightening::UB ),

            Tightening( 8, -1, Tightening::LB ),  Tightening( 8, 7, Tightening::UB ),
            Tightening( 9, 0, Tightening::LB ),   Tightening( 9, 7, Tightening::UB ),

            Tightening( 10, -1, Tightening::LB ), Tightening( 10, 7, Tightening::UB ),
            Tightening( 11, 0, Tightening::LB ),  Tightening( 11, 7, Tightening::UB ),

            Tightening( 12, 0, Tightening::LB ),  Tightening( 12, 7, Tightening::UB ),
            Tightening( 13, 0, Tightening::LB ),  Tightening( 13, 28, Tightening::UB ),
        } );

        List<Tightening> bounds;
        TS_ASSERT_THROWS_NOTHING( nlr.getConstraintTightenings( bounds ) );
        TS_ASSERT( boundsEqual( bounds, expectedBounds ) );

        // Change the current bounds
        tableau.setLowerBound( 0, -3 );
        tableau.setUpperBound( 0, 1 );
        tableau.setLowerBound( 1, -1 );
        tableau.setUpperBound( 1, 2 );

        tableau.setLowerBound( 2, -large );
        tableau.setUpperBound( 2, large );
        tableau.setLowerBound( 3, -large );
        tableau.setUpperBound( 3, large );
        tableau.setLowerBound( 4, -large );
        tableau.setUpperBound( 4, large );
        tableau.setLowerBound( 5, -large );
        tableau.setUpperBound( 5, large );
        tableau.setLowerBound( 6, -large );
        tableau.setUpperBound( 6, large );
        tableau.setLowerBound( 7, -large );
        tableau.setUpperBound( 7, large );
        tableau.setLowerBound( 8, -large );
        tableau.setUpperBound( 8, large );
        tableau.setLowerBound( 9, -large );
        tableau.setUpperBound( 9, large );
        tableau.setLowerBound( 10, -large );
        tableau.setUpperBound( 10, large );
        tableau.setLowerBound( 11, -large );
        tableau.setUpperBound( 11, large );
        tableau.setLowerBound( 12, -large );
        tableau.setUpperBound( 12, large );
        tableau.setLowerBound( 13, -large );
        tableau.setUpperBound( 13, large );

        // Initialize
        TS_ASSERT_THROWS_NOTHING( nlr.obtainCurrentBounds() );

        // Perform the tightening pass
        TS_ASSERT_THROWS_NOTHING( nlr.intervalArithmeticBoundPropagation() );

        List<Tightening> expectedBounds2( {
            Tightening( 2, -2, Tightening::LB ),  Tightening( 2, 2, Tightening::UB ),
            Tightening( 3, 0, Tightening::LB ),   Tightening( 3, 2, Tightening::UB ),

            Tightening( 4, -12, Tightening::LB ), Tightening( 4, 5, Tightening::UB ),
            Tightening( 5, 0, Tightening::LB ),   Tightening( 5, 5, Tightening::UB ),

            Tightening( 6, -1, Tightening::LB ),  Tightening( 6, 2, Tightening::UB ),
            Tightening( 7, 0, Tightening::LB ),   Tightening( 7, 2, Tightening::UB ),

            Tightening( 8, -2, Tightening::LB ),  Tightening( 8, 7, Tightening::UB ),
            Tightening( 9, 0, Tightening::LB ),   Tightening( 9, 7, Tightening::UB ),

            Tightening( 10, -2, Tightening::LB ), Tightening( 10, 7, Tightening::UB ),
            Tightening( 11, 0, Tightening::LB ),  Tightening( 11, 7, Tightening::UB ),

            Tightening( 12, 0, Tightening::LB ),  Tightening( 12, 7, Tightening::UB ),
            Tightening( 13, 0, Tightening::LB ),  Tightening( 13, 28, Tightening::UB ),
        } );

        TS_ASSERT_THROWS_NOTHING( nlr.getConstraintTightenings( bounds ) );
        TS_ASSERT( boundsEqual( bounds, expectedBounds2 ) );
    }

    void test_interval_arithmetic_bound_propagation_abs_constraints()
    {
        NLR::NetworkLevelReasoner nlr;

        // Create the layers
        nlr.addLayer( 0, NLR::Layer::INPUT, 2 );
        nlr.addLayer( 1, NLR::Layer::WEIGHTED_SUM, 3 );
        nlr.addLayer( 2, NLR::Layer::ABSOLUTE_VALUE, 3 );
        nlr.addLayer( 3, NLR::Layer::WEIGHTED_SUM, 2 );
        nlr.addLayer( 4, NLR::Layer::ABSOLUTE_VALUE, 2 );
        nlr.addLayer( 5, NLR::Layer::WEIGHTED_SUM, 2 );

        // Mark layer dependencies
        for ( unsigned i = 1; i <= 5; ++i )
            nlr.addLayerDependency( i - 1, i );

        // Set the weights and biases for the weighted sum layers
        nlr.setWeight( 0, 0, 1, 0, 1 );
        nlr.setWeight( 0, 0, 1, 1, 2 );
        nlr.setWeight( 0, 1, 1, 1, -3 );
        nlr.setWeight( 0, 1, 1, 2, 1 );

        nlr.setWeight( 2, 0, 3, 0, 1 );
        nlr.setWeight( 2, 0, 3, 1, -1 );
        nlr.setWeight( 2, 1, 3, 0, 1 );
        nlr.setWeight( 2, 1, 3, 1, 1 );
        nlr.setWeight( 2, 2, 3, 0, -1 );
        nlr.setWeight( 2, 2, 3, 1, -1 );

        nlr.setWeight( 4, 0, 5, 0, 1 );
        nlr.setWeight( 4, 0, 5, 1, 1 );
        nlr.setWeight( 4, 1, 5, 1, 3 );

        nlr.setBias( 1, 0, 1 );
        nlr.setBias( 3, 1, 2 );

        // Mark the ReLU sources
        nlr.addActivationSource( 1, 0, 2, 0 );
        nlr.addActivationSource( 1, 1, 2, 1 );
        nlr.addActivationSource( 1, 2, 2, 2 );

        nlr.addActivationSource( 3, 0, 4, 0 );
        nlr.addActivationSource( 3, 1, 4, 1 );

        // Layer dependenices
        nlr.addLayerDependency( 0, 1 );
        nlr.addLayerDependency( 1, 2 );
        nlr.addLayerDependency( 2, 3 );
        nlr.addLayerDependency( 3, 4 );
        nlr.addLayerDependency( 4, 5 );

        // Variable indexing
        nlr.setNeuronVariable( NLR::NeuronIndex( 0, 0 ), 0 );
        nlr.setNeuronVariable( NLR::NeuronIndex( 0, 1 ), 1 );

        nlr.setNeuronVariable( NLR::NeuronIndex( 1, 0 ), 2 );
        nlr.setNeuronVariable( NLR::NeuronIndex( 1, 1 ), 4 );
        nlr.setNeuronVariable( NLR::NeuronIndex( 1, 2 ), 6 );

        nlr.setNeuronVariable( NLR::NeuronIndex( 2, 0 ), 3 );
        nlr.setNeuronVariable( NLR::NeuronIndex( 2, 1 ), 5 );
        nlr.setNeuronVariable( NLR::NeuronIndex( 2, 2 ), 7 );

        nlr.setNeuronVariable( NLR::NeuronIndex( 3, 0 ), 8 );
        nlr.setNeuronVariable( NLR::NeuronIndex( 3, 1 ), 10 );

        nlr.setNeuronVariable( NLR::NeuronIndex( 4, 0 ), 9 );
        nlr.setNeuronVariable( NLR::NeuronIndex( 4, 1 ), 11 );

        nlr.setNeuronVariable( NLR::NeuronIndex( 5, 0 ), 12 );
        nlr.setNeuronVariable( NLR::NeuronIndex( 5, 1 ), 13 );

        MockTableau tableau;
        tableau.getBoundManager().initialize( 14 );

        // Initialize the bounds
        tableau.setLowerBound( 0, -1 );
        tableau.setUpperBound( 0, 2 );
        tableau.setLowerBound( 1, -1 );
        tableau.setUpperBound( 1, 2 );

        double large = 1000;
        tableau.setLowerBound( 2, -large );
        tableau.setUpperBound( 2, large );
        tableau.setLowerBound( 3, -large );
        tableau.setUpperBound( 3, large );
        tableau.setLowerBound( 4, -large );
        tableau.setUpperBound( 4, large );
        tableau.setLowerBound( 5, -large );
        tableau.setUpperBound( 5, large );
        tableau.setLowerBound( 6, -large );
        tableau.setUpperBound( 6, large );
        tableau.setLowerBound( 7, -large );
        tableau.setUpperBound( 7, large );
        tableau.setLowerBound( 8, -large );
        tableau.setUpperBound( 8, large );
        tableau.setLowerBound( 9, -large );
        tableau.setUpperBound( 9, large );
        tableau.setLowerBound( 10, -large );
        tableau.setUpperBound( 10, large );
        tableau.setLowerBound( 11, -large );
        tableau.setUpperBound( 11, large );
        tableau.setLowerBound( 12, -large );
        tableau.setUpperBound( 12, large );
        tableau.setLowerBound( 13, -large );
        tableau.setUpperBound( 13, large );

        nlr.setTableau( &tableau );

        // Initialize
        TS_ASSERT_THROWS_NOTHING( nlr.obtainCurrentBounds() );

        // Perform the tightening pass
        TS_ASSERT_THROWS_NOTHING( nlr.intervalArithmeticBoundPropagation() );

        List<Tightening> expectedBounds( {
            Tightening( 2, 0, Tightening::LB ),   Tightening( 2, 3, Tightening::UB ),
            Tightening( 3, 0, Tightening::LB ),   Tightening( 3, 3, Tightening::UB ),

            Tightening( 4, -8, Tightening::LB ),  Tightening( 4, 7, Tightening::UB ),
            Tightening( 5, 0, Tightening::LB ),   Tightening( 5, 8, Tightening::UB ),

            Tightening( 6, -1, Tightening::LB ),  Tightening( 6, 2, Tightening::UB ),
            Tightening( 7, 0, Tightening::LB ),   Tightening( 7, 2, Tightening::UB ),

            Tightening( 8, -2, Tightening::LB ),  Tightening( 8, 11, Tightening::UB ),
            Tightening( 9, 0, Tightening::LB ),   Tightening( 9, 11, Tightening::UB ),

            Tightening( 10, -3, Tightening::LB ), Tightening( 10, 10, Tightening::UB ),
            Tightening( 11, 0, Tightening::LB ),  Tightening( 11, 10, Tightening::UB ),

            Tightening( 12, 0, Tightening::LB ),  Tightening( 12, 11, Tightening::UB ),
            Tightening( 13, 0, Tightening::LB ),  Tightening( 13, 41, Tightening::UB ),
        } );

        List<Tightening> bounds;
        TS_ASSERT_THROWS_NOTHING( nlr.getConstraintTightenings( bounds ) );
        TS_ASSERT( boundsEqual( bounds, expectedBounds ) );

        // Change the current bounds
        tableau.setLowerBound( 0, -3 );
        tableau.setUpperBound( 0, 1 );
        tableau.setLowerBound( 1, -1 );
        tableau.setUpperBound( 1, 2 );

        tableau.setLowerBound( 2, -large );
        tableau.setUpperBound( 2, large );
        tableau.setLowerBound( 3, -large );
        tableau.setUpperBound( 3, large );
        tableau.setLowerBound( 4, -large );
        tableau.setUpperBound( 4, large );
        tableau.setLowerBound( 5, -large );
        tableau.setUpperBound( 5, large );
        tableau.setLowerBound( 6, -large );
        tableau.setUpperBound( 6, large );
        tableau.setLowerBound( 7, -large );
        tableau.setUpperBound( 7, large );
        tableau.setLowerBound( 8, -large );
        tableau.setUpperBound( 8, large );
        tableau.setLowerBound( 9, -large );
        tableau.setUpperBound( 9, large );
        tableau.setLowerBound( 10, -large );
        tableau.setUpperBound( 10, large );
        tableau.setLowerBound( 11, -large );
        tableau.setUpperBound( 11, large );
        tableau.setLowerBound( 12, -large );
        tableau.setUpperBound( 12, large );
        tableau.setLowerBound( 13, -large );
        tableau.setUpperBound( 13, large );

        // Initialize
        TS_ASSERT_THROWS_NOTHING( nlr.obtainCurrentBounds() );

        // Perform the tightening pass
        TS_ASSERT_THROWS_NOTHING( nlr.intervalArithmeticBoundPropagation() );

        List<Tightening> expectedBounds2( {
            Tightening( 2, -2, Tightening::LB ),  Tightening( 2, 2, Tightening::UB ),
            Tightening( 3, 0, Tightening::LB ),   Tightening( 3, 2, Tightening::UB ),

            Tightening( 4, -12, Tightening::LB ), Tightening( 4, 5, Tightening::UB ),
            Tightening( 5, 0, Tightening::LB ),   Tightening( 5, 12, Tightening::UB ),

            Tightening( 6, -1, Tightening::LB ),  Tightening( 6, 2, Tightening::UB ),
            Tightening( 7, 0, Tightening::LB ),   Tightening( 7, 2, Tightening::UB ),

            Tightening( 8, -2, Tightening::LB ),  Tightening( 8, 14, Tightening::UB ),
            Tightening( 9, 0, Tightening::LB ),   Tightening( 9, 14, Tightening::UB ),

            Tightening( 10, -2, Tightening::LB ), Tightening( 10, 14, Tightening::UB ),
            Tightening( 11, 0, Tightening::LB ),  Tightening( 11, 14, Tightening::UB ),

            Tightening( 12, 0, Tightening::LB ),  Tightening( 12, 14, Tightening::UB ),
            Tightening( 13, 0, Tightening::LB ),  Tightening( 13, 56, Tightening::UB ),
        } );

        TS_ASSERT_THROWS_NOTHING( nlr.getConstraintTightenings( bounds ) );
        TS_ASSERT( boundsEqual( bounds, expectedBounds2 ) );
    }

    void test_interval_arithmetic_bound_propagation_sign_constraints()
    {
        NLR::NetworkLevelReasoner nlr;
        populateNetworkWithSign( nlr );

        MockTableau tableau;
        tableau.getBoundManager().initialize( 14 );

        // Initialize the bounds
        tableau.setLowerBound( 0, -1 );
        tableau.setUpperBound( 0, 1 );
        tableau.setLowerBound( 1, -1 );
        tableau.setUpperBound( 1, 1 );

        double large = 1000;
        tableau.setLowerBound( 2, -large );
        tableau.setUpperBound( 2, large );
        tableau.setLowerBound( 3, -large );
        tableau.setUpperBound( 3, large );
        tableau.setLowerBound( 4, -large );
        tableau.setUpperBound( 4, large );
        tableau.setLowerBound( 5, -large );
        tableau.setUpperBound( 5, large );
        tableau.setLowerBound( 6, -large );
        tableau.setUpperBound( 6, large );
        tableau.setLowerBound( 7, -large );
        tableau.setUpperBound( 7, large );
        tableau.setLowerBound( 8, -large );
        tableau.setUpperBound( 8, large );
        tableau.setLowerBound( 9, -large );
        tableau.setUpperBound( 9, large );
        tableau.setLowerBound( 10, -large );
        tableau.setUpperBound( 10, large );
        tableau.setLowerBound( 11, -large );
        tableau.setUpperBound( 11, large );
        tableau.setLowerBound( 12, -large );
        tableau.setUpperBound( 12, large );
        tableau.setLowerBound( 13, -large );
        tableau.setUpperBound( 13, large );

        nlr.setTableau( &tableau );

        // Initialize
        TS_ASSERT_THROWS_NOTHING( nlr.obtainCurrentBounds() );

        // Perform the tightening pass
        TS_ASSERT_THROWS_NOTHING( nlr.intervalArithmeticBoundPropagation() );

        List<Tightening> expectedBounds( {
            Tightening( 2, 0, Tightening::LB ),   Tightening( 2, 2, Tightening::UB ),
            Tightening( 3, 1, Tightening::LB ),   Tightening( 3, 1, Tightening::UB ),

            Tightening( 4, -5, Tightening::LB ),  Tightening( 4, 5, Tightening::UB ),
            Tightening( 5, -1, Tightening::LB ),  Tightening( 5, 1, Tightening::UB ),

            Tightening( 6, -1, Tightening::LB ),  Tightening( 6, 1, Tightening::UB ),
            Tightening( 7, -1, Tightening::LB ),  Tightening( 7, 1, Tightening::UB ),

            Tightening( 8, -1, Tightening::LB ),  Tightening( 8, 3, Tightening::UB ),
            Tightening( 9, -1, Tightening::LB ),  Tightening( 9, 1, Tightening::UB ),

            Tightening( 10, -1, Tightening::LB ), Tightening( 10, 3, Tightening::UB ),
            Tightening( 11, -1, Tightening::LB ), Tightening( 11, 1, Tightening::UB ),

            Tightening( 12, -1, Tightening::LB ), Tightening( 12, 1, Tightening::UB ),
            Tightening( 13, -4, Tightening::LB ), Tightening( 13, 4, Tightening::UB ),
        } );

        List<Tightening> bounds;
        TS_ASSERT_THROWS_NOTHING( nlr.getConstraintTightenings( bounds ) );
        TS_ASSERT( boundsEqual( bounds, expectedBounds ) );

        // Change the current bounds
        tableau.setLowerBound( 0, 3 );
        tableau.setUpperBound( 0, 4 );
        tableau.setLowerBound( 1, -1 );
        tableau.setUpperBound( 1, 2 );

        tableau.setLowerBound( 2, -large );
        tableau.setUpperBound( 2, large );
        tableau.setLowerBound( 3, -large );
        tableau.setUpperBound( 3, large );
        tableau.setLowerBound( 4, -large );
        tableau.setUpperBound( 4, large );
        tableau.setLowerBound( 5, -large );
        tableau.setUpperBound( 5, large );
        tableau.setLowerBound( 6, -large );
        tableau.setUpperBound( 6, large );
        tableau.setLowerBound( 7, -large );
        tableau.setUpperBound( 7, large );
        tableau.setLowerBound( 8, -large );
        tableau.setUpperBound( 8, large );
        tableau.setLowerBound( 9, -large );
        tableau.setUpperBound( 9, large );
        tableau.setLowerBound( 10, -large );
        tableau.setUpperBound( 10, large );
        tableau.setLowerBound( 11, -large );
        tableau.setUpperBound( 11, large );
        tableau.setLowerBound( 12, -large );
        tableau.setUpperBound( 12, large );
        tableau.setLowerBound( 13, -large );
        tableau.setUpperBound( 13, large );

        // Initialize
        TS_ASSERT_THROWS_NOTHING( nlr.obtainCurrentBounds() );

        // Perform the tightening pass
        TS_ASSERT_THROWS_NOTHING( nlr.intervalArithmeticBoundPropagation() );

        List<Tightening> expectedBounds2( {
            Tightening( 2, 4, Tightening::LB ),  Tightening( 2, 5, Tightening::UB ),
            Tightening( 3, 1, Tightening::LB ),  Tightening( 3, 1, Tightening::UB ),

            Tightening( 4, 0, Tightening::LB ),  Tightening( 4, 11, Tightening::UB ),
            Tightening( 5, 1, Tightening::LB ),  Tightening( 5, 1, Tightening::UB ),

            Tightening( 6, -1, Tightening::LB ), Tightening( 6, 2, Tightening::UB ),
            Tightening( 7, -1, Tightening::LB ), Tightening( 7, 1, Tightening::UB ),

            Tightening( 8, 1, Tightening::LB ),  Tightening( 8, 3, Tightening::UB ),
            Tightening( 9, 1, Tightening::LB ),  Tightening( 9, 1, Tightening::UB ),

            Tightening( 10, 1, Tightening::LB ), Tightening( 10, 3, Tightening::UB ),
            Tightening( 11, 1, Tightening::LB ), Tightening( 11, 1, Tightening::UB ),

            Tightening( 12, 1, Tightening::LB ), Tightening( 12, 1, Tightening::UB ),
            Tightening( 13, 4, Tightening::LB ), Tightening( 13, 4, Tightening::UB ),
        } );

        TS_ASSERT_THROWS_NOTHING( nlr.getConstraintTightenings( bounds ) );
        TS_ASSERT( boundsEqual( bounds, expectedBounds2 ) );
    }

    void test_interval_arithmetic_bound_propagation_leaky_relu_constraints()
    {
        NLR::NetworkLevelReasoner nlr;
        populateNetworkWithLeakyRelu( nlr );

        MockTableau tableau;
        tableau.getBoundManager().initialize( 14 );

        // Initialize the bounds
        tableau.setLowerBound( 0, -1 );
        tableau.setUpperBound( 0, 2 );
        tableau.setLowerBound( 1, -1 );
        tableau.setUpperBound( 1, 2 );

        double large = 1000;
        tableau.setLowerBound( 2, -large );
        tableau.setUpperBound( 2, large );
        tableau.setLowerBound( 3, -large );
        tableau.setUpperBound( 3, large );
        tableau.setLowerBound( 4, -large );
        tableau.setUpperBound( 4, large );
        tableau.setLowerBound( 5, -large );
        tableau.setUpperBound( 5, large );
        tableau.setLowerBound( 6, -large );
        tableau.setUpperBound( 6, large );
        tableau.setLowerBound( 7, -large );
        tableau.setUpperBound( 7, large );
        tableau.setLowerBound( 8, -large );
        tableau.setUpperBound( 8, large );
        tableau.setLowerBound( 9, -large );
        tableau.setUpperBound( 9, large );
        tableau.setLowerBound( 10, -large );
        tableau.setUpperBound( 10, large );
        tableau.setLowerBound( 11, -large );
        tableau.setUpperBound( 11, large );
        tableau.setLowerBound( 12, -large );
        tableau.setUpperBound( 12, large );
        tableau.setLowerBound( 13, -large );
        tableau.setUpperBound( 13, large );

        nlr.setTableau( &tableau );

        // Initialize
        TS_ASSERT_THROWS_NOTHING( nlr.obtainCurrentBounds() );

        // Perform the tightening pass
        TS_ASSERT_THROWS_NOTHING( nlr.intervalArithmeticBoundPropagation() );

        List<Tightening> expectedBounds( {
            Tightening( 2, 0, Tightening::LB ),      Tightening( 2, 3, Tightening::UB ),
            Tightening( 4, -8, Tightening::LB ),     Tightening( 4, 7, Tightening::UB ),
            Tightening( 6, -1, Tightening::LB ),     Tightening( 6, 2, Tightening::UB ),

            Tightening( 3, 0, Tightening::LB ),      Tightening( 3, 3, Tightening::UB ),
            Tightening( 5, -0.8, Tightening::LB ),   Tightening( 5, 7, Tightening::UB ),
            Tightening( 7, -0.1, Tightening::LB ),   Tightening( 7, 2, Tightening::UB ),

            Tightening( 8, -2.8, Tightening::LB ),   Tightening( 8, 10.1, Tightening::UB ),
            Tightening( 10, -3.8, Tightening::LB ),  Tightening( 10, 9.1, Tightening::UB ),

            Tightening( 9, -0.28, Tightening::LB ),  Tightening( 9, 10.1, Tightening::UB ),
            Tightening( 11, -0.38, Tightening::LB ), Tightening( 11, 9.1, Tightening::UB ),

            Tightening( 12, -0.28, Tightening::LB ), Tightening( 12, 10.1, Tightening::UB ),
            Tightening( 13, -1.42, Tightening::LB ), Tightening( 13, 37.4, Tightening::UB ),
        } );

        List<Tightening> bounds;
        TS_ASSERT_THROWS_NOTHING( nlr.getConstraintTightenings( bounds ) );
        TS_ASSERT( boundsEqual( bounds, expectedBounds ) );

        // Change the current bounds
        tableau.setLowerBound( 0, -3 );
        tableau.setUpperBound( 0, 1 );
        tableau.setLowerBound( 1, -1 );
        tableau.setUpperBound( 1, 2 );

        tableau.setLowerBound( 2, -large );
        tableau.setUpperBound( 2, large );
        tableau.setLowerBound( 3, -large );
        tableau.setUpperBound( 3, large );
        tableau.setLowerBound( 4, -large );
        tableau.setUpperBound( 4, large );
        tableau.setLowerBound( 5, -large );
        tableau.setUpperBound( 5, large );
        tableau.setLowerBound( 6, -large );
        tableau.setUpperBound( 6, large );
        tableau.setLowerBound( 7, -large );
        tableau.setUpperBound( 7, large );
        tableau.setLowerBound( 8, -large );
        tableau.setUpperBound( 8, large );
        tableau.setLowerBound( 9, -large );
        tableau.setUpperBound( 9, large );
        tableau.setLowerBound( 10, -large );
        tableau.setUpperBound( 10, large );
        tableau.setLowerBound( 11, -large );
        tableau.setUpperBound( 11, large );
        tableau.setLowerBound( 12, -large );
        tableau.setUpperBound( 12, large );
        tableau.setLowerBound( 13, -large );
        tableau.setUpperBound( 13, large );

        // Initialize
        TS_ASSERT_THROWS_NOTHING( nlr.obtainCurrentBounds() );

        // Perform the tightening pass
        TS_ASSERT_THROWS_NOTHING( nlr.intervalArithmeticBoundPropagation() );

        List<Tightening> expectedBounds2( {
            Tightening( 2, -2, Tightening::LB ),     Tightening( 2, 2, Tightening::UB ),
            Tightening( 4, -12, Tightening::LB ),    Tightening( 4, 5, Tightening::UB ),
            Tightening( 6, -1, Tightening::LB ),     Tightening( 6, 2, Tightening::UB ),

            Tightening( 3, -0.2, Tightening::LB ),   Tightening( 3, 2, Tightening::UB ),
            Tightening( 5, -1.2, Tightening::LB ),   Tightening( 5, 5, Tightening::UB ),
            Tightening( 7, -0.1, Tightening::LB ),   Tightening( 7, 2, Tightening::UB ),

            Tightening( 8, -3.4, Tightening::LB ),   Tightening( 8, 7.1, Tightening::UB ),
            Tightening( 10, -3.2, Tightening::LB ),  Tightening( 10, 7.3, Tightening::UB ),

            Tightening( 9, -0.34, Tightening::LB ),  Tightening( 9, 7.1, Tightening::UB ),
            Tightening( 11, -0.32, Tightening::LB ), Tightening( 11, 7.3, Tightening::UB ),

            Tightening( 12, -0.34, Tightening::LB ), Tightening( 12, 7.1, Tightening::UB ),
            Tightening( 13, -1.3, Tightening::LB ),  Tightening( 13, 29, Tightening::UB ),
        } );

        TS_ASSERT_THROWS_NOTHING( nlr.getConstraintTightenings( bounds ) );
        TS_ASSERT( boundsEqual( bounds, expectedBounds2 ) );
    }

    void test_interval_arithmetic_bound_propagation_round_constraints()
    {
        NLR::NetworkLevelReasoner nlr;
        populateNetworkWithRound( nlr );


        MockTableau tableau;
        tableau.getBoundManager().initialize( 14 );

        // Initialize the bounds
        tableau.setLowerBound( 0, 1.4 );
        tableau.setUpperBound( 0, 1.6 );
        tableau.setLowerBound( 1, -1.4 );
        tableau.setUpperBound( 1, 2.1 );

        double large = 1000;
        tableau.setLowerBound( 2, -large );
        tableau.setUpperBound( 2, large );
        tableau.setLowerBound( 3, -large );
        tableau.setUpperBound( 3, large );
        tableau.setLowerBound( 4, -large );
        tableau.setUpperBound( 4, large );
        tableau.setLowerBound( 5, -large );
        tableau.setUpperBound( 5, large );
        tableau.setLowerBound( 6, -large );
        tableau.setUpperBound( 6, large );
        tableau.setLowerBound( 7, -large );
        tableau.setUpperBound( 7, large );
        tableau.setLowerBound( 8, -large );
        tableau.setUpperBound( 8, large );
        tableau.setLowerBound( 9, -large );
        tableau.setUpperBound( 9, large );
        tableau.setLowerBound( 10, -large );
        tableau.setUpperBound( 10, large );
        tableau.setLowerBound( 11, -large );
        tableau.setUpperBound( 11, large );
        tableau.setLowerBound( 12, -large );
        tableau.setUpperBound( 12, large );
        tableau.setLowerBound( 13, -large );
        tableau.setUpperBound( 13, large );

        nlr.setTableau( &tableau );

        // Initialize
        TS_ASSERT_THROWS_NOTHING( nlr.obtainCurrentBounds() );

        // Perform the tightening pass
        TS_ASSERT_THROWS_NOTHING( nlr.intervalArithmeticBoundPropagation() );

        List<Tightening> expectedBounds( {
            Tightening( 2, 2.4, Tightening::LB ),  Tightening( 2, 2.6, Tightening::UB ),
            Tightening( 4, -3.5, Tightening::LB ), Tightening( 4, 7.4, Tightening::UB ),
            Tightening( 6, -1.4, Tightening::LB ), Tightening( 6, 2.1, Tightening::UB ),

            Tightening( 3, 2, Tightening::LB ),    Tightening( 3, 3, Tightening::UB ),
            Tightening( 5, -4, Tightening::LB ),   Tightening( 5, 7, Tightening::UB ),
            Tightening( 7, -1, Tightening::LB ),   Tightening( 7, 2, Tightening::UB ),

            Tightening( 8, -4, Tightening::LB ),   Tightening( 8, 11, Tightening::UB ),
            Tightening( 10, -7, Tightening::LB ),  Tightening( 10, 8, Tightening::UB ),

            Tightening( 9, -4, Tightening::LB ),   Tightening( 9, 11, Tightening::UB ),
            Tightening( 11, -7, Tightening::LB ),  Tightening( 11, 8, Tightening::UB ),

            Tightening( 12, -4, Tightening::LB ),  Tightening( 12, 11, Tightening::UB ),
            Tightening( 13, -25, Tightening::LB ), Tightening( 13, 35, Tightening::UB ),
        } );

        List<Tightening> bounds;
        TS_ASSERT_THROWS_NOTHING( nlr.getConstraintTightenings( bounds ) );
        TS_ASSERT( boundsEqual( bounds, expectedBounds ) );

        // Change the current bounds
        tableau.setLowerBound( 0, -3.1 );
        tableau.setUpperBound( 0, 1.6 );
        tableau.setLowerBound( 1, 1.4 );
        tableau.setUpperBound( 1, 2.1 );

        tableau.setLowerBound( 2, -large );
        tableau.setUpperBound( 2, large );
        tableau.setLowerBound( 3, -large );
        tableau.setUpperBound( 3, large );
        tableau.setLowerBound( 4, -large );
        tableau.setUpperBound( 4, large );
        tableau.setLowerBound( 5, -large );
        tableau.setUpperBound( 5, large );
        tableau.setLowerBound( 6, -large );
        tableau.setUpperBound( 6, large );
        tableau.setLowerBound( 7, -large );
        tableau.setUpperBound( 7, large );
        tableau.setLowerBound( 8, -large );
        tableau.setUpperBound( 8, large );
        tableau.setLowerBound( 9, -large );
        tableau.setUpperBound( 9, large );
        tableau.setLowerBound( 10, -large );
        tableau.setUpperBound( 10, large );
        tableau.setLowerBound( 11, -large );
        tableau.setUpperBound( 11, large );
        tableau.setLowerBound( 12, -large );
        tableau.setUpperBound( 12, large );
        tableau.setLowerBound( 13, -large );
        tableau.setUpperBound( 13, large );

        // Initialize
        TS_ASSERT_THROWS_NOTHING( nlr.obtainCurrentBounds() );

        // Perform the tightening pass
        TS_ASSERT_THROWS_NOTHING( nlr.intervalArithmeticBoundPropagation() );

        List<Tightening> expectedBounds2( {
            Tightening( 2, -2.1, Tightening::LB ),  Tightening( 2, 2.6, Tightening::UB ),
            Tightening( 4, -12.5, Tightening::LB ), Tightening( 4, -1, Tightening::UB ),
            Tightening( 6, 1.4, Tightening::LB ),   Tightening( 6, 2.1, Tightening::UB ),

            Tightening( 3, -2, Tightening::LB ),    Tightening( 3, 3, Tightening::UB ),
            Tightening( 5, -12, Tightening::LB ),   Tightening( 5, -1, Tightening::UB ),
            Tightening( 7, 1, Tightening::LB ),     Tightening( 7, 2, Tightening::UB ),

            Tightening( 8, -16, Tightening::LB ),   Tightening( 8, 1, Tightening::UB ),
            Tightening( 10, -15, Tightening::LB ),  Tightening( 10, 2, Tightening::UB ),

            Tightening( 9, -16, Tightening::LB ),   Tightening( 9, 1, Tightening::UB ),
            Tightening( 11, -15, Tightening::LB ),  Tightening( 11, 2, Tightening::UB ),

            Tightening( 12, -16, Tightening::LB ),  Tightening( 12, 1, Tightening::UB ),
            Tightening( 13, -61, Tightening::LB ),  Tightening( 13, 7, Tightening::UB ),
        } );

        TS_ASSERT_THROWS_NOTHING( nlr.getConstraintTightenings( bounds ) );
        TS_ASSERT( boundsEqual( bounds, expectedBounds2 ) );
    }

    void test_interval_arithmetic_bound_propagation_sigmoid_constraints()
    {
        NLR::NetworkLevelReasoner nlr;
        populateNetworkWithSigmoids( nlr );


        MockTableau tableau;
        tableau.getBoundManager().initialize( 14 );

        // Initialize the bounds
        tableau.setLowerBound( 0, -1 );
        tableau.setUpperBound( 0, 1 );
        tableau.setLowerBound( 1, -1 );
        tableau.setUpperBound( 1, 1 );

        double large = 1000;
        tableau.setLowerBound( 2, -large );
        tableau.setUpperBound( 2, large );
        tableau.setLowerBound( 3, -large );
        tableau.setUpperBound( 3, large );
        tableau.setLowerBound( 4, -large );
        tableau.setUpperBound( 4, large );
        tableau.setLowerBound( 5, -large );
        tableau.setUpperBound( 5, large );
        tableau.setLowerBound( 6, -large );
        tableau.setUpperBound( 6, large );
        tableau.setLowerBound( 7, -large );
        tableau.setUpperBound( 7, large );
        tableau.setLowerBound( 8, -large );
        tableau.setUpperBound( 8, large );
        tableau.setLowerBound( 9, -large );
        tableau.setUpperBound( 9, large );
        tableau.setLowerBound( 10, -large );
        tableau.setUpperBound( 10, large );
        tableau.setLowerBound( 11, -large );
        tableau.setUpperBound( 11, large );
        tableau.setLowerBound( 12, -large );
        tableau.setUpperBound( 12, large );
        tableau.setLowerBound( 13, -large );
        tableau.setUpperBound( 13, large );

        nlr.setTableau( &tableau );

        // Initialize
        TS_ASSERT_THROWS_NOTHING( nlr.obtainCurrentBounds() );

        // Perform the tightening pass
        TS_ASSERT_THROWS_NOTHING( nlr.intervalArithmeticBoundPropagation() );

        List<Tightening> expectedBounds( {
            Tightening( 2, 0, Tightening::LB ),       Tightening( 2, 2, Tightening::UB ),
            Tightening( 4, -5, Tightening::LB ),      Tightening( 4, 5, Tightening::UB ),
            Tightening( 6, -1, Tightening::LB ),      Tightening( 6, 1, Tightening::UB ),

            Tightening( 3, 0.5000, Tightening::LB ),  Tightening( 3, 0.8808, Tightening::UB ),
            Tightening( 5, 0.0067, Tightening::LB ),  Tightening( 5, 0.9933, Tightening::UB ),
            Tightening( 7, 0.2689, Tightening::LB ),  Tightening( 7, 0.7311, Tightening::UB ),

            Tightening( 8, -0.2244, Tightening::LB ), Tightening( 8, 1.6052, Tightening::UB ),
            Tightening( 10, 0.3948, Tightening::LB ), Tightening( 10, 2.2244, Tightening::UB ),

            Tightening( 9, 0.4441, Tightening::LB ),  Tightening( 9, 0.8327, Tightening::UB ),
            Tightening( 11, 0.5974, Tightening::LB ), Tightening( 11, 0.9024, Tightening::UB ),

            Tightening( 12, 0.4441, Tightening::LB ), Tightening( 12, 0.8327, Tightening::UB ),
            Tightening( 13, 2.2364, Tightening::LB ), Tightening( 13, 3.5399, Tightening::UB ),
        } );

        List<Tightening> bounds;
        TS_ASSERT_THROWS_NOTHING( nlr.getConstraintTightenings( bounds ) );
        TS_ASSERT( boundsEqual( bounds, expectedBounds ) );

        // Change the current bounds
        tableau.setLowerBound( 0, -3 );
        tableau.setUpperBound( 0, 1 );
        tableau.setLowerBound( 1, -1 );
        tableau.setUpperBound( 1, 2 );

        tableau.setLowerBound( 2, -large );
        tableau.setUpperBound( 2, large );
        tableau.setLowerBound( 3, -large );
        tableau.setUpperBound( 3, large );
        tableau.setLowerBound( 4, -large );
        tableau.setUpperBound( 4, large );
        tableau.setLowerBound( 5, -large );
        tableau.setUpperBound( 5, large );
        tableau.setLowerBound( 6, -large );
        tableau.setUpperBound( 6, large );
        tableau.setLowerBound( 7, -large );
        tableau.setUpperBound( 7, large );
        tableau.setLowerBound( 8, -large );
        tableau.setUpperBound( 8, large );
        tableau.setLowerBound( 9, -large );
        tableau.setUpperBound( 9, large );
        tableau.setLowerBound( 10, -large );
        tableau.setUpperBound( 10, large );
        tableau.setLowerBound( 11, -large );
        tableau.setUpperBound( 11, large );
        tableau.setLowerBound( 12, -large );
        tableau.setUpperBound( 12, large );
        tableau.setLowerBound( 13, -large );
        tableau.setUpperBound( 13, large );

        // Initialize
        TS_ASSERT_THROWS_NOTHING( nlr.obtainCurrentBounds() );

        // Perform the tightening pass
        TS_ASSERT_THROWS_NOTHING( nlr.intervalArithmeticBoundPropagation() );

        List<Tightening> expectedBounds2( {
            Tightening( 2, -2, Tightening::LB ),      Tightening( 2, 2, Tightening::UB ),
            Tightening( 4, -12, Tightening::LB ),     Tightening( 4, 5, Tightening::UB ),
            Tightening( 6, -1, Tightening::LB ),      Tightening( 6, 2, Tightening::UB ),

            Tightening( 3, 0.1192, Tightening::LB ),  Tightening( 3, 0.8808, Tightening::UB ),
            Tightening( 5, 0, Tightening::LB ),       Tightening( 5, 0.9933, Tightening::UB ),
            Tightening( 7, 0.2689, Tightening::LB ),  Tightening( 7, 0.8808, Tightening::UB ),

            Tightening( 8, -0.7616, Tightening::LB ), Tightening( 8, 1.6052, Tightening::UB ),
            Tightening( 10, 0.2384, Tightening::LB ), Tightening( 10, 2.6052, Tightening::UB ),

            Tightening( 9, 0.3183, Tightening::LB ),  Tightening( 9, 0.8327, Tightening::UB ),
            Tightening( 11, 0.5593, Tightening::LB ), Tightening( 11, 0.9312, Tightening::UB ),

            Tightening( 12, 0.3183, Tightening::LB ), Tightening( 12, 0.8327, Tightening::UB ),
            Tightening( 13, 1.9963, Tightening::LB ), Tightening( 13, 3.6263, Tightening::UB ),
        } );

        TS_ASSERT_THROWS_NOTHING( nlr.getConstraintTightenings( bounds ) );
        TS_ASSERT( boundsEqual( bounds, expectedBounds2 ) );
    }

    void test_interval_arithmetic_bound_propagation_max_constraints()
    {
        NLR::NetworkLevelReasoner nlr;
        populateNetworkWithMax( nlr );


        MockTableau tableau;
        tableau.getBoundManager().initialize( 12 );

        // Initialize the bounds
        tableau.setLowerBound( 0, -1 );
        tableau.setUpperBound( 0, 1 );
        tableau.setLowerBound( 1, -1 );
        tableau.setUpperBound( 1, 1 );

        double large = 1000;
        tableau.setLowerBound( 2, -large );
        tableau.setUpperBound( 2, large );
        tableau.setLowerBound( 3, -large );
        tableau.setUpperBound( 3, large );
        tableau.setLowerBound( 4, -large );
        tableau.setUpperBound( 4, large );
        tableau.setLowerBound( 5, -large );
        tableau.setUpperBound( 5, large );
        tableau.setLowerBound( 6, -large );
        tableau.setUpperBound( 6, large );
        tableau.setLowerBound( 7, -large );
        tableau.setUpperBound( 7, large );
        tableau.setLowerBound( 8, -large );
        tableau.setUpperBound( 8, large );
        tableau.setLowerBound( 9, -large );
        tableau.setUpperBound( 9, large );
        tableau.setLowerBound( 10, -large );
        tableau.setUpperBound( 10, large );
        tableau.setLowerBound( 11, -large );
        tableau.setUpperBound( 11, large );

        nlr.setTableau( &tableau );

        // Initialize
        TS_ASSERT_THROWS_NOTHING( nlr.obtainCurrentBounds() );

        // Perform the tightening pass
        TS_ASSERT_THROWS_NOTHING( nlr.intervalArithmeticBoundPropagation() );

        List<Tightening> expectedBounds( {
            Tightening( 2, 0, Tightening::LB ),    Tightening( 2, 2, Tightening::UB ),
            Tightening( 3, -5, Tightening::LB ),   Tightening( 3, 5, Tightening::UB ),
            Tightening( 4, -3, Tightening::LB ),   Tightening( 4, 3, Tightening::UB ),
            Tightening( 5, -3, Tightening::LB ),   Tightening( 5, 3, Tightening::UB ),

            Tightening( 6, 0, Tightening::LB ),    Tightening( 6, 5, Tightening::UB ),
            Tightening( 7, -3, Tightening::LB ),   Tightening( 7, 3, Tightening::UB ),

            Tightening( 8, -1, Tightening::LB ),   Tightening( 8, 10, Tightening::UB ),
            Tightening( 9, -8, Tightening::LB ),   Tightening( 9, 3, Tightening::UB ),

            Tightening( 10, -1, Tightening::LB ),  Tightening( 10, 10, Tightening::UB ),

            Tightening( 11, -10, Tightening::LB ), Tightening( 11, 1, Tightening::UB ),
        } );

        List<Tightening> bounds;
        TS_ASSERT_THROWS_NOTHING( nlr.getConstraintTightenings( bounds ) );

        TS_ASSERT( boundsEqual( bounds, expectedBounds ) );

        // Change the current bounds
        tableau.setLowerBound( 0, -3 );
        tableau.setUpperBound( 0, 1 );
        tableau.setLowerBound( 1, -1 );
        tableau.setUpperBound( 1, 2 );

        tableau.setLowerBound( 2, -large );
        tableau.setUpperBound( 2, large );
        tableau.setLowerBound( 3, -large );
        tableau.setUpperBound( 3, large );
        tableau.setLowerBound( 4, -large );
        tableau.setUpperBound( 4, large );
        tableau.setLowerBound( 5, -large );
        tableau.setUpperBound( 5, large );
        tableau.setLowerBound( 6, -large );
        tableau.setUpperBound( 6, large );
        tableau.setLowerBound( 7, -large );
        tableau.setUpperBound( 7, large );
        tableau.setLowerBound( 8, -large );
        tableau.setUpperBound( 8, large );
        tableau.setLowerBound( 9, -large );
        tableau.setUpperBound( 9, large );
        tableau.setLowerBound( 10, -large );
        tableau.setUpperBound( 10, large );
        tableau.setLowerBound( 11, -large );
        tableau.setUpperBound( 11, large );

        // Initialize
        TS_ASSERT_THROWS_NOTHING( nlr.obtainCurrentBounds() );

        // Perform the tightening pass
        TS_ASSERT_THROWS_NOTHING( nlr.intervalArithmeticBoundPropagation() );

        List<Tightening> expectedBounds2( {
            Tightening( 2, -2, Tightening::LB ),   Tightening( 2, 2, Tightening::UB ),
            Tightening( 3, -8, Tightening::LB ),   Tightening( 3, 9, Tightening::UB ),
            Tightening( 4, -5, Tightening::LB ),   Tightening( 4, 5, Tightening::UB ),
            Tightening( 5, -6, Tightening::LB ),   Tightening( 5, 3, Tightening::UB ),

            Tightening( 6, -2, Tightening::LB ),   Tightening( 6, 9, Tightening::UB ),
            Tightening( 7, -5, Tightening::LB ),   Tightening( 7, 5, Tightening::UB ),

            Tightening( 8, -5, Tightening::LB ),   Tightening( 8, 16, Tightening::UB ),
            Tightening( 9, -14, Tightening::LB ),  Tightening( 9, 7, Tightening::UB ),

            Tightening( 10, -5, Tightening::LB ),  Tightening( 10, 16, Tightening::UB ),

            Tightening( 11, -16, Tightening::LB ), Tightening( 11, 5, Tightening::UB ),
        } );

        TS_ASSERT_THROWS_NOTHING( nlr.getConstraintTightenings( bounds ) );
        TS_ASSERT( boundsEqual( bounds, expectedBounds2 ) );
    }

    void test_interval_arithmetic_bound_propagation_softmax_constraints()
    {
        NLR::NetworkLevelReasoner nlr;
        populateNetworkWithSoftmax( nlr );


        MockTableau tableau;
        tableau.getBoundManager().initialize( 14 );

        // Initialize the bounds
        tableau.setLowerBound( 0, -1 );
        tableau.setUpperBound( 0, 1 );
        tableau.setLowerBound( 1, -1 );
        tableau.setUpperBound( 1, 1 );

        double large = 1000;
        tableau.setLowerBound( 2, -large );
        tableau.setUpperBound( 2, large );
        tableau.setLowerBound( 3, -large );
        tableau.setUpperBound( 3, large );
        tableau.setLowerBound( 4, -large );
        tableau.setUpperBound( 4, large );
        tableau.setLowerBound( 5, -large );
        tableau.setUpperBound( 5, large );
        tableau.setLowerBound( 6, -large );
        tableau.setUpperBound( 6, large );
        tableau.setLowerBound( 7, -large );
        tableau.setUpperBound( 7, large );
        tableau.setLowerBound( 8, -large );
        tableau.setUpperBound( 8, large );
        tableau.setLowerBound( 9, -large );
        tableau.setUpperBound( 9, large );
        tableau.setLowerBound( 10, -large );
        tableau.setUpperBound( 10, large );
        tableau.setLowerBound( 11, -large );
        tableau.setUpperBound( 11, large );
        tableau.setLowerBound( 12, -large );
        tableau.setUpperBound( 12, large );
        tableau.setLowerBound( 13, -large );
        tableau.setUpperBound( 13, large );

        nlr.setTableau( &tableau );

        // Initialize
        TS_ASSERT_THROWS_NOTHING( nlr.obtainCurrentBounds() );

        // Perform the tightening pass
        TS_ASSERT_THROWS_NOTHING( nlr.intervalArithmeticBoundPropagation() );

        List<Tightening> expectedBounds( {
            Tightening( 2, 0, Tightening::LB ),       Tightening( 2, 2, Tightening::UB ),
            Tightening( 4, -5, Tightening::LB ),      Tightening( 4, 5, Tightening::UB ),
            Tightening( 6, -1, Tightening::LB ),      Tightening( 6, 1, Tightening::UB ),

            Tightening( 3, 0.0066, Tightening::LB ),  Tightening( 3, 0.9517, Tightening::UB ),
            Tightening( 5, 0.0007, Tightening::LB ),  Tightening( 5, 0.9909, Tightening::UB ),
            Tightening( 7, 0.0024, Tightening::LB ),  Tightening( 7, 0.7297, Tightening::UB ),

            Tightening( 8, -0.7225, Tightening::LB ), Tightening( 8, 1.9403, Tightening::UB ),
            Tightening( 10, 0.3192, Tightening::LB ), Tightening( 10, 2.9819, Tightening::UB ),

            Tightening( 9, 0.0240, Tightening::LB ),  Tightening( 9, 0.8349, Tightening::UB ),
            Tightening( 11, 0.1651, Tightening::LB ), Tightening( 11, 0.9759, Tightening::UB ),

            Tightening( 12, 0.0240, Tightening::LB ), Tightening( 12, 0.8349, Tightening::UB ),
            Tightening( 13, 0.5192, Tightening::LB ), Tightening( 13, 3.7629, Tightening::UB ),
        } );

        List<Tightening> bounds;
        TS_ASSERT_THROWS_NOTHING( nlr.getConstraintTightenings( bounds ) );
        TS_ASSERT( boundsEqual( bounds, expectedBounds ) );

        // Change the current bounds
        tableau.setLowerBound( 0, -3 );
        tableau.setUpperBound( 0, 1 );
        tableau.setLowerBound( 1, -1 );
        tableau.setUpperBound( 1, 2 );

        tableau.setLowerBound( 2, -large );
        tableau.setUpperBound( 2, large );
        tableau.setLowerBound( 3, -large );
        tableau.setUpperBound( 3, large );
        tableau.setLowerBound( 4, -large );
        tableau.setUpperBound( 4, large );
        tableau.setLowerBound( 5, -large );
        tableau.setUpperBound( 5, large );
        tableau.setLowerBound( 6, -large );
        tableau.setUpperBound( 6, large );
        tableau.setLowerBound( 7, -large );
        tableau.setUpperBound( 7, large );
        tableau.setLowerBound( 8, -large );
        tableau.setUpperBound( 8, large );
        tableau.setLowerBound( 9, -large );
        tableau.setUpperBound( 9, large );
        tableau.setLowerBound( 10, -large );
        tableau.setUpperBound( 10, large );
        tableau.setLowerBound( 11, -large );
        tableau.setUpperBound( 11, large );
        tableau.setLowerBound( 12, -large );
        tableau.setUpperBound( 12, large );
        tableau.setLowerBound( 13, -large );
        tableau.setUpperBound( 13, large );

        // Initialize
        TS_ASSERT_THROWS_NOTHING( nlr.obtainCurrentBounds() );

        // Perform the tightening pass
        TS_ASSERT_THROWS_NOTHING( nlr.intervalArithmeticBoundPropagation() );

        List<Tightening> expectedBounds2( {
            Tightening( 2, -2, Tightening::LB ),      Tightening( 2, 2, Tightening::UB ),
            Tightening( 4, -12, Tightening::LB ),     Tightening( 4, 5, Tightening::UB ),
            Tightening( 6, -1, Tightening::LB ),      Tightening( 6, 2, Tightening::UB ),

            Tightening( 3, 0.0009, Tightening::LB ),  Tightening( 3, 0.9526, Tightening::UB ),
            Tightening( 5, 0, Tightening::LB ),       Tightening( 5, 0.9966, Tightening::UB ),
            Tightening( 7, 0.0024, Tightening::LB ),  Tightening( 7, 0.9820, Tightening::UB ),

            Tightening( 8, -0.9811, Tightening::LB ), Tightening( 8, 1.9468, Tightening::UB ),
            Tightening( 10, 0.0654, Tightening::LB ), Tightening( 10, 2.9933, Tightening::UB ),

            Tightening( 9, 0.0184, Tightening::LB ),  Tightening( 9, 0.8678, Tightening::UB ),
            Tightening( 11, 0.1322, Tightening::LB ), Tightening( 11, 0.9816, Tightening::UB ),

            Tightening( 12, 0.0184, Tightening::LB ), Tightening( 12, 0.8678, Tightening::UB ),
            Tightening( 13, 0.4151, Tightening::LB ), Tightening( 13, 3.8125, Tightening::UB ),
        } );

        TS_ASSERT_THROWS_NOTHING( nlr.getConstraintTightenings( bounds ) );
        TS_ASSERT( boundsEqual( bounds, expectedBounds2 ) );
    }

    void test_interval_arithmetic_bound_propagation_bilinear_constraints()
    {
        NLR::NetworkLevelReasoner nlr;
        populateNetworkWithBilinear( nlr );


        MockTableau tableau;
        tableau.getBoundManager().initialize( 12 );

        // Initialize the bounds
        tableau.setLowerBound( 0, -0.1 );
        tableau.setUpperBound( 0, 0.1 );
        tableau.setLowerBound( 1, -0.1 );
        tableau.setUpperBound( 1, 0.1 );

        double large = 1000;
        tableau.setLowerBound( 2, -large );
        tableau.setUpperBound( 2, large );
        tableau.setLowerBound( 3, -large );
        tableau.setUpperBound( 3, large );
        tableau.setLowerBound( 4, -large );
        tableau.setUpperBound( 4, large );
        tableau.setLowerBound( 5, -large );
        tableau.setUpperBound( 5, large );
        tableau.setLowerBound( 6, -large );
        tableau.setUpperBound( 6, large );
        tableau.setLowerBound( 7, -large );
        tableau.setUpperBound( 7, large );
        tableau.setLowerBound( 8, -large );
        tableau.setUpperBound( 8, large );
        tableau.setLowerBound( 9, -large );
        tableau.setUpperBound( 9, large );
        tableau.setLowerBound( 10, -large );
        tableau.setUpperBound( 10, large );
        tableau.setLowerBound( 11, -large );
        tableau.setUpperBound( 11, large );

        nlr.setTableau( &tableau );

        // Initialize
        TS_ASSERT_THROWS_NOTHING( nlr.obtainCurrentBounds() );

        // Perform the tightening pass
        TS_ASSERT_THROWS_NOTHING( nlr.intervalArithmeticBoundPropagation() );

        List<Tightening> expectedBounds( {
            Tightening( 2, 0.9, Tightening::LB ),      Tightening( 2, 1.1, Tightening::UB ),
            Tightening( 3, -0.5, Tightening::LB ),     Tightening( 3, 0.5, Tightening::UB ),
            Tightening( 4, -0.3, Tightening::LB ),     Tightening( 4, 0.3, Tightening::UB ),
            Tightening( 5, -0.3, Tightening::LB ),     Tightening( 5, 0.3, Tightening::UB ),

            Tightening( 6, -0.55, Tightening::LB ),    Tightening( 6, 0.55, Tightening::UB ),
            Tightening( 7, -0.09, Tightening::LB ),    Tightening( 7, 0.09, Tightening::UB ),

            Tightening( 8, 1.36, Tightening::LB ),     Tightening( 8, 2.64, Tightening::UB ),
            Tightening( 9, -0.64, Tightening::LB ),    Tightening( 9, 0.64, Tightening::UB ),

            Tightening( 10, -1.6896, Tightening::LB ), Tightening( 10, 1.6896, Tightening::UB ),

            Tightening( 11, -1.6896, Tightening::LB ), Tightening( 11, 1.6896, Tightening::UB ),
        } );

        List<Tightening> bounds;
        TS_ASSERT_THROWS_NOTHING( nlr.getConstraintTightenings( bounds ) );

        TS_ASSERT( boundsEqual( bounds, expectedBounds ) );

        // Change the current bounds
        tableau.setLowerBound( 0, -0.3 );
        tableau.setUpperBound( 0, 0.1 );
        tableau.setLowerBound( 1, -0.1 );
        tableau.setUpperBound( 1, 0.2 );

        tableau.setLowerBound( 2, -large );
        tableau.setUpperBound( 2, large );
        tableau.setLowerBound( 3, -large );
        tableau.setUpperBound( 3, large );
        tableau.setLowerBound( 4, -large );
        tableau.setUpperBound( 4, large );
        tableau.setLowerBound( 5, -large );
        tableau.setUpperBound( 5, large );
        tableau.setLowerBound( 6, -large );
        tableau.setUpperBound( 6, large );
        tableau.setLowerBound( 7, -large );
        tableau.setUpperBound( 7, large );
        tableau.setLowerBound( 8, -large );
        tableau.setUpperBound( 8, large );
        tableau.setLowerBound( 9, -large );
        tableau.setUpperBound( 9, large );
        tableau.setLowerBound( 10, -large );
        tableau.setUpperBound( 10, large );
        tableau.setLowerBound( 11, -large );
        tableau.setUpperBound( 11, large );

        // Initialize
        TS_ASSERT_THROWS_NOTHING( nlr.obtainCurrentBounds() );

        // Perform the tightening pass
        TS_ASSERT_THROWS_NOTHING( nlr.intervalArithmeticBoundPropagation() );

        List<Tightening> expectedBounds2( {
            Tightening( 2, 0.7, Tightening::LB ),      Tightening( 2, 1.1, Tightening::UB ),
            Tightening( 3, -0.8, Tightening::LB ),     Tightening( 3, 0.9, Tightening::UB ),
            Tightening( 4, -0.5, Tightening::LB ),     Tightening( 4, 0.5, Tightening::UB ),
            Tightening( 5, -0.6, Tightening::LB ),     Tightening( 5, 0.3, Tightening::UB ),

            Tightening( 6, -0.88, Tightening::LB ),    Tightening( 6, 0.99, Tightening::UB ),
            Tightening( 7, -0.3, Tightening::LB ),     Tightening( 7, 0.3, Tightening::UB ),

            Tightening( 8, 0.82, Tightening::LB ),     Tightening( 8, 3.29, Tightening::UB ),
            Tightening( 9, -1.29, Tightening::LB ),    Tightening( 9, 1.18, Tightening::UB ),

            Tightening( 10, -4.2441, Tightening::LB ), Tightening( 10, 3.8822, Tightening::UB ),

            Tightening( 11, -3.8822, Tightening::LB ), Tightening( 11, 4.2441, Tightening::UB ),
        } );

        TS_ASSERT_THROWS_NOTHING( nlr.getConstraintTightenings( bounds ) );
        TS_ASSERT( boundsEqual( bounds, expectedBounds2 ) );
    }

    void test_interval_arithmetic_bound_propagation_abs_and_relu_constraints()
    {
        NLR::NetworkLevelReasoner nlr;
        populateNetworkWithAbsAndRelu( nlr );

        MockTableau tableau;
        tableau.getBoundManager().initialize( 14 );

        // Initialize the bounds
        tableau.setLowerBound( 0, -1 );
        tableau.setUpperBound( 0, 1 );
        tableau.setLowerBound( 1, -1 );
        tableau.setUpperBound( 1, 1 );

        double large = 1000;
        tableau.setLowerBound( 2, -large );
        tableau.setUpperBound( 2, large );
        tableau.setLowerBound( 3, -large );
        tableau.setUpperBound( 3, large );
        tableau.setLowerBound( 4, -large );
        tableau.setUpperBound( 4, large );
        tableau.setLowerBound( 5, -large );
        tableau.setUpperBound( 5, large );
        tableau.setLowerBound( 6, -large );
        tableau.setUpperBound( 6, large );
        tableau.setLowerBound( 7, -large );
        tableau.setUpperBound( 7, large );
        tableau.setLowerBound( 8, -large );
        tableau.setUpperBound( 8, large );
        tableau.setLowerBound( 9, -large );
        tableau.setUpperBound( 9, large );
        tableau.setLowerBound( 10, -large );
        tableau.setUpperBound( 10, large );
        tableau.setLowerBound( 11, -large );
        tableau.setUpperBound( 11, large );
        tableau.setLowerBound( 12, -large );
        tableau.setUpperBound( 12, large );
        tableau.setLowerBound( 13, -large );
        tableau.setUpperBound( 13, large );

        nlr.setTableau( &tableau );

        // Initialize
        TS_ASSERT_THROWS_NOTHING( nlr.obtainCurrentBounds() );

        // Perform the tightening pass
        TS_ASSERT_THROWS_NOTHING( nlr.intervalArithmeticBoundPropagation() );

        List<Tightening> expectedBounds( {
            Tightening( 2, 0, Tightening::LB ),   Tightening( 2, 2, Tightening::UB ),
            Tightening( 3, 0, Tightening::LB ),   Tightening( 3, 2, Tightening::UB ),

            Tightening( 4, -5, Tightening::LB ),  Tightening( 4, 5, Tightening::UB ),
            Tightening( 5, 0, Tightening::LB ),   Tightening( 5, 5, Tightening::UB ),

            Tightening( 6, -1, Tightening::LB ),  Tightening( 6, 1, Tightening::UB ),
            Tightening( 7, 0, Tightening::LB ),   Tightening( 7, 1, Tightening::UB ),

            Tightening( 8, -1, Tightening::LB ),  Tightening( 8, 7, Tightening::UB ),
            Tightening( 9, 0, Tightening::LB ),   Tightening( 9, 7, Tightening::UB ),

            Tightening( 10, -5, Tightening::LB ), Tightening( 10, 7, Tightening::UB ),
            Tightening( 11, 0, Tightening::LB ),  Tightening( 11, 7, Tightening::UB ),

            Tightening( 12, 0, Tightening::LB ),  Tightening( 12, 7, Tightening::UB ),
            Tightening( 13, 0, Tightening::LB ),  Tightening( 13, 28, Tightening::UB ),
        } );

        List<Tightening> bounds;
        TS_ASSERT_THROWS_NOTHING( nlr.getConstraintTightenings( bounds ) );
        TS_ASSERT( boundsEqual( bounds, expectedBounds ) );

        // Change the current bounds
        tableau.setLowerBound( 0, -3 );
        tableau.setUpperBound( 0, 1 );
        tableau.setLowerBound( 1, -1 );
        tableau.setUpperBound( 1, 2 );

        tableau.setLowerBound( 2, -large );
        tableau.setUpperBound( 2, large );
        tableau.setLowerBound( 3, -large );
        tableau.setUpperBound( 3, large );
        tableau.setLowerBound( 4, -large );
        tableau.setUpperBound( 4, large );
        tableau.setLowerBound( 5, -large );
        tableau.setUpperBound( 5, large );
        tableau.setLowerBound( 6, -large );
        tableau.setUpperBound( 6, large );
        tableau.setLowerBound( 7, -large );
        tableau.setUpperBound( 7, large );
        tableau.setLowerBound( 8, -large );
        tableau.setUpperBound( 8, large );
        tableau.setLowerBound( 9, -large );
        tableau.setUpperBound( 9, large );
        tableau.setLowerBound( 10, -large );
        tableau.setUpperBound( 10, large );
        tableau.setLowerBound( 11, -large );
        tableau.setUpperBound( 11, large );
        tableau.setLowerBound( 12, -large );
        tableau.setUpperBound( 12, large );
        tableau.setLowerBound( 13, -large );
        tableau.setUpperBound( 13, large );

        // Initialize
        TS_ASSERT_THROWS_NOTHING( nlr.obtainCurrentBounds() );

        // Perform the tightening pass
        TS_ASSERT_THROWS_NOTHING( nlr.intervalArithmeticBoundPropagation() );

        List<Tightening> expectedBounds2( {
            Tightening( 2, -2, Tightening::LB ),   Tightening( 2, 2, Tightening::UB ),
            Tightening( 3, 0, Tightening::LB ),    Tightening( 3, 2, Tightening::UB ),

            Tightening( 4, -12, Tightening::LB ),  Tightening( 4, 5, Tightening::UB ),
            Tightening( 5, 0, Tightening::LB ),    Tightening( 5, 12, Tightening::UB ),

            Tightening( 6, -1, Tightening::LB ),   Tightening( 6, 2, Tightening::UB ),
            Tightening( 7, 0, Tightening::LB ),    Tightening( 7, 2, Tightening::UB ),

            Tightening( 8, -2, Tightening::LB ),   Tightening( 8, 14, Tightening::UB ),
            Tightening( 9, 0, Tightening::LB ),    Tightening( 9, 14, Tightening::UB ),

            Tightening( 10, -10, Tightening::LB ), Tightening( 10, 14, Tightening::UB ),
            Tightening( 11, 0, Tightening::LB ),   Tightening( 11, 14, Tightening::UB ),

            Tightening( 12, 0, Tightening::LB ),   Tightening( 12, 14, Tightening::UB ),
            Tightening( 13, 0, Tightening::LB ),   Tightening( 13, 56, Tightening::UB ),
        } );

        TS_ASSERT_THROWS_NOTHING( nlr.getConstraintTightenings( bounds ) );
        TS_ASSERT( boundsEqual( bounds, expectedBounds2 ) );
    }

    void test_interval_arithmetic_bound_propagation_round_and_sign_constraints()
    {
        NLR::NetworkLevelReasoner nlr;
        populateNetworkWithRoundAndSign( nlr );

        MockTableau tableau;
        tableau.getBoundManager().initialize( 14 );

        // Initialize the bounds
        tableau.setLowerBound( 0, 1.4 );
        tableau.setUpperBound( 0, 1.6 );
        tableau.setLowerBound( 1, -1.4 );
        tableau.setUpperBound( 1, 2.1 );

        double large = 1000;
        tableau.setLowerBound( 2, -large );
        tableau.setUpperBound( 2, large );
        tableau.setLowerBound( 3, -large );
        tableau.setUpperBound( 3, large );
        tableau.setLowerBound( 4, -large );
        tableau.setUpperBound( 4, large );
        tableau.setLowerBound( 5, -large );
        tableau.setUpperBound( 5, large );
        tableau.setLowerBound( 6, -large );
        tableau.setUpperBound( 6, large );
        tableau.setLowerBound( 7, -large );
        tableau.setUpperBound( 7, large );
        tableau.setLowerBound( 8, -large );
        tableau.setUpperBound( 8, large );
        tableau.setLowerBound( 9, -large );
        tableau.setUpperBound( 9, large );
        tableau.setLowerBound( 10, -large );
        tableau.setUpperBound( 10, large );
        tableau.setLowerBound( 11, -large );
        tableau.setUpperBound( 11, large );
        tableau.setLowerBound( 12, -large );
        tableau.setUpperBound( 12, large );
        tableau.setLowerBound( 13, -large );
        tableau.setUpperBound( 13, large );

        nlr.setTableau( &tableau );

        // Initialize
        TS_ASSERT_THROWS_NOTHING( nlr.obtainCurrentBounds() );

        // Perform the tightening pass
        TS_ASSERT_THROWS_NOTHING( nlr.intervalArithmeticBoundPropagation() );

        List<Tightening> expectedBounds( {
            Tightening( 2, 2.4, Tightening::LB ),  Tightening( 2, 2.6, Tightening::UB ),
            Tightening( 4, -3.5, Tightening::LB ), Tightening( 4, 7.4, Tightening::UB ),
            Tightening( 6, -1.4, Tightening::LB ), Tightening( 6, 2.1, Tightening::UB ),

            Tightening( 3, 2, Tightening::LB ),    Tightening( 3, 3, Tightening::UB ),
            Tightening( 5, -4, Tightening::LB ),   Tightening( 5, 7, Tightening::UB ),
            Tightening( 7, -1, Tightening::LB ),   Tightening( 7, 2, Tightening::UB ),

            Tightening( 8, -4, Tightening::LB ),   Tightening( 8, 11, Tightening::UB ),
            Tightening( 10, -7, Tightening::LB ),  Tightening( 10, 8, Tightening::UB ),

            Tightening( 9, -1, Tightening::LB ),   Tightening( 9, 1, Tightening::UB ),
            Tightening( 11, -1, Tightening::LB ),  Tightening( 11, 1, Tightening::UB ),

            Tightening( 12, -1, Tightening::LB ),  Tightening( 12, 1, Tightening::UB ),
            Tightening( 13, -4, Tightening::LB ),  Tightening( 13, 4, Tightening::UB ),
        } );

        List<Tightening> bounds;
        TS_ASSERT_THROWS_NOTHING( nlr.getConstraintTightenings( bounds ) );

        TS_ASSERT( boundsEqual( bounds, expectedBounds ) );

        // Change the current bounds
        tableau.setLowerBound( 0, -3.1 );
        tableau.setUpperBound( 0, 1.6 );
        tableau.setLowerBound( 1, 1.4 );
        tableau.setUpperBound( 1, 2.1 );

        tableau.setLowerBound( 2, -large );
        tableau.setUpperBound( 2, large );
        tableau.setLowerBound( 3, -large );
        tableau.setUpperBound( 3, large );
        tableau.setLowerBound( 4, -large );
        tableau.setUpperBound( 4, large );
        tableau.setLowerBound( 5, -large );
        tableau.setUpperBound( 5, large );
        tableau.setLowerBound( 6, -large );
        tableau.setUpperBound( 6, large );
        tableau.setLowerBound( 7, -large );
        tableau.setUpperBound( 7, large );
        tableau.setLowerBound( 8, -large );
        tableau.setUpperBound( 8, large );
        tableau.setLowerBound( 9, -large );
        tableau.setUpperBound( 9, large );
        tableau.setLowerBound( 10, -large );
        tableau.setUpperBound( 10, large );
        tableau.setLowerBound( 11, -large );
        tableau.setUpperBound( 11, large );
        tableau.setLowerBound( 12, -large );
        tableau.setUpperBound( 12, large );
        tableau.setLowerBound( 13, -large );
        tableau.setUpperBound( 13, large );

        // Initialize
        TS_ASSERT_THROWS_NOTHING( nlr.obtainCurrentBounds() );

        // Perform the tightening pass
        TS_ASSERT_THROWS_NOTHING( nlr.intervalArithmeticBoundPropagation() );

        List<Tightening> expectedBounds2( {
            Tightening( 2, -2.1, Tightening::LB ),  Tightening( 2, 2.6, Tightening::UB ),
            Tightening( 4, -12.5, Tightening::LB ), Tightening( 4, -1, Tightening::UB ),
            Tightening( 6, 1.4, Tightening::LB ),   Tightening( 6, 2.1, Tightening::UB ),

            Tightening( 3, -2, Tightening::LB ),    Tightening( 3, 3, Tightening::UB ),
            Tightening( 5, -12, Tightening::LB ),   Tightening( 5, -1, Tightening::UB ),
            Tightening( 7, 1, Tightening::LB ),     Tightening( 7, 2, Tightening::UB ),

            Tightening( 8, -16, Tightening::LB ),   Tightening( 8, 1, Tightening::UB ),
            Tightening( 10, -15, Tightening::LB ),  Tightening( 10, 2, Tightening::UB ),

            Tightening( 9, -1, Tightening::LB ),    Tightening( 9, 1, Tightening::UB ),
            Tightening( 11, -1, Tightening::LB ),   Tightening( 11, 1, Tightening::UB ),

            Tightening( 12, -1, Tightening::LB ),   Tightening( 12, 1, Tightening::UB ),
            Tightening( 13, -4, Tightening::LB ),   Tightening( 13, 4, Tightening::UB ),
        } );

        TS_ASSERT_THROWS_NOTHING( nlr.getConstraintTightenings( bounds ) );
        TS_ASSERT( boundsEqual( bounds, expectedBounds2 ) );
    }

    void test_interval_arithmetic_bound_propagation_leaky_relu_and_sigmoid_constraints()
    {
        NLR::NetworkLevelReasoner nlr;
        populateNetworkWithLeakyReluAndSigmoid( nlr );

        MockTableau tableau;
        tableau.getBoundManager().initialize( 14 );

        // Initialize the bounds
        tableau.setLowerBound( 0, -1 );
        tableau.setUpperBound( 0, 2 );
        tableau.setLowerBound( 1, -1 );
        tableau.setUpperBound( 1, 2 );

        double large = 1000;
        tableau.setLowerBound( 2, -large );
        tableau.setUpperBound( 2, large );
        tableau.setLowerBound( 3, -large );
        tableau.setUpperBound( 3, large );
        tableau.setLowerBound( 4, -large );
        tableau.setUpperBound( 4, large );
        tableau.setLowerBound( 5, -large );
        tableau.setUpperBound( 5, large );
        tableau.setLowerBound( 6, -large );
        tableau.setUpperBound( 6, large );
        tableau.setLowerBound( 7, -large );
        tableau.setUpperBound( 7, large );
        tableau.setLowerBound( 8, -large );
        tableau.setUpperBound( 8, large );
        tableau.setLowerBound( 9, -large );
        tableau.setUpperBound( 9, large );
        tableau.setLowerBound( 10, -large );
        tableau.setUpperBound( 10, large );
        tableau.setLowerBound( 11, -large );
        tableau.setUpperBound( 11, large );
        tableau.setLowerBound( 12, -large );
        tableau.setUpperBound( 12, large );
        tableau.setLowerBound( 13, -large );
        tableau.setUpperBound( 13, large );

        nlr.setTableau( &tableau );

        // Initialize
        TS_ASSERT_THROWS_NOTHING( nlr.obtainCurrentBounds() );

        // Perform the tightening pass
        TS_ASSERT_THROWS_NOTHING( nlr.intervalArithmeticBoundPropagation() );

        List<Tightening> expectedBounds( {
            Tightening( 2, 0, Tightening::LB ),       Tightening( 2, 3, Tightening::UB ),
            Tightening( 4, -8, Tightening::LB ),      Tightening( 4, 7, Tightening::UB ),
            Tightening( 6, -1, Tightening::LB ),      Tightening( 6, 2, Tightening::UB ),

            Tightening( 3, 0, Tightening::LB ),       Tightening( 3, 3, Tightening::UB ),
            Tightening( 5, -0.8, Tightening::LB ),    Tightening( 5, 7, Tightening::UB ),
            Tightening( 7, -0.1, Tightening::LB ),    Tightening( 7, 2, Tightening::UB ),

            Tightening( 8, -2.8, Tightening::LB ),    Tightening( 8, 10.1, Tightening::UB ),
            Tightening( 10, -3.8, Tightening::LB ),   Tightening( 10, 9.1, Tightening::UB ),

            Tightening( 9, 0.0573, Tightening::LB ),  Tightening( 9, 0.9999, Tightening::UB ),
            Tightening( 11, 0.0219, Tightening::LB ), Tightening( 11, 0.9999, Tightening::UB ),

            Tightening( 12, 0.0573, Tightening::LB ), Tightening( 12, 0.9999, Tightening::UB ),
            Tightening( 13, 0.1229, Tightening::LB ), Tightening( 13, 3.9996, Tightening::UB ),
        } );

        List<Tightening> bounds;
        TS_ASSERT_THROWS_NOTHING( nlr.getConstraintTightenings( bounds ) );

        TS_ASSERT( boundsEqual( bounds, expectedBounds ) );

        // Change the current bounds
        tableau.setLowerBound( 0, -3 );
        tableau.setUpperBound( 0, 1 );
        tableau.setLowerBound( 1, -1 );
        tableau.setUpperBound( 1, 2 );

        tableau.setLowerBound( 2, -large );
        tableau.setUpperBound( 2, large );
        tableau.setLowerBound( 3, -large );
        tableau.setUpperBound( 3, large );
        tableau.setLowerBound( 4, -large );
        tableau.setUpperBound( 4, large );
        tableau.setLowerBound( 5, -large );
        tableau.setUpperBound( 5, large );
        tableau.setLowerBound( 6, -large );
        tableau.setUpperBound( 6, large );
        tableau.setLowerBound( 7, -large );
        tableau.setUpperBound( 7, large );
        tableau.setLowerBound( 8, -large );
        tableau.setUpperBound( 8, large );
        tableau.setLowerBound( 9, -large );
        tableau.setUpperBound( 9, large );
        tableau.setLowerBound( 10, -large );
        tableau.setUpperBound( 10, large );
        tableau.setLowerBound( 11, -large );
        tableau.setUpperBound( 11, large );
        tableau.setLowerBound( 12, -large );
        tableau.setUpperBound( 12, large );
        tableau.setLowerBound( 13, -large );
        tableau.setUpperBound( 13, large );

        // Initialize
        TS_ASSERT_THROWS_NOTHING( nlr.obtainCurrentBounds() );

        // Perform the tightening pass
        TS_ASSERT_THROWS_NOTHING( nlr.intervalArithmeticBoundPropagation() );

        List<Tightening> expectedBounds2( {
            Tightening( 2, -2, Tightening::LB ),      Tightening( 2, 2, Tightening::UB ),
            Tightening( 4, -12, Tightening::LB ),     Tightening( 4, 5, Tightening::UB ),
            Tightening( 6, -1, Tightening::LB ),      Tightening( 6, 2, Tightening::UB ),

            Tightening( 3, -0.2, Tightening::LB ),    Tightening( 3, 2, Tightening::UB ),
            Tightening( 5, -1.2, Tightening::LB ),    Tightening( 5, 5, Tightening::UB ),
            Tightening( 7, -0.1, Tightening::LB ),    Tightening( 7, 2, Tightening::UB ),

            Tightening( 8, -3.4, Tightening::LB ),    Tightening( 8, 7.1, Tightening::UB ),
            Tightening( 10, -3.2, Tightening::LB ),   Tightening( 10, 7.3, Tightening::UB ),
=======
                1 ) );
        }
>>>>>>> c15b12ea

        // With ReLUs, case 1 and 2
        Vector<Vector<double>> simulations3;
        simulations3.append( Vector<double>( simulationSize, 1 ) );
        simulations3.append( Vector<double>( simulationSize, 2 ) );

        TS_ASSERT_THROWS_NOTHING( nlr.simulate( &simulations3 ) );

        for ( unsigned i = 0; i < simulationSize; ++i )
        {
            TS_ASSERT( FloatUtils::areEqual(
                ( *( nlr.getLayer( nlr.getNumberOfLayers() - 1 )->getSimulations() ) )
                    .get( 0 )
                    .get( i ),
                0 ) );
            TS_ASSERT( FloatUtils::areEqual(
                ( *( nlr.getLayer( nlr.getNumberOfLayers() - 1 )->getSimulations() ) )
                    .get( 1 )
                    .get( i ),
                0 ) );
        }
    }

    void test_simulate_sigmoids()
    {
        NLR::NetworkLevelReasoner nlr;

        populateNetworkWithSigmoids( nlr );

        unsigned simulationSize = Options::get()->getInt( Options::NUMBER_OF_SIMULATIONS );

        // case 1
        Vector<Vector<double>> simulations1;
        simulations1.append( Vector<double>( simulationSize, 0 ) );
        simulations1.append( Vector<double>( simulationSize, 0 ) );

        TS_ASSERT_THROWS_NOTHING( nlr.simulate( &simulations1 ) );

        for ( unsigned i = 0; i < simulationSize; ++i )
        {
            TS_ASSERT( FloatUtils::areEqual(
                ( *( nlr.getLayer( nlr.getNumberOfLayers() - 1 )->getSimulations() ) )
                    .get( 0 )
                    .get( i ),
                0.6750,
                0.0001 ) );
            TS_ASSERT( FloatUtils::areEqual(
                ( *( nlr.getLayer( nlr.getNumberOfLayers() - 1 )->getSimulations() ) )
                    .get( 1 )
                    .get( i ),
                3.0167,
                0.0001 ) );
        }

        // case 2
        Vector<Vector<double>> simulations2;
        simulations2.append( Vector<double>( simulationSize, 1 ) );
        simulations2.append( Vector<double>( simulationSize, 1 ) );

        TS_ASSERT_THROWS_NOTHING( nlr.simulate( &simulations2 ) );

        for ( unsigned i = 0; i < simulationSize; ++i )
        {
            TS_ASSERT( FloatUtils::areEqual(
                ( *( nlr.getLayer( nlr.getNumberOfLayers() - 1 )->getSimulations() ) )
                    .get( 0 )
                    .get( i ),
                0.6032,
                0.0001 ) );
            TS_ASSERT( FloatUtils::areEqual(
                ( *( nlr.getLayer( nlr.getNumberOfLayers() - 1 )->getSimulations() ) )
                    .get( 1 )
                    .get( i ),
                2.5790,
                0.0001 ) );
        }

        // case 3
        Vector<Vector<double>> simulations3;
        simulations3.append( Vector<double>( simulationSize, 1 ) );
        simulations3.append( Vector<double>( simulationSize, 2 ) );

        TS_ASSERT_THROWS_NOTHING( nlr.simulate( &simulations3 ) );

        for ( unsigned i = 0; i < simulationSize; ++i )
        {
            TS_ASSERT( FloatUtils::areEqual(
                ( *( nlr.getLayer( nlr.getNumberOfLayers() - 1 )->getSimulations() ) )
                    .get( 0 )
                    .get( i ),
                0.5045,
                0.0001 ) );
            TS_ASSERT( FloatUtils::areEqual(
                ( *( nlr.getLayer( nlr.getNumberOfLayers() - 1 )->getSimulations() ) )
                    .get( 1 )
                    .get( i ),
                2.1957,
                0.0001 ) );
        }
    }

    void test_simulate_round()
    {
        NLR::NetworkLevelReasoner nlr;

        populateNetworkWithRound( nlr );

        unsigned simulationSize = Options::get()->getInt( Options::NUMBER_OF_SIMULATIONS );

        // With Round, Inputs are zeros, only biases count
        Vector<Vector<double>> simulations1;
        simulations1.append( Vector<double>( simulationSize, 0 ) );
        simulations1.append( Vector<double>( simulationSize, 0 ) );

        TS_ASSERT_THROWS_NOTHING( nlr.simulate( &simulations1 ) );

        for ( unsigned i = 0; i < simulationSize; ++i )
        {
            TS_ASSERT( FloatUtils::areEqual(
                ( *( nlr.getLayer( nlr.getNumberOfLayers() - 1 )->getSimulations() ) )
                    .get( 0 )
                    .get( i ),
                1 ) );
            TS_ASSERT( FloatUtils::areEqual(
                ( *( nlr.getLayer( nlr.getNumberOfLayers() - 1 )->getSimulations() ) )
                    .get( 1 )
                    .get( i ),
                4 ) );
        }

        // With Round, case 1
        Vector<Vector<double>> simulations2;
        simulations2.append( Vector<double>( simulationSize, 2.1 ) );
        simulations2.append( Vector<double>( simulationSize, 1.4 ) );

        TS_ASSERT_THROWS_NOTHING( nlr.simulate( &simulations2 ) );

        for ( unsigned i = 0; i < simulationSize; ++i )
        {
            TS_ASSERT( FloatUtils::areEqual(
                ( *( nlr.getLayer( nlr.getNumberOfLayers() - 1 )->getSimulations() ) )
                    .get( 0 )
                    .get( i ),
                2,
                0.0001 ) );
            TS_ASSERT( FloatUtils::areEqual(
                ( *( nlr.getLayer( nlr.getNumberOfLayers() - 1 )->getSimulations() ) )
                    .get( 1 )
                    .get( i ),
                -4,
                0.0001 ) );
        }

        // With Round, case 2
        Vector<Vector<double>> simulations3;
        simulations3.append( Vector<double>( simulationSize, 2.1 ) );
        simulations3.append( Vector<double>( simulationSize, 1.6 ) );

        TS_ASSERT_THROWS_NOTHING( nlr.simulate( &simulations3 ) );

        for ( unsigned i = 0; i < simulationSize; ++i )
        {
            TS_ASSERT( FloatUtils::areEqual(
                ( *( nlr.getLayer( nlr.getNumberOfLayers() - 1 )->getSimulations() ) )
                    .get( 0 )
                    .get( i ),
                0,
                0.0001 ) );
            TS_ASSERT( FloatUtils::areEqual(
                ( *( nlr.getLayer( nlr.getNumberOfLayers() - 1 )->getSimulations() ) )
                    .get( 1 )
                    .get( i ),
                -12,
                0.0001 ) );
        }
    }

    void test_simulate_sign()
    {
        NLR::NetworkLevelReasoner nlr;

        populateNetworkWithSign( nlr );

        unsigned simulationSize = Options::get()->getInt( Options::NUMBER_OF_SIMULATIONS );

        // With Sign, Inputs are zeros, only biases count
        Vector<Vector<double>> simulations1;
        simulations1.append( Vector<double>( simulationSize, 0 ) );
        simulations1.append( Vector<double>( simulationSize, 0 ) );

        TS_ASSERT_THROWS_NOTHING( nlr.simulate( &simulations1 ) );

        for ( unsigned i = 0; i < simulationSize; ++i )
        {
            TS_ASSERT( FloatUtils::areEqual(
                ( *( nlr.getLayer( nlr.getNumberOfLayers() - 1 )->getSimulations() ) )
                    .get( 0 )
                    .get( i ),
                1 ) );
            TS_ASSERT( FloatUtils::areEqual(
                ( *( nlr.getLayer( nlr.getNumberOfLayers() - 1 )->getSimulations() ) )
                    .get( 1 )
                    .get( i ),
                4 ) );
        }

        // With Sign, case 1
        Vector<Vector<double>> simulations2;
        simulations2.append( Vector<double>( simulationSize, -2 ) );
        simulations2.append( Vector<double>( simulationSize, -2 ) );

        TS_ASSERT_THROWS_NOTHING( nlr.simulate( &simulations2 ) );

        for ( unsigned i = 0; i < simulationSize; ++i )
        {
            TS_ASSERT( FloatUtils::areEqual(
                ( *( nlr.getLayer( nlr.getNumberOfLayers() - 1 )->getSimulations() ) )
                    .get( 0 )
                    .get( i ),
                1 ) );
            TS_ASSERT( FloatUtils::areEqual(
                ( *( nlr.getLayer( nlr.getNumberOfLayers() - 1 )->getSimulations() ) )
                    .get( 1 )
                    .get( i ),
                4 ) );
        }

        // With Sign, case 2
        Vector<Vector<double>> simulations3;
        simulations3.append( Vector<double>( simulationSize, -1 ) );
        simulations3.append( Vector<double>( simulationSize, 1 ) );

        TS_ASSERT_THROWS_NOTHING( nlr.simulate( &simulations3 ) );

        for ( unsigned i = 0; i < simulationSize; ++i )
        {
            TS_ASSERT( FloatUtils::areEqual(
                ( *( nlr.getLayer( nlr.getNumberOfLayers() - 1 )->getSimulations() ) )
                    .get( 0 )
                    .get( i ),
                -1 ) );
            TS_ASSERT( FloatUtils::areEqual(
                ( *( nlr.getLayer( nlr.getNumberOfLayers() - 1 )->getSimulations() ) )
                    .get( 1 )
                    .get( i ),
                -4 ) );
        }
    }

    void test_simulate_abs()
    {
        NLR::NetworkLevelReasoner nlr;

        populateNetworkWithAbs( nlr );

        unsigned simulationSize = Options::get()->getInt( Options::NUMBER_OF_SIMULATIONS );

        // With Abs, Inputs are zeros, only biases count
        Vector<Vector<double>> simulations1;
        simulations1.append( Vector<double>( simulationSize, 0 ) );
        simulations1.append( Vector<double>( simulationSize, 0 ) );

        TS_ASSERT_THROWS_NOTHING( nlr.simulate( &simulations1 ) );

        for ( unsigned i = 0; i < simulationSize; ++i )
        {
            TS_ASSERT( FloatUtils::areEqual(
                ( *( nlr.getLayer( nlr.getNumberOfLayers() - 1 )->getSimulations() ) )
                    .get( 0 )
                    .get( i ),
                1 ) );
            TS_ASSERT( FloatUtils::areEqual(
                ( *( nlr.getLayer( nlr.getNumberOfLayers() - 1 )->getSimulations() ) )
                    .get( 1 )
                    .get( i ),
                4 ) );
        }

        // With Abs, case 1
        Vector<Vector<double>> simulations2;
        simulations2.append( Vector<double>( simulationSize, -2 ) );
        simulations2.append( Vector<double>( simulationSize, -2 ) );

        TS_ASSERT_THROWS_NOTHING( nlr.simulate( &simulations2 ) );

        for ( unsigned i = 0; i < simulationSize; ++i )
        {
            TS_ASSERT( FloatUtils::areEqual(
                ( *( nlr.getLayer( nlr.getNumberOfLayers() - 1 )->getSimulations() ) )
                    .get( 0 )
                    .get( i ),
                1 ) );
            TS_ASSERT( FloatUtils::areEqual(
                ( *( nlr.getLayer( nlr.getNumberOfLayers() - 1 )->getSimulations() ) )
                    .get( 1 )
                    .get( i ),
                4 ) );
        }

        // With Abs, case 2
        Vector<Vector<double>> simulations3;
        simulations3.append( Vector<double>( simulationSize, 1 ) );
        simulations3.append( Vector<double>( simulationSize, 2 ) );

        TS_ASSERT_THROWS_NOTHING( nlr.simulate( &simulations3 ) );

        for ( unsigned i = 0; i < simulationSize; ++i )
        {
            TS_ASSERT( FloatUtils::areEqual(
                ( *( nlr.getLayer( nlr.getNumberOfLayers() - 1 )->getSimulations() ) )
                    .get( 0 )
                    .get( i ),
                4 ) );
            TS_ASSERT( FloatUtils::areEqual(
                ( *( nlr.getLayer( nlr.getNumberOfLayers() - 1 )->getSimulations() ) )
                    .get( 1 )
                    .get( i ),
                10 ) );
        }
    }

    void test_simulate_leaky_relu()
    {
        NLR::NetworkLevelReasoner nlr;

        populateNetworkWithLeakyRelu( nlr );

        unsigned simulationSize = Options::get()->getInt( Options::NUMBER_OF_SIMULATIONS );

        // With Leaky ReLU, Inputs are zeros, only biases count
        Vector<Vector<double>> simulations1;
        simulations1.append( Vector<double>( simulationSize, 0 ) );
        simulations1.append( Vector<double>( simulationSize, 0 ) );

        TS_ASSERT_THROWS_NOTHING( nlr.simulate( &simulations1 ) );

        for ( unsigned i = 0; i < simulationSize; ++i )
        {
            TS_ASSERT( FloatUtils::areEqual(
                ( *( nlr.getLayer( nlr.getNumberOfLayers() - 1 )->getSimulations() ) )
                    .get( 0 )
                    .get( i ),
                1 ) );
            TS_ASSERT( FloatUtils::areEqual(
                ( *( nlr.getLayer( nlr.getNumberOfLayers() - 1 )->getSimulations() ) )
                    .get( 1 )
                    .get( i ),
                4 ) );
        }

        // With Leaky ReLU, case 1  (alpha=0.1)
        Vector<Vector<double>> simulations2;
        simulations2.append( Vector<double>( simulationSize, 1 ) );
        simulations2.append( Vector<double>( simulationSize, 1 ) );

        TS_ASSERT_THROWS_NOTHING( nlr.simulate( &simulations2 ) );

        for ( unsigned i = 0; i < simulationSize; ++i )
        {
            TS_ASSERT( FloatUtils::areEqual(
                ( *( nlr.getLayer( nlr.getNumberOfLayers() - 1 )->getSimulations() ) )
                    .get( 0 )
                    .get( i ),
                0.9,
                0.0001 ) );
            TS_ASSERT( FloatUtils::areEqual(
                ( *( nlr.getLayer( nlr.getNumberOfLayers() - 1 )->getSimulations() ) )
                    .get( 1 )
                    .get( i ),
                0.57,
                0.0001 ) );
        }

        // With Leaky ReLU, case 2
        Vector<Vector<double>> simulations3;
        simulations3.append( Vector<double>( simulationSize, 1 ) );
        simulations3.append( Vector<double>( simulationSize, 2 ) );

        TS_ASSERT_THROWS_NOTHING( nlr.simulate( &simulations3 ) );

        for ( unsigned i = 0; i < simulationSize; ++i )
        {
            TS_ASSERT( FloatUtils::areEqual(
                ( *( nlr.getLayer( nlr.getNumberOfLayers() - 1 )->getSimulations() ) )
                    .get( 0 )
                    .get( i ),
                -0.04,
                0.0001 ) );
            TS_ASSERT( FloatUtils::areEqual(
                ( *( nlr.getLayer( nlr.getNumberOfLayers() - 1 )->getSimulations() ) )
                    .get( 1 )
                    .get( i ),
                -0.76,
                0.0001 ) );
        }
    }

    void test_simulate_max()
    {
        NLR::NetworkLevelReasoner nlr;

        populateNetworkWithMax( nlr );

        unsigned simulationSize = Options::get()->getInt( Options::NUMBER_OF_SIMULATIONS );

        // With Max, Inputs are zeros, only biases count
        Vector<Vector<double>> simulations1;
        simulations1.append( Vector<double>( simulationSize, 0 ) );
        simulations1.append( Vector<double>( simulationSize, 0 ) );

        TS_ASSERT_THROWS_NOTHING( nlr.simulate( &simulations1 ) );

        for ( unsigned i = 0; i < simulationSize; ++i )
        {
            TS_ASSERT( FloatUtils::areEqual(
                ( *( nlr.getLayer( nlr.getNumberOfLayers() - 1 )->getSimulations() ) )
                    .get( 0 )
                    .get( i ),
                -3 ) );
        }

        // With Max, case 1
        Vector<Vector<double>> simulations2;
        simulations2.append( Vector<double>( simulationSize, 1 ) );
        simulations2.append( Vector<double>( simulationSize, -3 ) );

        TS_ASSERT_THROWS_NOTHING( nlr.simulate( &simulations2 ) );

        for ( unsigned i = 0; i < simulationSize; ++i )
        {
            TS_ASSERT( FloatUtils::areEqual(
                ( *( nlr.getLayer( nlr.getNumberOfLayers() - 1 )->getSimulations() ) )
                    .get( 0 )
                    .get( i ),
                -18 ) );
        }

        // With Max, case 2
        Vector<Vector<double>> simulations3;
        simulations3.append( Vector<double>( simulationSize, -3 ) );
        simulations3.append( Vector<double>( simulationSize, 3 ) );

        TS_ASSERT_THROWS_NOTHING( nlr.simulate( &simulations3 ) );

        for ( unsigned i = 0; i < simulationSize; ++i )
        {
            TS_ASSERT( FloatUtils::areEqual(
                ( *( nlr.getLayer( nlr.getNumberOfLayers() - 1 )->getSimulations() ) )
                    .get( 0 )
                    .get( i ),
                -5 ) );
        }
    }

    void test_simulate_softmax()
    {
        NLR::NetworkLevelReasoner nlr;

        populateNetworkWithSoftmax( nlr );

        unsigned simulationSize = Options::get()->getInt( Options::NUMBER_OF_SIMULATIONS );

        // With Softmax, Inputs are zeros, only biases count
        Vector<Vector<double>> simulations1;
        simulations1.append( Vector<double>( simulationSize, 0 ) );
        simulations1.append( Vector<double>( simulationSize, 0 ) );

        TS_ASSERT_THROWS_NOTHING( nlr.simulate( &simulations1 ) );

        for ( unsigned i = 0; i < simulationSize; ++i )
        {
            TS_ASSERT( FloatUtils::areEqual(
                ( *( nlr.getLayer( nlr.getNumberOfLayers() - 1 )->getSimulations() ) )
                    .get( 0 )
                    .get( i ),
                0.2999,
                0.0001 ) );
            TS_ASSERT( FloatUtils::areEqual(
                ( *( nlr.getLayer( nlr.getNumberOfLayers() - 1 )->getSimulations() ) )
                    .get( 1 )
                    .get( i ),
                2.4001,
                0.0001 ) );
        }

        // With Softmax, case 1
        Vector<Vector<double>> simulations2;
        simulations2.append( Vector<double>( simulationSize, 1 ) );
        simulations2.append( Vector<double>( simulationSize, -3 ) );

        TS_ASSERT_THROWS_NOTHING( nlr.simulate( &simulations2 ) );

        for ( unsigned i = 0; i < simulationSize; ++i )
        {
            TS_ASSERT( FloatUtils::areEqual(
                ( *( nlr.getLayer( nlr.getNumberOfLayers() - 1 )->getSimulations() ) )
                    .get( 0 )
                    .get( i ),
                0.1192,
                0.0001 ) );
            TS_ASSERT( FloatUtils::areEqual(
                ( *( nlr.getLayer( nlr.getNumberOfLayers() - 1 )->getSimulations() ) )
                    .get( 1 )
                    .get( i ),
                2.7615,
                0.0001 ) );
        }

        // With Softmax, case 2
        Vector<Vector<double>> simulations3;
        simulations3.append( Vector<double>( simulationSize, -3 ) );
        simulations3.append( Vector<double>( simulationSize, 3 ) );

        TS_ASSERT_THROWS_NOTHING( nlr.simulate( &simulations3 ) );

        for ( unsigned i = 0; i < simulationSize; ++i )
        {
            TS_ASSERT( FloatUtils::areEqual(
                ( *( nlr.getLayer( nlr.getNumberOfLayers() - 1 )->getSimulations() ) )
                    .get( 0 )
                    .get( i ),
                0.1206,
                0.0001 ) );
            TS_ASSERT( FloatUtils::areEqual(
                ( *( nlr.getLayer( nlr.getNumberOfLayers() - 1 )->getSimulations() ) )
                    .get( 1 )
                    .get( i ),
                2.7588,
                0.0001 ) );
        }
    }

    void test_simulate_bilinear()
    {
        NLR::NetworkLevelReasoner nlr;

        populateNetworkWithBilinear( nlr );

        unsigned simulationSize = Options::get()->getInt( Options::NUMBER_OF_SIMULATIONS );

        // With Bilinear, Inputs are zeros, only biases count
        Vector<Vector<double>> simulations1;
        simulations1.append( Vector<double>( simulationSize, 0 ) );
        simulations1.append( Vector<double>( simulationSize, 0 ) );

        TS_ASSERT_THROWS_NOTHING( nlr.simulate( &simulations1 ) );

        for ( unsigned i = 0; i < simulationSize; ++i )
        {
            TS_ASSERT( FloatUtils::areEqual(
                ( *( nlr.getLayer( nlr.getNumberOfLayers() - 1 )->getSimulations() ) )
                    .get( 0 )
                    .get( i ),
                0 ) );
        }

        // With Bilinear, case 1
        Vector<Vector<double>> simulations2;
        simulations2.append( Vector<double>( simulationSize, 0.1 ) );
        simulations2.append( Vector<double>( simulationSize, -0.3 ) );

        TS_ASSERT_THROWS_NOTHING( nlr.simulate( &simulations2 ) );

        for ( unsigned i = 0; i < simulationSize; ++i )
        {
            TS_ASSERT( FloatUtils::areEqual(
                ( *( nlr.getLayer( nlr.getNumberOfLayers() - 1 )->getSimulations() ) )
                    .get( 0 )
                    .get( i ),
                2.8304,
                0.0001 ) );
        }

        // With Bilinear, case 2
        Vector<Vector<double>> simulations3;
        simulations3.append( Vector<double>( simulationSize, -0.3 ) );
        simulations3.append( Vector<double>( simulationSize, 0.3 ) );

        TS_ASSERT_THROWS_NOTHING( nlr.simulate( &simulations3 ) );

        for ( unsigned i = 0; i < simulationSize; ++i )
        {
            TS_ASSERT( FloatUtils::areEqual(
                ( *( nlr.getLayer( nlr.getNumberOfLayers() - 1 )->getSimulations() ) )
                    .get( 0 )
                    .get( i ),
                0.0912,
                0.0001 ) );
        }
    }

    void test_simulate_non_consecutive_layers()
    {
        NLR::NetworkLevelReasoner nlr;

        // Create the layers
        nlr.addLayer( 0, NLR::Layer::INPUT, 2 );
        nlr.addLayer( 1, NLR::Layer::WEIGHTED_SUM, 3 );
        nlr.addLayer( 2, NLR::Layer::RELU, 3 );
        nlr.addLayer( 3, NLR::Layer::WEIGHTED_SUM, 2 );
        nlr.addLayer( 4, NLR::Layer::RELU, 3 );
        nlr.addLayer( 5, NLR::Layer::WEIGHTED_SUM, 1 );

        // Mark layer dependencies
        nlr.addLayerDependency( 0, 1 );
        nlr.addLayerDependency( 1, 2 );
        nlr.addLayerDependency( 2, 3 );
        nlr.addLayerDependency( 0, 3 );
        nlr.addLayerDependency( 3, 4 );
        nlr.addLayerDependency( 0, 4 );
        nlr.addLayerDependency( 4, 5 );

        // Set the weights and relus
        nlr.setWeight( 0, 0, 1, 0, 1 );
        nlr.setWeight( 0, 0, 1, 1, 2 );
        nlr.setWeight( 0, 1, 1, 1, -3 );
        nlr.setWeight( 0, 1, 1, 2, 1 );

        nlr.addActivationSource( 1, 0, 2, 0 );
        nlr.addActivationSource( 1, 1, 2, 1 );
        nlr.addActivationSource( 1, 2, 2, 2 );

        nlr.setWeight( 2, 0, 3, 0, 1 );
        nlr.setWeight( 2, 1, 3, 0, 2 );
        nlr.setWeight( 2, 2, 3, 1, -2 );
        nlr.setWeight( 0, 1, 3, 1, 1 );

        nlr.addActivationSource( 3, 0, 4, 0 );
        nlr.addActivationSource( 3, 1, 4, 1 );
        nlr.addActivationSource( 0, 0, 4, 2 );

        nlr.setWeight( 4, 0, 5, 0, 1 );
        nlr.setWeight( 4, 1, 5, 0, 1 );
        nlr.setWeight( 4, 2, 5, 0, 1 );

        unsigned simulationSize = Options::get()->getInt( Options::NUMBER_OF_SIMULATIONS );

        // Simulate1
        Vector<Vector<double>> simulations1;
        simulations1.append( Vector<double>( simulationSize, 1 ) );
        simulations1.append( Vector<double>( simulationSize, 1 ) );

        TS_ASSERT_THROWS_NOTHING( nlr.simulate( &simulations1 ) );

        for ( unsigned i = 0; i < simulationSize; ++i )
            TS_ASSERT( FloatUtils::areEqual(
                ( *( nlr.getLayer( nlr.getNumberOfLayers() - 1 )->getSimulations() ) )
                    .get( 0 )
                    .get( i ),
                2 ) );

        // Simulate2
        Vector<Vector<double>> simulations2;
        simulations2.append( Vector<double>( simulationSize, -1 ) );
        simulations2.append( Vector<double>( simulationSize, 2 ) );

        TS_ASSERT_THROWS_NOTHING( nlr.simulate( &simulations2 ) );

        for ( unsigned i = 0; i < simulationSize; ++i )
            TS_ASSERT( FloatUtils::areEqual(
                ( *( nlr.getLayer( nlr.getNumberOfLayers() - 1 )->getSimulations() ) )
                    .get( 0 )
                    .get( i ),
                0 ) );
    }

    void test_simulate_abs_and_relu()
    {
        NLR::NetworkLevelReasoner nlr;

        populateNetworkWithAbsAndRelu( nlr );

        unsigned simulationSize = Options::get()->getInt( Options::NUMBER_OF_SIMULATIONS );

        // Simulate1
        Vector<Vector<double>> simulations1;
        simulations1.append( Vector<double>( simulationSize, 1 ) );
        simulations1.append( Vector<double>( simulationSize, 1 ) );

        TS_ASSERT_THROWS_NOTHING( nlr.simulate( &simulations1 ) );

        for ( unsigned i = 0; i < simulationSize; ++i )
        {
            TS_ASSERT( FloatUtils::areEqual(
                ( *( nlr.getLayer( nlr.getNumberOfLayers() - 1 )->getSimulations() ) )
                    .get( 0 )
                    .get( i ),
                2 ) );
            TS_ASSERT( FloatUtils::areEqual(
                ( *( nlr.getLayer( nlr.getNumberOfLayers() - 1 )->getSimulations() ) )
                    .get( 1 )
                    .get( i ),
                2 ) );
        }

        // Simulate2
        Vector<Vector<double>> simulations2;
        simulations2.append( Vector<double>( simulationSize, 1 ) );
        simulations2.append( Vector<double>( simulationSize, 2 ) );

        TS_ASSERT_THROWS_NOTHING( nlr.simulate( &simulations2 ) );

        for ( unsigned i = 0; i < simulationSize; ++i )
        {
            TS_ASSERT( FloatUtils::areEqual(
                ( *( nlr.getLayer( nlr.getNumberOfLayers() - 1 )->getSimulations() ) )
                    .get( 0 )
                    .get( i ),
                4 ) );
            TS_ASSERT( FloatUtils::areEqual(
                ( *( nlr.getLayer( nlr.getNumberOfLayers() - 1 )->getSimulations() ) )
                    .get( 1 )
                    .get( i ),
                4 ) );
        }
    }

    void test_simulate_round_and_sign()
    {
        NLR::NetworkLevelReasoner nlr;

        populateNetworkWithRoundAndSign( nlr );

        unsigned simulationSize = Options::get()->getInt( Options::NUMBER_OF_SIMULATIONS );

        // With Round/Sign, case 1
        Vector<Vector<double>> simulations1;
        simulations1.append( Vector<double>( simulationSize, 1.6 ) );
        simulations1.append( Vector<double>( simulationSize, 1.4 ) );

        TS_ASSERT_THROWS_NOTHING( nlr.simulate( &simulations1 ) );

        for ( unsigned i = 0; i < simulationSize; ++i )
        {
            TS_ASSERT( FloatUtils::areEqual(
                ( *( nlr.getLayer( nlr.getNumberOfLayers() - 1 )->getSimulations() ) )
                    .get( 0 )
                    .get( i ),
                1 ) );
            TS_ASSERT( FloatUtils::areEqual(
                ( *( nlr.getLayer( nlr.getNumberOfLayers() - 1 )->getSimulations() ) )
                    .get( 1 )
                    .get( i ),
                -2 ) );
        }

        // With Round/Sign, case 2
        Vector<Vector<double>> simulations2;
        simulations2.append( Vector<double>( simulationSize, 1.6 ) );
        simulations2.append( Vector<double>( simulationSize, 1.6 ) );

        TS_ASSERT_THROWS_NOTHING( nlr.simulate( &simulations2 ) );

        for ( unsigned i = 0; i < simulationSize; ++i )
        {
            TS_ASSERT( FloatUtils::areEqual(
                ( *( nlr.getLayer( nlr.getNumberOfLayers() - 1 )->getSimulations() ) )
                    .get( 0 )
                    .get( i ),
                -1 ) );
            TS_ASSERT( FloatUtils::areEqual(
                ( *( nlr.getLayer( nlr.getNumberOfLayers() - 1 )->getSimulations() ) )
                    .get( 1 )
                    .get( i ),
                -4 ) );
        }
    }

    void test_simulate_leaky_relu_and_sigmoid()
    {
        NLR::NetworkLevelReasoner nlr;

        populateNetworkWithLeakyReluAndSigmoid( nlr );

        unsigned simulationSize = Options::get()->getInt( Options::NUMBER_OF_SIMULATIONS );

        // With LeakyReLU/Sigmoid, case 1
        Vector<Vector<double>> simulations1;
        simulations1.append( Vector<double>( simulationSize, 1 ) );
        simulations1.append( Vector<double>( simulationSize, 1 ) );

        TS_ASSERT_THROWS_NOTHING( nlr.simulate( &simulations1 ) );

        for ( unsigned i = 0; i < simulationSize; ++i )
        {
            TS_ASSERT( FloatUtils::areEqual(
                ( *( nlr.getLayer( nlr.getNumberOfLayers() - 1 )->getSimulations() ) )
                    .get( 0 )
                    .get( i ),
                0.7109,
                0.0001 ) );
            TS_ASSERT( FloatUtils::areEqual(
                ( *( nlr.getLayer( nlr.getNumberOfLayers() - 1 )->getSimulations() ) )
                    .get( 1 )
                    .get( i ),
                1.4602,
                0.0001 ) );
        }

        // With LeakyReLU/Sigmoid, case 2
        Vector<Vector<double>> simulations2;
        simulations2.append( Vector<double>( simulationSize, 1 ) );
        simulations2.append( Vector<double>( simulationSize, 2 ) );

        TS_ASSERT_THROWS_NOTHING( nlr.simulate( &simulations2 ) );

        for ( unsigned i = 0; i < simulationSize; ++i )
        {
            TS_ASSERT( FloatUtils::areEqual(
                ( *( nlr.getLayer( nlr.getNumberOfLayers() - 1 )->getSimulations() ) )
                    .get( 0 )
                    .get( i ),
                0.4013,
                0.0001 ) );
            TS_ASSERT( FloatUtils::areEqual(
                ( *( nlr.getLayer( nlr.getNumberOfLayers() - 1 )->getSimulations() ) )
                    .get( 1 )
                    .get( i ),
                0.6508,
                0.0001 ) );
        }
    }

    void test_simulate_softmax_and_max()
    {
        NLR::NetworkLevelReasoner nlr;

        populateNetworkWithSoftmaxAndMax( nlr );

        unsigned simulationSize = Options::get()->getInt( Options::NUMBER_OF_SIMULATIONS );

        // With LeakyReLU/Sigmoid, case 1
        Vector<Vector<double>> simulations1;
        simulations1.append( Vector<double>( simulationSize, 1 ) );
        simulations1.append( Vector<double>( simulationSize, -3 ) );

        TS_ASSERT_THROWS_NOTHING( nlr.simulate( &simulations1 ) );

        for ( unsigned i = 0; i < simulationSize; ++i )
        {
            TS_ASSERT( FloatUtils::areEqual(
                ( *( nlr.getLayer( nlr.getNumberOfLayers() - 1 )->getSimulations() ) )
                    .get( 0 )
                    .get( i ),
                -2.9998,
                0.0001 ) );
        }

        // With LeakyReLU/Sigmoid, case 2
        Vector<Vector<double>> simulations2;
        simulations2.append( Vector<double>( simulationSize, -3 ) );
        simulations2.append( Vector<double>( simulationSize, 3 ) );

        TS_ASSERT_THROWS_NOTHING( nlr.simulate( &simulations2 ) );

        for ( unsigned i = 0; i < simulationSize; ++i )
        {
            TS_ASSERT( FloatUtils::areEqual(
                ( *( nlr.getLayer( nlr.getNumberOfLayers() - 1 )->getSimulations() ) )
                    .get( 0 )
                    .get( i ),
                -1,
                0.0001 ) );
        }
    }

    void test_simulate_relu_and_bilinear()
    {
        NLR::NetworkLevelReasoner nlr;

        populateNetworkWithReluAndBilinear( nlr );

        unsigned simulationSize = Options::get()->getInt( Options::NUMBER_OF_SIMULATIONS );

        // With Relu/Bilinear, case 1
        Vector<Vector<double>> simulations1;
        simulations1.append( Vector<double>( simulationSize, 1 ) );
        simulations1.append( Vector<double>( simulationSize, 1 ) );

        TS_ASSERT_THROWS_NOTHING( nlr.simulate( &simulations1 ) );

        for ( unsigned i = 0; i < simulationSize; ++i )
        {
            TS_ASSERT( FloatUtils::areEqual(
                ( *( nlr.getLayer( nlr.getNumberOfLayers() - 1 )->getSimulations() ) )
                    .get( 0 )
                    .get( i ),
                1 ) );
        }

        // With ReLU/Bilinear, case 2
        Vector<Vector<double>> simulations2;
        simulations2.append( Vector<double>( simulationSize, 1 ) );
        simulations2.append( Vector<double>( simulationSize, 2 ) );

        TS_ASSERT_THROWS_NOTHING( nlr.simulate( &simulations2 ) );

        for ( unsigned i = 0; i < simulationSize; ++i )
        {
            TS_ASSERT( FloatUtils::areEqual(
                ( *( nlr.getLayer( nlr.getNumberOfLayers() - 1 )->getSimulations() ) )
                    .get( 0 )
                    .get( i ),
                0 ) );
        }
    }

    void test_interval_arithmetic_bound_propagation_relu_constraints()
    {
        NLR::NetworkLevelReasoner nlr;
        populateNetwork( nlr );

        MockTableau tableau;
        tableau.getBoundManager().initialize( 14 );

        // Initialize the bounds
        tableau.setLowerBound( 0, -1 );
        tableau.setUpperBound( 0, 1 );
        tableau.setLowerBound( 1, -1 );
        tableau.setUpperBound( 1, 1 );

        double large = 1000;
        tableau.setLowerBound( 2, -large );
        tableau.setUpperBound( 2, large );
        tableau.setLowerBound( 3, -large );
        tableau.setUpperBound( 3, large );
        tableau.setLowerBound( 4, -large );
        tableau.setUpperBound( 4, large );
        tableau.setLowerBound( 5, -large );
        tableau.setUpperBound( 5, large );
        tableau.setLowerBound( 6, -large );
        tableau.setUpperBound( 6, large );
        tableau.setLowerBound( 7, -large );
        tableau.setUpperBound( 7, large );
        tableau.setLowerBound( 8, -large );
        tableau.setUpperBound( 8, large );
        tableau.setLowerBound( 9, -large );
        tableau.setUpperBound( 9, large );
        tableau.setLowerBound( 10, -large );
        tableau.setUpperBound( 10, large );
        tableau.setLowerBound( 11, -large );
        tableau.setUpperBound( 11, large );
        tableau.setLowerBound( 12, -large );
        tableau.setUpperBound( 12, large );
        tableau.setLowerBound( 13, -large );
        tableau.setUpperBound( 13, large );

        nlr.setTableau( &tableau );

        // Initialize
        TS_ASSERT_THROWS_NOTHING( nlr.obtainCurrentBounds() );

        // Perform the tightening pass
        TS_ASSERT_THROWS_NOTHING( nlr.intervalArithmeticBoundPropagation() );

        List<Tightening> expectedBounds( {
            Tightening( 2, 0, Tightening::LB ),   Tightening( 2, 2, Tightening::UB ),
            Tightening( 3, 0, Tightening::LB ),   Tightening( 3, 2, Tightening::UB ),

            Tightening( 4, -5, Tightening::LB ),  Tightening( 4, 5, Tightening::UB ),
            Tightening( 5, 0, Tightening::LB ),   Tightening( 5, 5, Tightening::UB ),

            Tightening( 6, -1, Tightening::LB ),  Tightening( 6, 1, Tightening::UB ),
            Tightening( 7, 0, Tightening::LB ),   Tightening( 7, 1, Tightening::UB ),

            Tightening( 8, -1, Tightening::LB ),  Tightening( 8, 7, Tightening::UB ),
            Tightening( 9, 0, Tightening::LB ),   Tightening( 9, 7, Tightening::UB ),

            Tightening( 10, -1, Tightening::LB ), Tightening( 10, 7, Tightening::UB ),
            Tightening( 11, 0, Tightening::LB ),  Tightening( 11, 7, Tightening::UB ),

            Tightening( 12, 0, Tightening::LB ),  Tightening( 12, 7, Tightening::UB ),
            Tightening( 13, 0, Tightening::LB ),  Tightening( 13, 28, Tightening::UB ),
        } );

        List<Tightening> bounds;
        TS_ASSERT_THROWS_NOTHING( nlr.getConstraintTightenings( bounds ) );
        TS_ASSERT( boundsEqual( bounds, expectedBounds ) );

        // Change the current bounds
        tableau.setLowerBound( 0, -3 );
        tableau.setUpperBound( 0, 1 );
        tableau.setLowerBound( 1, -1 );
        tableau.setUpperBound( 1, 2 );

        tableau.setLowerBound( 2, -large );
        tableau.setUpperBound( 2, large );
        tableau.setLowerBound( 3, -large );
        tableau.setUpperBound( 3, large );
        tableau.setLowerBound( 4, -large );
        tableau.setUpperBound( 4, large );
        tableau.setLowerBound( 5, -large );
        tableau.setUpperBound( 5, large );
        tableau.setLowerBound( 6, -large );
        tableau.setUpperBound( 6, large );
        tableau.setLowerBound( 7, -large );
        tableau.setUpperBound( 7, large );
        tableau.setLowerBound( 8, -large );
        tableau.setUpperBound( 8, large );
        tableau.setLowerBound( 9, -large );
        tableau.setUpperBound( 9, large );
        tableau.setLowerBound( 10, -large );
        tableau.setUpperBound( 10, large );
        tableau.setLowerBound( 11, -large );
        tableau.setUpperBound( 11, large );
        tableau.setLowerBound( 12, -large );
        tableau.setUpperBound( 12, large );
        tableau.setLowerBound( 13, -large );
        tableau.setUpperBound( 13, large );

        // Initialize
        TS_ASSERT_THROWS_NOTHING( nlr.obtainCurrentBounds() );

        // Perform the tightening pass
        TS_ASSERT_THROWS_NOTHING( nlr.intervalArithmeticBoundPropagation() );

        List<Tightening> expectedBounds2( {
            Tightening( 2, -2, Tightening::LB ),  Tightening( 2, 2, Tightening::UB ),
            Tightening( 3, 0, Tightening::LB ),   Tightening( 3, 2, Tightening::UB ),

            Tightening( 4, -12, Tightening::LB ), Tightening( 4, 5, Tightening::UB ),
            Tightening( 5, 0, Tightening::LB ),   Tightening( 5, 5, Tightening::UB ),

            Tightening( 6, -1, Tightening::LB ),  Tightening( 6, 2, Tightening::UB ),
            Tightening( 7, 0, Tightening::LB ),   Tightening( 7, 2, Tightening::UB ),

            Tightening( 8, -2, Tightening::LB ),  Tightening( 8, 7, Tightening::UB ),
            Tightening( 9, 0, Tightening::LB ),   Tightening( 9, 7, Tightening::UB ),

            Tightening( 10, -2, Tightening::LB ), Tightening( 10, 7, Tightening::UB ),
            Tightening( 11, 0, Tightening::LB ),  Tightening( 11, 7, Tightening::UB ),

            Tightening( 12, 0, Tightening::LB ),  Tightening( 12, 7, Tightening::UB ),
            Tightening( 13, 0, Tightening::LB ),  Tightening( 13, 28, Tightening::UB ),
        } );

        TS_ASSERT_THROWS_NOTHING( nlr.getConstraintTightenings( bounds ) );
        TS_ASSERT( boundsEqual( bounds, expectedBounds2 ) );
    }

    void test_interval_arithmetic_bound_propagation_abs_constraints()
    {
        NLR::NetworkLevelReasoner nlr;

        // Create the layers
        nlr.addLayer( 0, NLR::Layer::INPUT, 2 );
        nlr.addLayer( 1, NLR::Layer::WEIGHTED_SUM, 3 );
        nlr.addLayer( 2, NLR::Layer::ABSOLUTE_VALUE, 3 );
        nlr.addLayer( 3, NLR::Layer::WEIGHTED_SUM, 2 );
        nlr.addLayer( 4, NLR::Layer::ABSOLUTE_VALUE, 2 );
        nlr.addLayer( 5, NLR::Layer::WEIGHTED_SUM, 2 );

        // Mark layer dependencies
        for ( unsigned i = 1; i <= 5; ++i )
            nlr.addLayerDependency( i - 1, i );

        // Set the weights and biases for the weighted sum layers
        nlr.setWeight( 0, 0, 1, 0, 1 );
        nlr.setWeight( 0, 0, 1, 1, 2 );
        nlr.setWeight( 0, 1, 1, 1, -3 );
        nlr.setWeight( 0, 1, 1, 2, 1 );

        nlr.setWeight( 2, 0, 3, 0, 1 );
        nlr.setWeight( 2, 0, 3, 1, -1 );
        nlr.setWeight( 2, 1, 3, 0, 1 );
        nlr.setWeight( 2, 1, 3, 1, 1 );
        nlr.setWeight( 2, 2, 3, 0, -1 );
        nlr.setWeight( 2, 2, 3, 1, -1 );

        nlr.setWeight( 4, 0, 5, 0, 1 );
        nlr.setWeight( 4, 0, 5, 1, 1 );
        nlr.setWeight( 4, 1, 5, 1, 3 );

        nlr.setBias( 1, 0, 1 );
        nlr.setBias( 3, 1, 2 );

        // Mark the ReLU sources
        nlr.addActivationSource( 1, 0, 2, 0 );
        nlr.addActivationSource( 1, 1, 2, 1 );
        nlr.addActivationSource( 1, 2, 2, 2 );

        nlr.addActivationSource( 3, 0, 4, 0 );
        nlr.addActivationSource( 3, 1, 4, 1 );

        // Layer dependenices
        nlr.addLayerDependency( 0, 1 );
        nlr.addLayerDependency( 1, 2 );
        nlr.addLayerDependency( 2, 3 );
        nlr.addLayerDependency( 3, 4 );
        nlr.addLayerDependency( 4, 5 );

        // Variable indexing
        nlr.setNeuronVariable( NLR::NeuronIndex( 0, 0 ), 0 );
        nlr.setNeuronVariable( NLR::NeuronIndex( 0, 1 ), 1 );

        nlr.setNeuronVariable( NLR::NeuronIndex( 1, 0 ), 2 );
        nlr.setNeuronVariable( NLR::NeuronIndex( 1, 1 ), 4 );
        nlr.setNeuronVariable( NLR::NeuronIndex( 1, 2 ), 6 );

        nlr.setNeuronVariable( NLR::NeuronIndex( 2, 0 ), 3 );
        nlr.setNeuronVariable( NLR::NeuronIndex( 2, 1 ), 5 );
        nlr.setNeuronVariable( NLR::NeuronIndex( 2, 2 ), 7 );

        nlr.setNeuronVariable( NLR::NeuronIndex( 3, 0 ), 8 );
        nlr.setNeuronVariable( NLR::NeuronIndex( 3, 1 ), 10 );

        nlr.setNeuronVariable( NLR::NeuronIndex( 4, 0 ), 9 );
        nlr.setNeuronVariable( NLR::NeuronIndex( 4, 1 ), 11 );

        nlr.setNeuronVariable( NLR::NeuronIndex( 5, 0 ), 12 );
        nlr.setNeuronVariable( NLR::NeuronIndex( 5, 1 ), 13 );

        MockTableau tableau;
        tableau.getBoundManager().initialize( 14 );

        // Initialize the bounds
        tableau.setLowerBound( 0, -1 );
        tableau.setUpperBound( 0, 2 );
        tableau.setLowerBound( 1, -1 );
        tableau.setUpperBound( 1, 2 );

        double large = 1000;
        tableau.setLowerBound( 2, -large );
        tableau.setUpperBound( 2, large );
        tableau.setLowerBound( 3, -large );
        tableau.setUpperBound( 3, large );
        tableau.setLowerBound( 4, -large );
        tableau.setUpperBound( 4, large );
        tableau.setLowerBound( 5, -large );
        tableau.setUpperBound( 5, large );
        tableau.setLowerBound( 6, -large );
        tableau.setUpperBound( 6, large );
        tableau.setLowerBound( 7, -large );
        tableau.setUpperBound( 7, large );
        tableau.setLowerBound( 8, -large );
        tableau.setUpperBound( 8, large );
        tableau.setLowerBound( 9, -large );
        tableau.setUpperBound( 9, large );
        tableau.setLowerBound( 10, -large );
        tableau.setUpperBound( 10, large );
        tableau.setLowerBound( 11, -large );
        tableau.setUpperBound( 11, large );
        tableau.setLowerBound( 12, -large );
        tableau.setUpperBound( 12, large );
        tableau.setLowerBound( 13, -large );
        tableau.setUpperBound( 13, large );

        nlr.setTableau( &tableau );

        // Initialize
        TS_ASSERT_THROWS_NOTHING( nlr.obtainCurrentBounds() );

        // Perform the tightening pass
        TS_ASSERT_THROWS_NOTHING( nlr.intervalArithmeticBoundPropagation() );

        List<Tightening> expectedBounds( {
            Tightening( 2, 0, Tightening::LB ),   Tightening( 2, 3, Tightening::UB ),
            Tightening( 3, 0, Tightening::LB ),   Tightening( 3, 3, Tightening::UB ),

            Tightening( 4, -8, Tightening::LB ),  Tightening( 4, 7, Tightening::UB ),
            Tightening( 5, 0, Tightening::LB ),   Tightening( 5, 8, Tightening::UB ),

            Tightening( 6, -1, Tightening::LB ),  Tightening( 6, 2, Tightening::UB ),
            Tightening( 7, 0, Tightening::LB ),   Tightening( 7, 2, Tightening::UB ),

            Tightening( 8, -2, Tightening::LB ),  Tightening( 8, 11, Tightening::UB ),
            Tightening( 9, 0, Tightening::LB ),   Tightening( 9, 11, Tightening::UB ),

            Tightening( 10, -3, Tightening::LB ), Tightening( 10, 10, Tightening::UB ),
            Tightening( 11, 0, Tightening::LB ),  Tightening( 11, 10, Tightening::UB ),

            Tightening( 12, 0, Tightening::LB ),  Tightening( 12, 11, Tightening::UB ),
            Tightening( 13, 0, Tightening::LB ),  Tightening( 13, 41, Tightening::UB ),
        } );

        List<Tightening> bounds;
        TS_ASSERT_THROWS_NOTHING( nlr.getConstraintTightenings( bounds ) );
        TS_ASSERT( boundsEqual( bounds, expectedBounds ) );

        // Change the current bounds
        tableau.setLowerBound( 0, -3 );
        tableau.setUpperBound( 0, 1 );
        tableau.setLowerBound( 1, -1 );
        tableau.setUpperBound( 1, 2 );

        tableau.setLowerBound( 2, -large );
        tableau.setUpperBound( 2, large );
        tableau.setLowerBound( 3, -large );
        tableau.setUpperBound( 3, large );
        tableau.setLowerBound( 4, -large );
        tableau.setUpperBound( 4, large );
        tableau.setLowerBound( 5, -large );
        tableau.setUpperBound( 5, large );
        tableau.setLowerBound( 6, -large );
        tableau.setUpperBound( 6, large );
        tableau.setLowerBound( 7, -large );
        tableau.setUpperBound( 7, large );
        tableau.setLowerBound( 8, -large );
        tableau.setUpperBound( 8, large );
        tableau.setLowerBound( 9, -large );
        tableau.setUpperBound( 9, large );
        tableau.setLowerBound( 10, -large );
        tableau.setUpperBound( 10, large );
        tableau.setLowerBound( 11, -large );
        tableau.setUpperBound( 11, large );
        tableau.setLowerBound( 12, -large );
        tableau.setUpperBound( 12, large );
        tableau.setLowerBound( 13, -large );
        tableau.setUpperBound( 13, large );

        // Initialize
        TS_ASSERT_THROWS_NOTHING( nlr.obtainCurrentBounds() );

        // Perform the tightening pass
        TS_ASSERT_THROWS_NOTHING( nlr.intervalArithmeticBoundPropagation() );

        List<Tightening> expectedBounds2( {
            Tightening( 2, -2, Tightening::LB ),  Tightening( 2, 2, Tightening::UB ),
            Tightening( 3, 0, Tightening::LB ),   Tightening( 3, 2, Tightening::UB ),

            Tightening( 4, -12, Tightening::LB ), Tightening( 4, 5, Tightening::UB ),
            Tightening( 5, 0, Tightening::LB ),   Tightening( 5, 12, Tightening::UB ),

            Tightening( 6, -1, Tightening::LB ),  Tightening( 6, 2, Tightening::UB ),
            Tightening( 7, 0, Tightening::LB ),   Tightening( 7, 2, Tightening::UB ),

            Tightening( 8, -2, Tightening::LB ),  Tightening( 8, 14, Tightening::UB ),
            Tightening( 9, 0, Tightening::LB ),   Tightening( 9, 14, Tightening::UB ),

            Tightening( 10, -2, Tightening::LB ), Tightening( 10, 14, Tightening::UB ),
            Tightening( 11, 0, Tightening::LB ),  Tightening( 11, 14, Tightening::UB ),

            Tightening( 12, 0, Tightening::LB ),  Tightening( 12, 14, Tightening::UB ),
            Tightening( 13, 0, Tightening::LB ),  Tightening( 13, 56, Tightening::UB ),
        } );

        TS_ASSERT_THROWS_NOTHING( nlr.getConstraintTightenings( bounds ) );
        TS_ASSERT( boundsEqual( bounds, expectedBounds2 ) );
    }

    void test_interval_arithmetic_bound_propagation_sign_constraints()
    {
        NLR::NetworkLevelReasoner nlr;
        populateNetworkWithSign( nlr );

        MockTableau tableau;
        tableau.getBoundManager().initialize( 14 );

        // Initialize the bounds
        tableau.setLowerBound( 0, -1 );
        tableau.setUpperBound( 0, 1 );
        tableau.setLowerBound( 1, -1 );
        tableau.setUpperBound( 1, 1 );

        double large = 1000;
        tableau.setLowerBound( 2, -large );
        tableau.setUpperBound( 2, large );
        tableau.setLowerBound( 3, -large );
        tableau.setUpperBound( 3, large );
        tableau.setLowerBound( 4, -large );
        tableau.setUpperBound( 4, large );
        tableau.setLowerBound( 5, -large );
        tableau.setUpperBound( 5, large );
        tableau.setLowerBound( 6, -large );
        tableau.setUpperBound( 6, large );
        tableau.setLowerBound( 7, -large );
        tableau.setUpperBound( 7, large );
        tableau.setLowerBound( 8, -large );
        tableau.setUpperBound( 8, large );
        tableau.setLowerBound( 9, -large );
        tableau.setUpperBound( 9, large );
        tableau.setLowerBound( 10, -large );
        tableau.setUpperBound( 10, large );
        tableau.setLowerBound( 11, -large );
        tableau.setUpperBound( 11, large );
        tableau.setLowerBound( 12, -large );
        tableau.setUpperBound( 12, large );
        tableau.setLowerBound( 13, -large );
        tableau.setUpperBound( 13, large );

        nlr.setTableau( &tableau );

        // Initialize
        TS_ASSERT_THROWS_NOTHING( nlr.obtainCurrentBounds() );

        // Perform the tightening pass
        TS_ASSERT_THROWS_NOTHING( nlr.intervalArithmeticBoundPropagation() );

        List<Tightening> expectedBounds( {
            Tightening( 2, 0, Tightening::LB ),   Tightening( 2, 2, Tightening::UB ),
            Tightening( 3, 1, Tightening::LB ),   Tightening( 3, 1, Tightening::UB ),

            Tightening( 4, -5, Tightening::LB ),  Tightening( 4, 5, Tightening::UB ),
            Tightening( 5, -1, Tightening::LB ),  Tightening( 5, 1, Tightening::UB ),

            Tightening( 6, -1, Tightening::LB ),  Tightening( 6, 1, Tightening::UB ),
            Tightening( 7, -1, Tightening::LB ),  Tightening( 7, 1, Tightening::UB ),

            Tightening( 8, -1, Tightening::LB ),  Tightening( 8, 3, Tightening::UB ),
            Tightening( 9, -1, Tightening::LB ),  Tightening( 9, 1, Tightening::UB ),

            Tightening( 10, -1, Tightening::LB ), Tightening( 10, 3, Tightening::UB ),
            Tightening( 11, -1, Tightening::LB ), Tightening( 11, 1, Tightening::UB ),

            Tightening( 12, -1, Tightening::LB ), Tightening( 12, 1, Tightening::UB ),
            Tightening( 13, -4, Tightening::LB ), Tightening( 13, 4, Tightening::UB ),
        } );

        List<Tightening> bounds;
        TS_ASSERT_THROWS_NOTHING( nlr.getConstraintTightenings( bounds ) );
        TS_ASSERT( boundsEqual( bounds, expectedBounds ) );

        // Change the current bounds
        tableau.setLowerBound( 0, 3 );
        tableau.setUpperBound( 0, 4 );
        tableau.setLowerBound( 1, -1 );
        tableau.setUpperBound( 1, 2 );

        tableau.setLowerBound( 2, -large );
        tableau.setUpperBound( 2, large );
        tableau.setLowerBound( 3, -large );
        tableau.setUpperBound( 3, large );
        tableau.setLowerBound( 4, -large );
        tableau.setUpperBound( 4, large );
        tableau.setLowerBound( 5, -large );
        tableau.setUpperBound( 5, large );
        tableau.setLowerBound( 6, -large );
        tableau.setUpperBound( 6, large );
        tableau.setLowerBound( 7, -large );
        tableau.setUpperBound( 7, large );
        tableau.setLowerBound( 8, -large );
        tableau.setUpperBound( 8, large );
        tableau.setLowerBound( 9, -large );
        tableau.setUpperBound( 9, large );
        tableau.setLowerBound( 10, -large );
        tableau.setUpperBound( 10, large );
        tableau.setLowerBound( 11, -large );
        tableau.setUpperBound( 11, large );
        tableau.setLowerBound( 12, -large );
        tableau.setUpperBound( 12, large );
        tableau.setLowerBound( 13, -large );
        tableau.setUpperBound( 13, large );

        // Initialize
        TS_ASSERT_THROWS_NOTHING( nlr.obtainCurrentBounds() );

        // Perform the tightening pass
        TS_ASSERT_THROWS_NOTHING( nlr.intervalArithmeticBoundPropagation() );

        List<Tightening> expectedBounds2( {
            Tightening( 2, 4, Tightening::LB ),  Tightening( 2, 5, Tightening::UB ),
            Tightening( 3, 1, Tightening::LB ),  Tightening( 3, 1, Tightening::UB ),

            Tightening( 4, 0, Tightening::LB ),  Tightening( 4, 11, Tightening::UB ),
            Tightening( 5, 1, Tightening::LB ),  Tightening( 5, 1, Tightening::UB ),

            Tightening( 6, -1, Tightening::LB ), Tightening( 6, 2, Tightening::UB ),
            Tightening( 7, -1, Tightening::LB ), Tightening( 7, 1, Tightening::UB ),

            Tightening( 8, 1, Tightening::LB ),  Tightening( 8, 3, Tightening::UB ),
            Tightening( 9, 1, Tightening::LB ),  Tightening( 9, 1, Tightening::UB ),

            Tightening( 10, 1, Tightening::LB ), Tightening( 10, 3, Tightening::UB ),
            Tightening( 11, 1, Tightening::LB ), Tightening( 11, 1, Tightening::UB ),

            Tightening( 12, 1, Tightening::LB ), Tightening( 12, 1, Tightening::UB ),
            Tightening( 13, 4, Tightening::LB ), Tightening( 13, 4, Tightening::UB ),
        } );

        TS_ASSERT_THROWS_NOTHING( nlr.getConstraintTightenings( bounds ) );
        TS_ASSERT( boundsEqual( bounds, expectedBounds2 ) );
    }

    void test_interval_arithmetic_bound_propagation_leaky_relu_constraints()
    {
        NLR::NetworkLevelReasoner nlr;
        populateNetworkWithLeakyRelu( nlr );

        MockTableau tableau;
        tableau.getBoundManager().initialize( 14 );

        // Initialize the bounds
        tableau.setLowerBound( 0, -1 );
        tableau.setUpperBound( 0, 2 );
        tableau.setLowerBound( 1, -1 );
        tableau.setUpperBound( 1, 2 );

        double large = 1000;
        tableau.setLowerBound( 2, -large );
        tableau.setUpperBound( 2, large );
        tableau.setLowerBound( 3, -large );
        tableau.setUpperBound( 3, large );
        tableau.setLowerBound( 4, -large );
        tableau.setUpperBound( 4, large );
        tableau.setLowerBound( 5, -large );
        tableau.setUpperBound( 5, large );
        tableau.setLowerBound( 6, -large );
        tableau.setUpperBound( 6, large );
        tableau.setLowerBound( 7, -large );
        tableau.setUpperBound( 7, large );
        tableau.setLowerBound( 8, -large );
        tableau.setUpperBound( 8, large );
        tableau.setLowerBound( 9, -large );
        tableau.setUpperBound( 9, large );
        tableau.setLowerBound( 10, -large );
        tableau.setUpperBound( 10, large );
        tableau.setLowerBound( 11, -large );
        tableau.setUpperBound( 11, large );
        tableau.setLowerBound( 12, -large );
        tableau.setUpperBound( 12, large );
        tableau.setLowerBound( 13, -large );
        tableau.setUpperBound( 13, large );

        nlr.setTableau( &tableau );

        // Initialize
        TS_ASSERT_THROWS_NOTHING( nlr.obtainCurrentBounds() );

        // Perform the tightening pass
        TS_ASSERT_THROWS_NOTHING( nlr.intervalArithmeticBoundPropagation() );

        List<Tightening> expectedBounds( {
            Tightening( 2, 0, Tightening::LB ),      Tightening( 2, 3, Tightening::UB ),
            Tightening( 4, -8, Tightening::LB ),     Tightening( 4, 7, Tightening::UB ),
            Tightening( 6, -1, Tightening::LB ),     Tightening( 6, 2, Tightening::UB ),

            Tightening( 3, 0, Tightening::LB ),      Tightening( 3, 3, Tightening::UB ),
            Tightening( 5, -0.8, Tightening::LB ),   Tightening( 5, 7, Tightening::UB ),
            Tightening( 7, -0.1, Tightening::LB ),   Tightening( 7, 2, Tightening::UB ),

            Tightening( 8, -2.8, Tightening::LB ),   Tightening( 8, 10.1, Tightening::UB ),
            Tightening( 10, -3.8, Tightening::LB ),  Tightening( 10, 9.1, Tightening::UB ),

            Tightening( 9, -0.28, Tightening::LB ),  Tightening( 9, 10.1, Tightening::UB ),
            Tightening( 11, -0.38, Tightening::LB ), Tightening( 11, 9.1, Tightening::UB ),

            Tightening( 12, -0.28, Tightening::LB ), Tightening( 12, 10.1, Tightening::UB ),
            Tightening( 13, -1.42, Tightening::LB ), Tightening( 13, 37.4, Tightening::UB ),
        } );

        List<Tightening> bounds;
        TS_ASSERT_THROWS_NOTHING( nlr.getConstraintTightenings( bounds ) );
        TS_ASSERT( boundsEqual( bounds, expectedBounds ) );

        // Change the current bounds
        tableau.setLowerBound( 0, -3 );
        tableau.setUpperBound( 0, 1 );
        tableau.setLowerBound( 1, -1 );
        tableau.setUpperBound( 1, 2 );

        tableau.setLowerBound( 2, -large );
        tableau.setUpperBound( 2, large );
        tableau.setLowerBound( 3, -large );
        tableau.setUpperBound( 3, large );
        tableau.setLowerBound( 4, -large );
        tableau.setUpperBound( 4, large );
        tableau.setLowerBound( 5, -large );
        tableau.setUpperBound( 5, large );
        tableau.setLowerBound( 6, -large );
        tableau.setUpperBound( 6, large );
        tableau.setLowerBound( 7, -large );
        tableau.setUpperBound( 7, large );
        tableau.setLowerBound( 8, -large );
        tableau.setUpperBound( 8, large );
        tableau.setLowerBound( 9, -large );
        tableau.setUpperBound( 9, large );
        tableau.setLowerBound( 10, -large );
        tableau.setUpperBound( 10, large );
        tableau.setLowerBound( 11, -large );
        tableau.setUpperBound( 11, large );
        tableau.setLowerBound( 12, -large );
        tableau.setUpperBound( 12, large );
        tableau.setLowerBound( 13, -large );
        tableau.setUpperBound( 13, large );

        // Initialize
        TS_ASSERT_THROWS_NOTHING( nlr.obtainCurrentBounds() );

        // Perform the tightening pass
        TS_ASSERT_THROWS_NOTHING( nlr.intervalArithmeticBoundPropagation() );

        List<Tightening> expectedBounds2( {
            Tightening( 2, -2, Tightening::LB ),     Tightening( 2, 2, Tightening::UB ),
            Tightening( 4, -12, Tightening::LB ),    Tightening( 4, 5, Tightening::UB ),
            Tightening( 6, -1, Tightening::LB ),     Tightening( 6, 2, Tightening::UB ),

            Tightening( 3, -0.2, Tightening::LB ),   Tightening( 3, 2, Tightening::UB ),
            Tightening( 5, -1.2, Tightening::LB ),   Tightening( 5, 5, Tightening::UB ),
            Tightening( 7, -0.1, Tightening::LB ),   Tightening( 7, 2, Tightening::UB ),

            Tightening( 8, -3.4, Tightening::LB ),   Tightening( 8, 7.1, Tightening::UB ),
            Tightening( 10, -3.2, Tightening::LB ),  Tightening( 10, 7.3, Tightening::UB ),

            Tightening( 9, -0.34, Tightening::LB ),  Tightening( 9, 7.1, Tightening::UB ),
            Tightening( 11, -0.32, Tightening::LB ), Tightening( 11, 7.3, Tightening::UB ),

            Tightening( 12, -0.34, Tightening::LB ), Tightening( 12, 7.1, Tightening::UB ),
            Tightening( 13, -1.3, Tightening::LB ),  Tightening( 13, 29, Tightening::UB ),
        } );

        TS_ASSERT_THROWS_NOTHING( nlr.getConstraintTightenings( bounds ) );
        TS_ASSERT( boundsEqual( bounds, expectedBounds2 ) );
    }

    void test_interval_arithmetic_bound_propagation_round_constraints()
    {
        NLR::NetworkLevelReasoner nlr;
        populateNetworkWithRound( nlr );


        MockTableau tableau;
        tableau.getBoundManager().initialize( 14 );

        // Initialize the bounds
        tableau.setLowerBound( 0, 1.4 );
        tableau.setUpperBound( 0, 1.6 );
        tableau.setLowerBound( 1, -1.4 );
        tableau.setUpperBound( 1, 2.1 );

        double large = 1000;
        tableau.setLowerBound( 2, -large );
        tableau.setUpperBound( 2, large );
        tableau.setLowerBound( 3, -large );
        tableau.setUpperBound( 3, large );
        tableau.setLowerBound( 4, -large );
        tableau.setUpperBound( 4, large );
        tableau.setLowerBound( 5, -large );
        tableau.setUpperBound( 5, large );
        tableau.setLowerBound( 6, -large );
        tableau.setUpperBound( 6, large );
        tableau.setLowerBound( 7, -large );
        tableau.setUpperBound( 7, large );
        tableau.setLowerBound( 8, -large );
        tableau.setUpperBound( 8, large );
        tableau.setLowerBound( 9, -large );
        tableau.setUpperBound( 9, large );
        tableau.setLowerBound( 10, -large );
        tableau.setUpperBound( 10, large );
        tableau.setLowerBound( 11, -large );
        tableau.setUpperBound( 11, large );
        tableau.setLowerBound( 12, -large );
        tableau.setUpperBound( 12, large );
        tableau.setLowerBound( 13, -large );
        tableau.setUpperBound( 13, large );

        nlr.setTableau( &tableau );

        // Initialize
        TS_ASSERT_THROWS_NOTHING( nlr.obtainCurrentBounds() );

        // Perform the tightening pass
        TS_ASSERT_THROWS_NOTHING( nlr.intervalArithmeticBoundPropagation() );

        List<Tightening> expectedBounds( {
            Tightening( 2, 2.4, Tightening::LB ),  Tightening( 2, 2.6, Tightening::UB ),
            Tightening( 4, -3.5, Tightening::LB ), Tightening( 4, 7.4, Tightening::UB ),
            Tightening( 6, -1.4, Tightening::LB ), Tightening( 6, 2.1, Tightening::UB ),

            Tightening( 3, 2, Tightening::LB ),    Tightening( 3, 3, Tightening::UB ),
            Tightening( 5, -4, Tightening::LB ),   Tightening( 5, 7, Tightening::UB ),
            Tightening( 7, -1, Tightening::LB ),   Tightening( 7, 2, Tightening::UB ),

            Tightening( 8, -4, Tightening::LB ),   Tightening( 8, 11, Tightening::UB ),
            Tightening( 10, -7, Tightening::LB ),  Tightening( 10, 8, Tightening::UB ),

            Tightening( 9, -4, Tightening::LB ),   Tightening( 9, 11, Tightening::UB ),
            Tightening( 11, -7, Tightening::LB ),  Tightening( 11, 8, Tightening::UB ),

            Tightening( 12, -4, Tightening::LB ),  Tightening( 12, 11, Tightening::UB ),
            Tightening( 13, -25, Tightening::LB ), Tightening( 13, 35, Tightening::UB ),
        } );

        List<Tightening> bounds;
        TS_ASSERT_THROWS_NOTHING( nlr.getConstraintTightenings( bounds ) );
        TS_ASSERT( boundsEqual( bounds, expectedBounds ) );

        // Change the current bounds
        tableau.setLowerBound( 0, -3.1 );
        tableau.setUpperBound( 0, 1.6 );
        tableau.setLowerBound( 1, 1.4 );
        tableau.setUpperBound( 1, 2.1 );

        tableau.setLowerBound( 2, -large );
        tableau.setUpperBound( 2, large );
        tableau.setLowerBound( 3, -large );
        tableau.setUpperBound( 3, large );
        tableau.setLowerBound( 4, -large );
        tableau.setUpperBound( 4, large );
        tableau.setLowerBound( 5, -large );
        tableau.setUpperBound( 5, large );
        tableau.setLowerBound( 6, -large );
        tableau.setUpperBound( 6, large );
        tableau.setLowerBound( 7, -large );
        tableau.setUpperBound( 7, large );
        tableau.setLowerBound( 8, -large );
        tableau.setUpperBound( 8, large );
        tableau.setLowerBound( 9, -large );
        tableau.setUpperBound( 9, large );
        tableau.setLowerBound( 10, -large );
        tableau.setUpperBound( 10, large );
        tableau.setLowerBound( 11, -large );
        tableau.setUpperBound( 11, large );
        tableau.setLowerBound( 12, -large );
        tableau.setUpperBound( 12, large );
        tableau.setLowerBound( 13, -large );
        tableau.setUpperBound( 13, large );

        // Initialize
        TS_ASSERT_THROWS_NOTHING( nlr.obtainCurrentBounds() );

        // Perform the tightening pass
        TS_ASSERT_THROWS_NOTHING( nlr.intervalArithmeticBoundPropagation() );

        List<Tightening> expectedBounds2( {
            Tightening( 2, -2.1, Tightening::LB ),  Tightening( 2, 2.6, Tightening::UB ),
            Tightening( 4, -12.5, Tightening::LB ), Tightening( 4, -1, Tightening::UB ),
            Tightening( 6, 1.4, Tightening::LB ),   Tightening( 6, 2.1, Tightening::UB ),

            Tightening( 3, -2, Tightening::LB ),    Tightening( 3, 3, Tightening::UB ),
            Tightening( 5, -12, Tightening::LB ),   Tightening( 5, -1, Tightening::UB ),
            Tightening( 7, 1, Tightening::LB ),     Tightening( 7, 2, Tightening::UB ),

            Tightening( 8, -16, Tightening::LB ),   Tightening( 8, 1, Tightening::UB ),
            Tightening( 10, -15, Tightening::LB ),  Tightening( 10, 2, Tightening::UB ),

            Tightening( 9, -16, Tightening::LB ),   Tightening( 9, 1, Tightening::UB ),
            Tightening( 11, -15, Tightening::LB ),  Tightening( 11, 2, Tightening::UB ),

            Tightening( 12, -16, Tightening::LB ),  Tightening( 12, 1, Tightening::UB ),
            Tightening( 13, -61, Tightening::LB ),  Tightening( 13, 7, Tightening::UB ),
        } );

        TS_ASSERT_THROWS_NOTHING( nlr.getConstraintTightenings( bounds ) );
        TS_ASSERT( boundsEqual( bounds, expectedBounds2 ) );
    }

    void test_interval_arithmetic_bound_propagation_sigmoid_constraints()
    {
        NLR::NetworkLevelReasoner nlr;
        populateNetworkWithSigmoids( nlr );


        MockTableau tableau;
        tableau.getBoundManager().initialize( 14 );

        // Initialize the bounds
        tableau.setLowerBound( 0, -1 );
        tableau.setUpperBound( 0, 1 );
        tableau.setLowerBound( 1, -1 );
        tableau.setUpperBound( 1, 1 );

        double large = 1000;
        tableau.setLowerBound( 2, -large );
        tableau.setUpperBound( 2, large );
        tableau.setLowerBound( 3, -large );
        tableau.setUpperBound( 3, large );
        tableau.setLowerBound( 4, -large );
        tableau.setUpperBound( 4, large );
        tableau.setLowerBound( 5, -large );
        tableau.setUpperBound( 5, large );
        tableau.setLowerBound( 6, -large );
        tableau.setUpperBound( 6, large );
        tableau.setLowerBound( 7, -large );
        tableau.setUpperBound( 7, large );
        tableau.setLowerBound( 8, -large );
        tableau.setUpperBound( 8, large );
        tableau.setLowerBound( 9, -large );
        tableau.setUpperBound( 9, large );
        tableau.setLowerBound( 10, -large );
        tableau.setUpperBound( 10, large );
        tableau.setLowerBound( 11, -large );
        tableau.setUpperBound( 11, large );
        tableau.setLowerBound( 12, -large );
        tableau.setUpperBound( 12, large );
        tableau.setLowerBound( 13, -large );
        tableau.setUpperBound( 13, large );

        nlr.setTableau( &tableau );

        // Initialize
        TS_ASSERT_THROWS_NOTHING( nlr.obtainCurrentBounds() );

        // Perform the tightening pass
        TS_ASSERT_THROWS_NOTHING( nlr.intervalArithmeticBoundPropagation() );

        List<Tightening> expectedBounds( {
            Tightening( 2, 0, Tightening::LB ),       Tightening( 2, 2, Tightening::UB ),
            Tightening( 4, -5, Tightening::LB ),      Tightening( 4, 5, Tightening::UB ),
            Tightening( 6, -1, Tightening::LB ),      Tightening( 6, 1, Tightening::UB ),

            Tightening( 3, 0.5000, Tightening::LB ),  Tightening( 3, 0.8808, Tightening::UB ),
            Tightening( 5, 0.0067, Tightening::LB ),  Tightening( 5, 0.9933, Tightening::UB ),
            Tightening( 7, 0.2689, Tightening::LB ),  Tightening( 7, 0.7311, Tightening::UB ),

            Tightening( 8, -0.2244, Tightening::LB ), Tightening( 8, 1.6052, Tightening::UB ),
            Tightening( 10, 0.3948, Tightening::LB ), Tightening( 10, 2.2244, Tightening::UB ),

            Tightening( 9, 0.4441, Tightening::LB ),  Tightening( 9, 0.8327, Tightening::UB ),
            Tightening( 11, 0.5974, Tightening::LB ), Tightening( 11, 0.9024, Tightening::UB ),

            Tightening( 12, 0.4441, Tightening::LB ), Tightening( 12, 0.8327, Tightening::UB ),
            Tightening( 13, 2.2364, Tightening::LB ), Tightening( 13, 3.5399, Tightening::UB ),
        } );

        List<Tightening> bounds;
        TS_ASSERT_THROWS_NOTHING( nlr.getConstraintTightenings( bounds ) );
        TS_ASSERT( boundsEqual( bounds, expectedBounds ) );

        // Change the current bounds
        tableau.setLowerBound( 0, -3 );
        tableau.setUpperBound( 0, 1 );
        tableau.setLowerBound( 1, -1 );
        tableau.setUpperBound( 1, 2 );

        tableau.setLowerBound( 2, -large );
        tableau.setUpperBound( 2, large );
        tableau.setLowerBound( 3, -large );
        tableau.setUpperBound( 3, large );
        tableau.setLowerBound( 4, -large );
        tableau.setUpperBound( 4, large );
        tableau.setLowerBound( 5, -large );
        tableau.setUpperBound( 5, large );
        tableau.setLowerBound( 6, -large );
        tableau.setUpperBound( 6, large );
        tableau.setLowerBound( 7, -large );
        tableau.setUpperBound( 7, large );
        tableau.setLowerBound( 8, -large );
        tableau.setUpperBound( 8, large );
        tableau.setLowerBound( 9, -large );
        tableau.setUpperBound( 9, large );
        tableau.setLowerBound( 10, -large );
        tableau.setUpperBound( 10, large );
        tableau.setLowerBound( 11, -large );
        tableau.setUpperBound( 11, large );
        tableau.setLowerBound( 12, -large );
        tableau.setUpperBound( 12, large );
        tableau.setLowerBound( 13, -large );
        tableau.setUpperBound( 13, large );

        // Initialize
        TS_ASSERT_THROWS_NOTHING( nlr.obtainCurrentBounds() );

        // Perform the tightening pass
        TS_ASSERT_THROWS_NOTHING( nlr.intervalArithmeticBoundPropagation() );

        List<Tightening> expectedBounds2( {
            Tightening( 2, -2, Tightening::LB ),      Tightening( 2, 2, Tightening::UB ),
            Tightening( 4, -12, Tightening::LB ),     Tightening( 4, 5, Tightening::UB ),
            Tightening( 6, -1, Tightening::LB ),      Tightening( 6, 2, Tightening::UB ),

            Tightening( 3, 0.1192, Tightening::LB ),  Tightening( 3, 0.8808, Tightening::UB ),
            Tightening( 5, 0, Tightening::LB ),       Tightening( 5, 0.9933, Tightening::UB ),
            Tightening( 7, 0.2689, Tightening::LB ),  Tightening( 7, 0.8808, Tightening::UB ),

            Tightening( 8, -0.7616, Tightening::LB ), Tightening( 8, 1.6052, Tightening::UB ),
            Tightening( 10, 0.2384, Tightening::LB ), Tightening( 10, 2.6052, Tightening::UB ),

            Tightening( 9, 0.3183, Tightening::LB ),  Tightening( 9, 0.8327, Tightening::UB ),
            Tightening( 11, 0.5593, Tightening::LB ), Tightening( 11, 0.9312, Tightening::UB ),

            Tightening( 12, 0.3183, Tightening::LB ), Tightening( 12, 0.8327, Tightening::UB ),
            Tightening( 13, 1.9963, Tightening::LB ), Tightening( 13, 3.6263, Tightening::UB ),
        } );

        TS_ASSERT_THROWS_NOTHING( nlr.getConstraintTightenings( bounds ) );
        TS_ASSERT( boundsEqual( bounds, expectedBounds2 ) );
    }

    void test_interval_arithmetic_bound_propagation_max_constraints()
    {
        NLR::NetworkLevelReasoner nlr;
        populateNetworkWithMax( nlr );


        MockTableau tableau;
        tableau.getBoundManager().initialize( 12 );

        // Initialize the bounds
        tableau.setLowerBound( 0, -1 );
        tableau.setUpperBound( 0, 1 );
        tableau.setLowerBound( 1, -1 );
        tableau.setUpperBound( 1, 1 );

        double large = 1000;
        tableau.setLowerBound( 2, -large );
        tableau.setUpperBound( 2, large );
        tableau.setLowerBound( 3, -large );
        tableau.setUpperBound( 3, large );
        tableau.setLowerBound( 4, -large );
        tableau.setUpperBound( 4, large );
        tableau.setLowerBound( 5, -large );
        tableau.setUpperBound( 5, large );
        tableau.setLowerBound( 6, -large );
        tableau.setUpperBound( 6, large );
        tableau.setLowerBound( 7, -large );
        tableau.setUpperBound( 7, large );
        tableau.setLowerBound( 8, -large );
        tableau.setUpperBound( 8, large );
        tableau.setLowerBound( 9, -large );
        tableau.setUpperBound( 9, large );
        tableau.setLowerBound( 10, -large );
        tableau.setUpperBound( 10, large );
        tableau.setLowerBound( 11, -large );
        tableau.setUpperBound( 11, large );

        nlr.setTableau( &tableau );

        // Initialize
        TS_ASSERT_THROWS_NOTHING( nlr.obtainCurrentBounds() );

        // Perform the tightening pass
        TS_ASSERT_THROWS_NOTHING( nlr.intervalArithmeticBoundPropagation() );

        List<Tightening> expectedBounds( {
            Tightening( 2, 0, Tightening::LB ),    Tightening( 2, 2, Tightening::UB ),
            Tightening( 3, -5, Tightening::LB ),   Tightening( 3, 5, Tightening::UB ),
            Tightening( 4, -3, Tightening::LB ),   Tightening( 4, 3, Tightening::UB ),
            Tightening( 5, -3, Tightening::LB ),   Tightening( 5, 3, Tightening::UB ),

            Tightening( 6, 0, Tightening::LB ),    Tightening( 6, 5, Tightening::UB ),
            Tightening( 7, -3, Tightening::LB ),   Tightening( 7, 3, Tightening::UB ),

            Tightening( 8, -1, Tightening::LB ),   Tightening( 8, 10, Tightening::UB ),
            Tightening( 9, -8, Tightening::LB ),   Tightening( 9, 3, Tightening::UB ),

            Tightening( 10, -1, Tightening::LB ),  Tightening( 10, 10, Tightening::UB ),

            Tightening( 11, -10, Tightening::LB ), Tightening( 11, 1, Tightening::UB ),
        } );

        List<Tightening> bounds;
        TS_ASSERT_THROWS_NOTHING( nlr.getConstraintTightenings( bounds ) );

        TS_ASSERT( boundsEqual( bounds, expectedBounds ) );

        // Change the current bounds
        tableau.setLowerBound( 0, -3 );
        tableau.setUpperBound( 0, 1 );
        tableau.setLowerBound( 1, -1 );
        tableau.setUpperBound( 1, 2 );

        tableau.setLowerBound( 2, -large );
        tableau.setUpperBound( 2, large );
        tableau.setLowerBound( 3, -large );
        tableau.setUpperBound( 3, large );
        tableau.setLowerBound( 4, -large );
        tableau.setUpperBound( 4, large );
        tableau.setLowerBound( 5, -large );
        tableau.setUpperBound( 5, large );
        tableau.setLowerBound( 6, -large );
        tableau.setUpperBound( 6, large );
        tableau.setLowerBound( 7, -large );
        tableau.setUpperBound( 7, large );
        tableau.setLowerBound( 8, -large );
        tableau.setUpperBound( 8, large );
        tableau.setLowerBound( 9, -large );
        tableau.setUpperBound( 9, large );
        tableau.setLowerBound( 10, -large );
        tableau.setUpperBound( 10, large );
        tableau.setLowerBound( 11, -large );
        tableau.setUpperBound( 11, large );

        // Initialize
        TS_ASSERT_THROWS_NOTHING( nlr.obtainCurrentBounds() );

        // Perform the tightening pass
        TS_ASSERT_THROWS_NOTHING( nlr.intervalArithmeticBoundPropagation() );

        List<Tightening> expectedBounds2( {
            Tightening( 2, -2, Tightening::LB ),   Tightening( 2, 2, Tightening::UB ),
            Tightening( 3, -8, Tightening::LB ),   Tightening( 3, 9, Tightening::UB ),
            Tightening( 4, -5, Tightening::LB ),   Tightening( 4, 5, Tightening::UB ),
            Tightening( 5, -6, Tightening::LB ),   Tightening( 5, 3, Tightening::UB ),

            Tightening( 6, -2, Tightening::LB ),   Tightening( 6, 9, Tightening::UB ),
            Tightening( 7, -5, Tightening::LB ),   Tightening( 7, 5, Tightening::UB ),

            Tightening( 8, -5, Tightening::LB ),   Tightening( 8, 16, Tightening::UB ),
            Tightening( 9, -14, Tightening::LB ),  Tightening( 9, 7, Tightening::UB ),

            Tightening( 10, -5, Tightening::LB ),  Tightening( 10, 16, Tightening::UB ),

            Tightening( 11, -16, Tightening::LB ), Tightening( 11, 5, Tightening::UB ),
        } );

        TS_ASSERT_THROWS_NOTHING( nlr.getConstraintTightenings( bounds ) );
        TS_ASSERT( boundsEqual( bounds, expectedBounds2 ) );
    }

    void test_interval_arithmetic_bound_propagation_softmax_constraints()
    {
        NLR::NetworkLevelReasoner nlr;
        populateNetworkWithSoftmax( nlr );


        MockTableau tableau;
        tableau.getBoundManager().initialize( 14 );

        // Initialize the bounds
        tableau.setLowerBound( 0, -1 );
        tableau.setUpperBound( 0, 1 );
        tableau.setLowerBound( 1, -1 );
        tableau.setUpperBound( 1, 1 );

        double large = 1000;
        tableau.setLowerBound( 2, -large );
        tableau.setUpperBound( 2, large );
        tableau.setLowerBound( 3, -large );
        tableau.setUpperBound( 3, large );
        tableau.setLowerBound( 4, -large );
        tableau.setUpperBound( 4, large );
        tableau.setLowerBound( 5, -large );
        tableau.setUpperBound( 5, large );
        tableau.setLowerBound( 6, -large );
        tableau.setUpperBound( 6, large );
        tableau.setLowerBound( 7, -large );
        tableau.setUpperBound( 7, large );
        tableau.setLowerBound( 8, -large );
        tableau.setUpperBound( 8, large );
        tableau.setLowerBound( 9, -large );
        tableau.setUpperBound( 9, large );
        tableau.setLowerBound( 10, -large );
        tableau.setUpperBound( 10, large );
        tableau.setLowerBound( 11, -large );
        tableau.setUpperBound( 11, large );
        tableau.setLowerBound( 12, -large );
        tableau.setUpperBound( 12, large );
        tableau.setLowerBound( 13, -large );
        tableau.setUpperBound( 13, large );

        nlr.setTableau( &tableau );

        // Initialize
        TS_ASSERT_THROWS_NOTHING( nlr.obtainCurrentBounds() );

        // Perform the tightening pass
        TS_ASSERT_THROWS_NOTHING( nlr.intervalArithmeticBoundPropagation() );

        List<Tightening> expectedBounds( {
            Tightening( 2, 0, Tightening::LB ),       Tightening( 2, 2, Tightening::UB ),
            Tightening( 4, -5, Tightening::LB ),      Tightening( 4, 5, Tightening::UB ),
            Tightening( 6, -1, Tightening::LB ),      Tightening( 6, 1, Tightening::UB ),

            Tightening( 3, 0.0066, Tightening::LB ),  Tightening( 3, 0.9517, Tightening::UB ),
            Tightening( 5, 0.0007, Tightening::LB ),  Tightening( 5, 0.9909, Tightening::UB ),
            Tightening( 7, 0.0024, Tightening::LB ),  Tightening( 7, 0.7297, Tightening::UB ),

            Tightening( 8, -0.7225, Tightening::LB ), Tightening( 8, 1.9403, Tightening::UB ),
            Tightening( 10, 0.3192, Tightening::LB ), Tightening( 10, 2.9819, Tightening::UB ),

            Tightening( 9, 0.0240, Tightening::LB ),  Tightening( 9, 0.8349, Tightening::UB ),
            Tightening( 11, 0.1651, Tightening::LB ), Tightening( 11, 0.9759, Tightening::UB ),

            Tightening( 12, 0.0240, Tightening::LB ), Tightening( 12, 0.8349, Tightening::UB ),
            Tightening( 13, 0.5192, Tightening::LB ), Tightening( 13, 3.7629, Tightening::UB ),
        } );

        List<Tightening> bounds;
        TS_ASSERT_THROWS_NOTHING( nlr.getConstraintTightenings( bounds ) );
        TS_ASSERT( boundsEqual( bounds, expectedBounds ) );

        // Change the current bounds
        tableau.setLowerBound( 0, -3 );
        tableau.setUpperBound( 0, 1 );
        tableau.setLowerBound( 1, -1 );
        tableau.setUpperBound( 1, 2 );

        tableau.setLowerBound( 2, -large );
        tableau.setUpperBound( 2, large );
        tableau.setLowerBound( 3, -large );
        tableau.setUpperBound( 3, large );
        tableau.setLowerBound( 4, -large );
        tableau.setUpperBound( 4, large );
        tableau.setLowerBound( 5, -large );
        tableau.setUpperBound( 5, large );
        tableau.setLowerBound( 6, -large );
        tableau.setUpperBound( 6, large );
        tableau.setLowerBound( 7, -large );
        tableau.setUpperBound( 7, large );
        tableau.setLowerBound( 8, -large );
        tableau.setUpperBound( 8, large );
        tableau.setLowerBound( 9, -large );
        tableau.setUpperBound( 9, large );
        tableau.setLowerBound( 10, -large );
        tableau.setUpperBound( 10, large );
        tableau.setLowerBound( 11, -large );
        tableau.setUpperBound( 11, large );
        tableau.setLowerBound( 12, -large );
        tableau.setUpperBound( 12, large );
        tableau.setLowerBound( 13, -large );
        tableau.setUpperBound( 13, large );

        // Initialize
        TS_ASSERT_THROWS_NOTHING( nlr.obtainCurrentBounds() );

        // Perform the tightening pass
        TS_ASSERT_THROWS_NOTHING( nlr.intervalArithmeticBoundPropagation() );

        List<Tightening> expectedBounds2( {
            Tightening( 2, -2, Tightening::LB ),      Tightening( 2, 2, Tightening::UB ),
            Tightening( 4, -12, Tightening::LB ),     Tightening( 4, 5, Tightening::UB ),
            Tightening( 6, -1, Tightening::LB ),      Tightening( 6, 2, Tightening::UB ),

            Tightening( 3, 0.0009, Tightening::LB ),  Tightening( 3, 0.9526, Tightening::UB ),
            Tightening( 5, 0, Tightening::LB ),       Tightening( 5, 0.9966, Tightening::UB ),
            Tightening( 7, 0.0024, Tightening::LB ),  Tightening( 7, 0.9820, Tightening::UB ),

            Tightening( 8, -0.9811, Tightening::LB ), Tightening( 8, 1.9468, Tightening::UB ),
            Tightening( 10, 0.0654, Tightening::LB ), Tightening( 10, 2.9933, Tightening::UB ),

            Tightening( 9, 0.0184, Tightening::LB ),  Tightening( 9, 0.8678, Tightening::UB ),
            Tightening( 11, 0.1322, Tightening::LB ), Tightening( 11, 0.9816, Tightening::UB ),

            Tightening( 12, 0.0184, Tightening::LB ), Tightening( 12, 0.8678, Tightening::UB ),
            Tightening( 13, 0.4151, Tightening::LB ), Tightening( 13, 3.8125, Tightening::UB ),
        } );

        TS_ASSERT_THROWS_NOTHING( nlr.getConstraintTightenings( bounds ) );
        TS_ASSERT( boundsEqual( bounds, expectedBounds2 ) );
    }

    void test_interval_arithmetic_bound_propagation_bilinear_constraints()
    {
        NLR::NetworkLevelReasoner nlr;
        populateNetworkWithBilinear( nlr );


        MockTableau tableau;
        tableau.getBoundManager().initialize( 12 );

        // Initialize the bounds
        tableau.setLowerBound( 0, -0.1 );
        tableau.setUpperBound( 0, 0.1 );
        tableau.setLowerBound( 1, -0.1 );
        tableau.setUpperBound( 1, 0.1 );

        double large = 1000;
        tableau.setLowerBound( 2, -large );
        tableau.setUpperBound( 2, large );
        tableau.setLowerBound( 3, -large );
        tableau.setUpperBound( 3, large );
        tableau.setLowerBound( 4, -large );
        tableau.setUpperBound( 4, large );
        tableau.setLowerBound( 5, -large );
        tableau.setUpperBound( 5, large );
        tableau.setLowerBound( 6, -large );
        tableau.setUpperBound( 6, large );
        tableau.setLowerBound( 7, -large );
        tableau.setUpperBound( 7, large );
        tableau.setLowerBound( 8, -large );
        tableau.setUpperBound( 8, large );
        tableau.setLowerBound( 9, -large );
        tableau.setUpperBound( 9, large );
        tableau.setLowerBound( 10, -large );
        tableau.setUpperBound( 10, large );
        tableau.setLowerBound( 11, -large );
        tableau.setUpperBound( 11, large );

        nlr.setTableau( &tableau );

        // Initialize
        TS_ASSERT_THROWS_NOTHING( nlr.obtainCurrentBounds() );

        // Perform the tightening pass
        TS_ASSERT_THROWS_NOTHING( nlr.intervalArithmeticBoundPropagation() );

        List<Tightening> expectedBounds( {
            Tightening( 2, 0.9, Tightening::LB ),      Tightening( 2, 1.1, Tightening::UB ),
            Tightening( 3, -0.5, Tightening::LB ),     Tightening( 3, 0.5, Tightening::UB ),
            Tightening( 4, -0.3, Tightening::LB ),     Tightening( 4, 0.3, Tightening::UB ),
            Tightening( 5, -0.3, Tightening::LB ),     Tightening( 5, 0.3, Tightening::UB ),

            Tightening( 6, -0.55, Tightening::LB ),    Tightening( 6, 0.55, Tightening::UB ),
            Tightening( 7, -0.09, Tightening::LB ),    Tightening( 7, 0.09, Tightening::UB ),

            Tightening( 8, 1.36, Tightening::LB ),     Tightening( 8, 2.64, Tightening::UB ),
            Tightening( 9, -0.64, Tightening::LB ),    Tightening( 9, 0.64, Tightening::UB ),

            Tightening( 10, -1.6896, Tightening::LB ), Tightening( 10, 1.6896, Tightening::UB ),

            Tightening( 11, -1.6896, Tightening::LB ), Tightening( 11, 1.6896, Tightening::UB ),
        } );

        List<Tightening> bounds;
        TS_ASSERT_THROWS_NOTHING( nlr.getConstraintTightenings( bounds ) );

        TS_ASSERT( boundsEqual( bounds, expectedBounds ) );

        // Change the current bounds
        tableau.setLowerBound( 0, -0.3 );
        tableau.setUpperBound( 0, 0.1 );
        tableau.setLowerBound( 1, -0.1 );
        tableau.setUpperBound( 1, 0.2 );

        tableau.setLowerBound( 2, -large );
        tableau.setUpperBound( 2, large );
        tableau.setLowerBound( 3, -large );
        tableau.setUpperBound( 3, large );
        tableau.setLowerBound( 4, -large );
        tableau.setUpperBound( 4, large );
        tableau.setLowerBound( 5, -large );
        tableau.setUpperBound( 5, large );
        tableau.setLowerBound( 6, -large );
        tableau.setUpperBound( 6, large );
        tableau.setLowerBound( 7, -large );
        tableau.setUpperBound( 7, large );
        tableau.setLowerBound( 8, -large );
        tableau.setUpperBound( 8, large );
        tableau.setLowerBound( 9, -large );
        tableau.setUpperBound( 9, large );
        tableau.setLowerBound( 10, -large );
        tableau.setUpperBound( 10, large );
        tableau.setLowerBound( 11, -large );
        tableau.setUpperBound( 11, large );

        // Initialize
        TS_ASSERT_THROWS_NOTHING( nlr.obtainCurrentBounds() );

        // Perform the tightening pass
        TS_ASSERT_THROWS_NOTHING( nlr.intervalArithmeticBoundPropagation() );

        List<Tightening> expectedBounds2( {
            Tightening( 2, 0.7, Tightening::LB ),      Tightening( 2, 1.1, Tightening::UB ),
            Tightening( 3, -0.8, Tightening::LB ),     Tightening( 3, 0.9, Tightening::UB ),
            Tightening( 4, -0.5, Tightening::LB ),     Tightening( 4, 0.5, Tightening::UB ),
            Tightening( 5, -0.6, Tightening::LB ),     Tightening( 5, 0.3, Tightening::UB ),

            Tightening( 6, -0.88, Tightening::LB ),    Tightening( 6, 0.99, Tightening::UB ),
            Tightening( 7, -0.3, Tightening::LB ),     Tightening( 7, 0.3, Tightening::UB ),

            Tightening( 8, 0.82, Tightening::LB ),     Tightening( 8, 3.29, Tightening::UB ),
            Tightening( 9, -1.29, Tightening::LB ),    Tightening( 9, 1.18, Tightening::UB ),

            Tightening( 10, -4.2441, Tightening::LB ), Tightening( 10, 3.8822, Tightening::UB ),

            Tightening( 11, -3.8822, Tightening::LB ), Tightening( 11, 4.2441, Tightening::UB ),
        } );

        TS_ASSERT_THROWS_NOTHING( nlr.getConstraintTightenings( bounds ) );
        TS_ASSERT( boundsEqual( bounds, expectedBounds2 ) );
    }

    void test_interval_arithmetic_bound_propagation_abs_and_relu_constraints()
    {
        NLR::NetworkLevelReasoner nlr;
        populateNetworkWithAbsAndRelu( nlr );

        MockTableau tableau;
        tableau.getBoundManager().initialize( 14 );

        // Initialize the bounds
        tableau.setLowerBound( 0, -1 );
        tableau.setUpperBound( 0, 1 );
        tableau.setLowerBound( 1, -1 );
        tableau.setUpperBound( 1, 1 );

        double large = 1000;
        tableau.setLowerBound( 2, -large );
        tableau.setUpperBound( 2, large );
        tableau.setLowerBound( 3, -large );
        tableau.setUpperBound( 3, large );
        tableau.setLowerBound( 4, -large );
        tableau.setUpperBound( 4, large );
        tableau.setLowerBound( 5, -large );
        tableau.setUpperBound( 5, large );
        tableau.setLowerBound( 6, -large );
        tableau.setUpperBound( 6, large );
        tableau.setLowerBound( 7, -large );
        tableau.setUpperBound( 7, large );
        tableau.setLowerBound( 8, -large );
        tableau.setUpperBound( 8, large );
        tableau.setLowerBound( 9, -large );
        tableau.setUpperBound( 9, large );
        tableau.setLowerBound( 10, -large );
        tableau.setUpperBound( 10, large );
        tableau.setLowerBound( 11, -large );
        tableau.setUpperBound( 11, large );
        tableau.setLowerBound( 12, -large );
        tableau.setUpperBound( 12, large );
        tableau.setLowerBound( 13, -large );
        tableau.setUpperBound( 13, large );

        nlr.setTableau( &tableau );

        // Initialize
        TS_ASSERT_THROWS_NOTHING( nlr.obtainCurrentBounds() );

        // Perform the tightening pass
        TS_ASSERT_THROWS_NOTHING( nlr.intervalArithmeticBoundPropagation() );

        List<Tightening> expectedBounds( {
            Tightening( 2, 0, Tightening::LB ),   Tightening( 2, 2, Tightening::UB ),
            Tightening( 3, 0, Tightening::LB ),   Tightening( 3, 2, Tightening::UB ),

            Tightening( 4, -5, Tightening::LB ),  Tightening( 4, 5, Tightening::UB ),
            Tightening( 5, 0, Tightening::LB ),   Tightening( 5, 5, Tightening::UB ),

            Tightening( 6, -1, Tightening::LB ),  Tightening( 6, 1, Tightening::UB ),
            Tightening( 7, 0, Tightening::LB ),   Tightening( 7, 1, Tightening::UB ),

            Tightening( 8, -1, Tightening::LB ),  Tightening( 8, 7, Tightening::UB ),
            Tightening( 9, 0, Tightening::LB ),   Tightening( 9, 7, Tightening::UB ),

            Tightening( 10, -5, Tightening::LB ), Tightening( 10, 7, Tightening::UB ),
            Tightening( 11, 0, Tightening::LB ),  Tightening( 11, 7, Tightening::UB ),

            Tightening( 12, 0, Tightening::LB ),  Tightening( 12, 7, Tightening::UB ),
            Tightening( 13, 0, Tightening::LB ),  Tightening( 13, 28, Tightening::UB ),
        } );

        List<Tightening> bounds;
        TS_ASSERT_THROWS_NOTHING( nlr.getConstraintTightenings( bounds ) );
        TS_ASSERT( boundsEqual( bounds, expectedBounds ) );

        // Change the current bounds
        tableau.setLowerBound( 0, -3 );
        tableau.setUpperBound( 0, 1 );
        tableau.setLowerBound( 1, -1 );
        tableau.setUpperBound( 1, 2 );

        tableau.setLowerBound( 2, -large );
        tableau.setUpperBound( 2, large );
        tableau.setLowerBound( 3, -large );
        tableau.setUpperBound( 3, large );
        tableau.setLowerBound( 4, -large );
        tableau.setUpperBound( 4, large );
        tableau.setLowerBound( 5, -large );
        tableau.setUpperBound( 5, large );
        tableau.setLowerBound( 6, -large );
        tableau.setUpperBound( 6, large );
        tableau.setLowerBound( 7, -large );
        tableau.setUpperBound( 7, large );
        tableau.setLowerBound( 8, -large );
        tableau.setUpperBound( 8, large );
        tableau.setLowerBound( 9, -large );
        tableau.setUpperBound( 9, large );
        tableau.setLowerBound( 10, -large );
        tableau.setUpperBound( 10, large );
        tableau.setLowerBound( 11, -large );
        tableau.setUpperBound( 11, large );
        tableau.setLowerBound( 12, -large );
        tableau.setUpperBound( 12, large );
        tableau.setLowerBound( 13, -large );
        tableau.setUpperBound( 13, large );

        // Initialize
        TS_ASSERT_THROWS_NOTHING( nlr.obtainCurrentBounds() );

        // Perform the tightening pass
        TS_ASSERT_THROWS_NOTHING( nlr.intervalArithmeticBoundPropagation() );

        List<Tightening> expectedBounds2( {
            Tightening( 2, -2, Tightening::LB ),   Tightening( 2, 2, Tightening::UB ),
            Tightening( 3, 0, Tightening::LB ),    Tightening( 3, 2, Tightening::UB ),

            Tightening( 4, -12, Tightening::LB ),  Tightening( 4, 5, Tightening::UB ),
            Tightening( 5, 0, Tightening::LB ),    Tightening( 5, 12, Tightening::UB ),

            Tightening( 6, -1, Tightening::LB ),   Tightening( 6, 2, Tightening::UB ),
            Tightening( 7, 0, Tightening::LB ),    Tightening( 7, 2, Tightening::UB ),

            Tightening( 8, -2, Tightening::LB ),   Tightening( 8, 14, Tightening::UB ),
            Tightening( 9, 0, Tightening::LB ),    Tightening( 9, 14, Tightening::UB ),

            Tightening( 10, -10, Tightening::LB ), Tightening( 10, 14, Tightening::UB ),
            Tightening( 11, 0, Tightening::LB ),   Tightening( 11, 14, Tightening::UB ),

            Tightening( 12, 0, Tightening::LB ),   Tightening( 12, 14, Tightening::UB ),
            Tightening( 13, 0, Tightening::LB ),   Tightening( 13, 56, Tightening::UB ),
        } );

        TS_ASSERT_THROWS_NOTHING( nlr.getConstraintTightenings( bounds ) );
        TS_ASSERT( boundsEqual( bounds, expectedBounds2 ) );
    }

    void test_interval_arithmetic_bound_propagation_round_and_sign_constraints()
    {
        NLR::NetworkLevelReasoner nlr;
        populateNetworkWithRoundAndSign( nlr );

        MockTableau tableau;
        tableau.getBoundManager().initialize( 14 );

        // Initialize the bounds
        tableau.setLowerBound( 0, 1.4 );
        tableau.setUpperBound( 0, 1.6 );
        tableau.setLowerBound( 1, -1.4 );
        tableau.setUpperBound( 1, 2.1 );

        double large = 1000;
        tableau.setLowerBound( 2, -large );
        tableau.setUpperBound( 2, large );
        tableau.setLowerBound( 3, -large );
        tableau.setUpperBound( 3, large );
        tableau.setLowerBound( 4, -large );
        tableau.setUpperBound( 4, large );
        tableau.setLowerBound( 5, -large );
        tableau.setUpperBound( 5, large );
        tableau.setLowerBound( 6, -large );
        tableau.setUpperBound( 6, large );
        tableau.setLowerBound( 7, -large );
        tableau.setUpperBound( 7, large );
        tableau.setLowerBound( 8, -large );
        tableau.setUpperBound( 8, large );
        tableau.setLowerBound( 9, -large );
        tableau.setUpperBound( 9, large );
        tableau.setLowerBound( 10, -large );
        tableau.setUpperBound( 10, large );
        tableau.setLowerBound( 11, -large );
        tableau.setUpperBound( 11, large );
        tableau.setLowerBound( 12, -large );
        tableau.setUpperBound( 12, large );
        tableau.setLowerBound( 13, -large );
        tableau.setUpperBound( 13, large );

        nlr.setTableau( &tableau );

        // Initialize
        TS_ASSERT_THROWS_NOTHING( nlr.obtainCurrentBounds() );

        // Perform the tightening pass
        TS_ASSERT_THROWS_NOTHING( nlr.intervalArithmeticBoundPropagation() );

        List<Tightening> expectedBounds( {
            Tightening( 2, 2.4, Tightening::LB ),  Tightening( 2, 2.6, Tightening::UB ),
            Tightening( 4, -3.5, Tightening::LB ), Tightening( 4, 7.4, Tightening::UB ),
            Tightening( 6, -1.4, Tightening::LB ), Tightening( 6, 2.1, Tightening::UB ),

            Tightening( 3, 2, Tightening::LB ),    Tightening( 3, 3, Tightening::UB ),
            Tightening( 5, -4, Tightening::LB ),   Tightening( 5, 7, Tightening::UB ),
            Tightening( 7, -1, Tightening::LB ),   Tightening( 7, 2, Tightening::UB ),

            Tightening( 8, -4, Tightening::LB ),   Tightening( 8, 11, Tightening::UB ),
            Tightening( 10, -7, Tightening::LB ),  Tightening( 10, 8, Tightening::UB ),

            Tightening( 9, -1, Tightening::LB ),   Tightening( 9, 1, Tightening::UB ),
            Tightening( 11, -1, Tightening::LB ),  Tightening( 11, 1, Tightening::UB ),

            Tightening( 12, -1, Tightening::LB ),  Tightening( 12, 1, Tightening::UB ),
            Tightening( 13, -4, Tightening::LB ),  Tightening( 13, 4, Tightening::UB ),
        } );

        List<Tightening> bounds;
        TS_ASSERT_THROWS_NOTHING( nlr.getConstraintTightenings( bounds ) );

        TS_ASSERT( boundsEqual( bounds, expectedBounds ) );

        // Change the current bounds
        tableau.setLowerBound( 0, -3.1 );
        tableau.setUpperBound( 0, 1.6 );
        tableau.setLowerBound( 1, 1.4 );
        tableau.setUpperBound( 1, 2.1 );

        tableau.setLowerBound( 2, -large );
        tableau.setUpperBound( 2, large );
        tableau.setLowerBound( 3, -large );
        tableau.setUpperBound( 3, large );
        tableau.setLowerBound( 4, -large );
        tableau.setUpperBound( 4, large );
        tableau.setLowerBound( 5, -large );
        tableau.setUpperBound( 5, large );
        tableau.setLowerBound( 6, -large );
        tableau.setUpperBound( 6, large );
        tableau.setLowerBound( 7, -large );
        tableau.setUpperBound( 7, large );
        tableau.setLowerBound( 8, -large );
        tableau.setUpperBound( 8, large );
        tableau.setLowerBound( 9, -large );
        tableau.setUpperBound( 9, large );
        tableau.setLowerBound( 10, -large );
        tableau.setUpperBound( 10, large );
        tableau.setLowerBound( 11, -large );
        tableau.setUpperBound( 11, large );
        tableau.setLowerBound( 12, -large );
        tableau.setUpperBound( 12, large );
        tableau.setLowerBound( 13, -large );
        tableau.setUpperBound( 13, large );

        // Initialize
        TS_ASSERT_THROWS_NOTHING( nlr.obtainCurrentBounds() );

        // Perform the tightening pass
        TS_ASSERT_THROWS_NOTHING( nlr.intervalArithmeticBoundPropagation() );

        List<Tightening> expectedBounds2( {
            Tightening( 2, -2.1, Tightening::LB ),  Tightening( 2, 2.6, Tightening::UB ),
            Tightening( 4, -12.5, Tightening::LB ), Tightening( 4, -1, Tightening::UB ),
            Tightening( 6, 1.4, Tightening::LB ),   Tightening( 6, 2.1, Tightening::UB ),

            Tightening( 3, -2, Tightening::LB ),    Tightening( 3, 3, Tightening::UB ),
            Tightening( 5, -12, Tightening::LB ),   Tightening( 5, -1, Tightening::UB ),
            Tightening( 7, 1, Tightening::LB ),     Tightening( 7, 2, Tightening::UB ),

            Tightening( 8, -16, Tightening::LB ),   Tightening( 8, 1, Tightening::UB ),
            Tightening( 10, -15, Tightening::LB ),  Tightening( 10, 2, Tightening::UB ),

            Tightening( 9, -1, Tightening::LB ),    Tightening( 9, 1, Tightening::UB ),
            Tightening( 11, -1, Tightening::LB ),   Tightening( 11, 1, Tightening::UB ),

            Tightening( 12, -1, Tightening::LB ),   Tightening( 12, 1, Tightening::UB ),
            Tightening( 13, -4, Tightening::LB ),   Tightening( 13, 4, Tightening::UB ),
        } );

        TS_ASSERT_THROWS_NOTHING( nlr.getConstraintTightenings( bounds ) );
        TS_ASSERT( boundsEqual( bounds, expectedBounds2 ) );
    }

    void test_interval_arithmetic_bound_propagation_leaky_relu_and_sigmoid_constraints()
    {
        NLR::NetworkLevelReasoner nlr;
        populateNetworkWithLeakyReluAndSigmoid( nlr );

        MockTableau tableau;
        tableau.getBoundManager().initialize( 14 );

        // Initialize the bounds
        tableau.setLowerBound( 0, -1 );
        tableau.setUpperBound( 0, 2 );
        tableau.setLowerBound( 1, -1 );
        tableau.setUpperBound( 1, 2 );

        double large = 1000;
        tableau.setLowerBound( 2, -large );
        tableau.setUpperBound( 2, large );
        tableau.setLowerBound( 3, -large );
        tableau.setUpperBound( 3, large );
        tableau.setLowerBound( 4, -large );
        tableau.setUpperBound( 4, large );
        tableau.setLowerBound( 5, -large );
        tableau.setUpperBound( 5, large );
        tableau.setLowerBound( 6, -large );
        tableau.setUpperBound( 6, large );
        tableau.setLowerBound( 7, -large );
        tableau.setUpperBound( 7, large );
        tableau.setLowerBound( 8, -large );
        tableau.setUpperBound( 8, large );
        tableau.setLowerBound( 9, -large );
        tableau.setUpperBound( 9, large );
        tableau.setLowerBound( 10, -large );
        tableau.setUpperBound( 10, large );
        tableau.setLowerBound( 11, -large );
        tableau.setUpperBound( 11, large );
        tableau.setLowerBound( 12, -large );
        tableau.setUpperBound( 12, large );
        tableau.setLowerBound( 13, -large );
        tableau.setUpperBound( 13, large );

        nlr.setTableau( &tableau );

        // Initialize
        TS_ASSERT_THROWS_NOTHING( nlr.obtainCurrentBounds() );

        // Perform the tightening pass
        TS_ASSERT_THROWS_NOTHING( nlr.intervalArithmeticBoundPropagation() );

        List<Tightening> expectedBounds( {
            Tightening( 2, 0, Tightening::LB ),       Tightening( 2, 3, Tightening::UB ),
            Tightening( 4, -8, Tightening::LB ),      Tightening( 4, 7, Tightening::UB ),
            Tightening( 6, -1, Tightening::LB ),      Tightening( 6, 2, Tightening::UB ),

            Tightening( 3, 0, Tightening::LB ),       Tightening( 3, 3, Tightening::UB ),
            Tightening( 5, -0.8, Tightening::LB ),    Tightening( 5, 7, Tightening::UB ),
            Tightening( 7, -0.1, Tightening::LB ),    Tightening( 7, 2, Tightening::UB ),

            Tightening( 8, -2.8, Tightening::LB ),    Tightening( 8, 10.1, Tightening::UB ),
            Tightening( 10, -3.8, Tightening::LB ),   Tightening( 10, 9.1, Tightening::UB ),

            Tightening( 9, 0.0573, Tightening::LB ),  Tightening( 9, 0.9999, Tightening::UB ),
            Tightening( 11, 0.0219, Tightening::LB ), Tightening( 11, 0.9999, Tightening::UB ),

            Tightening( 12, 0.0573, Tightening::LB ), Tightening( 12, 0.9999, Tightening::UB ),
            Tightening( 13, 0.1229, Tightening::LB ), Tightening( 13, 3.9996, Tightening::UB ),
        } );

        List<Tightening> bounds;
        TS_ASSERT_THROWS_NOTHING( nlr.getConstraintTightenings( bounds ) );

        TS_ASSERT( boundsEqual( bounds, expectedBounds ) );

        // Change the current bounds
        tableau.setLowerBound( 0, -3 );
        tableau.setUpperBound( 0, 1 );
        tableau.setLowerBound( 1, -1 );
        tableau.setUpperBound( 1, 2 );

        tableau.setLowerBound( 2, -large );
        tableau.setUpperBound( 2, large );
        tableau.setLowerBound( 3, -large );
        tableau.setUpperBound( 3, large );
        tableau.setLowerBound( 4, -large );
        tableau.setUpperBound( 4, large );
        tableau.setLowerBound( 5, -large );
        tableau.setUpperBound( 5, large );
        tableau.setLowerBound( 6, -large );
        tableau.setUpperBound( 6, large );
        tableau.setLowerBound( 7, -large );
        tableau.setUpperBound( 7, large );
        tableau.setLowerBound( 8, -large );
        tableau.setUpperBound( 8, large );
        tableau.setLowerBound( 9, -large );
        tableau.setUpperBound( 9, large );
        tableau.setLowerBound( 10, -large );
        tableau.setUpperBound( 10, large );
        tableau.setLowerBound( 11, -large );
        tableau.setUpperBound( 11, large );
        tableau.setLowerBound( 12, -large );
        tableau.setUpperBound( 12, large );
        tableau.setLowerBound( 13, -large );
        tableau.setUpperBound( 13, large );

        // Initialize
        TS_ASSERT_THROWS_NOTHING( nlr.obtainCurrentBounds() );

        // Perform the tightening pass
        TS_ASSERT_THROWS_NOTHING( nlr.intervalArithmeticBoundPropagation() );

        List<Tightening> expectedBounds2( {
            Tightening( 2, -2, Tightening::LB ),      Tightening( 2, 2, Tightening::UB ),
            Tightening( 4, -12, Tightening::LB ),     Tightening( 4, 5, Tightening::UB ),
            Tightening( 6, -1, Tightening::LB ),      Tightening( 6, 2, Tightening::UB ),

            Tightening( 3, -0.2, Tightening::LB ),    Tightening( 3, 2, Tightening::UB ),
            Tightening( 5, -1.2, Tightening::LB ),    Tightening( 5, 5, Tightening::UB ),
            Tightening( 7, -0.1, Tightening::LB ),    Tightening( 7, 2, Tightening::UB ),

            Tightening( 8, -3.4, Tightening::LB ),    Tightening( 8, 7.1, Tightening::UB ),
            Tightening( 10, -3.2, Tightening::LB ),   Tightening( 10, 7.3, Tightening::UB ),

            Tightening( 9, 0.0323, Tightening::LB ),  Tightening( 9, 0.9992, Tightening::UB ),
            Tightening( 11, 0.0392, Tightening::LB ), Tightening( 11, 0.9993, Tightening::UB ),

            Tightening( 12, 0.0323, Tightening::LB ), Tightening( 12, 0.9992, Tightening::UB ),
            Tightening( 13, 0.1498, Tightening::LB ), Tightening( 13, 3.9972, Tightening::UB ),
        } );

        TS_ASSERT_THROWS_NOTHING( nlr.getConstraintTightenings( bounds ) );
        TS_ASSERT( boundsEqual( bounds, expectedBounds2 ) );
    }

    void test_interval_arithmetic_bound_propagation_softmax_and_max_constraints()
    {
        NLR::NetworkLevelReasoner nlr;
        populateNetworkWithSoftmaxAndMax( nlr );


        MockTableau tableau;
        tableau.getBoundManager().initialize( 12 );

        // Initialize the bounds
        tableau.setLowerBound( 0, -1 );
        tableau.setUpperBound( 0, 1 );
        tableau.setLowerBound( 1, -1 );
        tableau.setUpperBound( 1, 1 );

        double large = 1000;
        tableau.setLowerBound( 2, -large );
        tableau.setUpperBound( 2, large );
        tableau.setLowerBound( 3, -large );
        tableau.setUpperBound( 3, large );
        tableau.setLowerBound( 4, -large );
        tableau.setUpperBound( 4, large );
        tableau.setLowerBound( 5, -large );
        tableau.setUpperBound( 5, large );
        tableau.setLowerBound( 6, -large );
        tableau.setUpperBound( 6, large );
        tableau.setLowerBound( 7, -large );
        tableau.setUpperBound( 7, large );
        tableau.setLowerBound( 8, -large );
        tableau.setUpperBound( 8, large );
        tableau.setLowerBound( 9, -large );
        tableau.setUpperBound( 9, large );
        tableau.setLowerBound( 10, -large );
        tableau.setUpperBound( 10, large );
        tableau.setLowerBound( 11, -large );
        tableau.setUpperBound( 11, large );

        nlr.setTableau( &tableau );

        // Initialize
        TS_ASSERT_THROWS_NOTHING( nlr.obtainCurrentBounds() );

        // Perform the tightening pass
        TS_ASSERT_THROWS_NOTHING( nlr.intervalArithmeticBoundPropagation() );

        List<Tightening> expectedBounds( { Tightening( 2, 0, Tightening::LB ),
                                           Tightening( 2, 2, Tightening::UB ),
                                           Tightening( 4, -5, Tightening::LB ),
                                           Tightening( 4, 5, Tightening::UB ),
                                           Tightening( 6, -1, Tightening::LB ),
                                           Tightening( 6, 1, Tightening::UB ),

                                           Tightening( 3, 0.0066, Tightening::LB ),
                                           Tightening( 3, 0.9517, Tightening::UB ),
                                           Tightening( 5, 0.0007, Tightening::LB ),
                                           Tightening( 5, 0.9909, Tightening::UB ),
                                           Tightening( 7, 0.0024, Tightening::LB ),
                                           Tightening( 7, 0.7297, Tightening::UB ),

                                           Tightening( 8, -0.7225, Tightening::LB ),
                                           Tightening( 8, 1.9403, Tightening::UB ),
                                           Tightening( 9, 0.3192, Tightening::LB ),
                                           Tightening( 9, 2.9819, Tightening::UB ),

                                           Tightening( 10, 0.3192, Tightening::LB ),
                                           Tightening( 10, 2.9819, Tightening::UB ),

                                           Tightening( 11, -2.9819, Tightening::LB ),
                                           Tightening( 11, -0.3192, Tightening::UB ) } );

        List<Tightening> bounds;
        TS_ASSERT_THROWS_NOTHING( nlr.getConstraintTightenings( bounds ) );

        TS_ASSERT( boundsEqual( bounds, expectedBounds ) );

        // Change the current bounds
        tableau.setLowerBound( 0, -3 );
        tableau.setUpperBound( 0, 1 );
        tableau.setLowerBound( 1, -1 );
        tableau.setUpperBound( 1, 2 );

        tableau.setLowerBound( 2, -large );
        tableau.setUpperBound( 2, large );
        tableau.setLowerBound( 3, -large );
        tableau.setUpperBound( 3, large );
        tableau.setLowerBound( 4, -large );
        tableau.setUpperBound( 4, large );
        tableau.setLowerBound( 5, -large );
        tableau.setUpperBound( 5, large );
        tableau.setLowerBound( 6, -large );
        tableau.setUpperBound( 6, large );
        tableau.setLowerBound( 7, -large );
        tableau.setUpperBound( 7, large );
        tableau.setLowerBound( 8, -large );
        tableau.setUpperBound( 8, large );
        tableau.setLowerBound( 9, -large );
        tableau.setUpperBound( 9, large );
        tableau.setLowerBound( 10, -large );
        tableau.setUpperBound( 10, large );
        tableau.setLowerBound( 11, -large );
        tableau.setUpperBound( 11, large );

        // Initialize
        TS_ASSERT_THROWS_NOTHING( nlr.obtainCurrentBounds() );

        // Perform the tightening pass
        TS_ASSERT_THROWS_NOTHING( nlr.intervalArithmeticBoundPropagation() );

        List<Tightening> expectedBounds2( { Tightening( 2, -2, Tightening::LB ),
                                            Tightening( 2, 2, Tightening::UB ),
                                            Tightening( 4, -12, Tightening::LB ),
                                            Tightening( 4, 5, Tightening::UB ),
                                            Tightening( 6, -1, Tightening::LB ),
                                            Tightening( 6, 2, Tightening::UB ),

                                            Tightening( 3, 0.0009, Tightening::LB ),
                                            Tightening( 3, 0.9526, Tightening::UB ),
                                            Tightening( 5, 0, Tightening::LB ),
                                            Tightening( 5, 0.9966, Tightening::UB ),
                                            Tightening( 7, 0.0024, Tightening::LB ),
                                            Tightening( 7, 0.9820, Tightening::UB ),

                                            Tightening( 8, -0.9811, Tightening::LB ),
                                            Tightening( 8, 1.9468, Tightening::UB ),
                                            Tightening( 9, 0.0654, Tightening::LB ),
                                            Tightening( 9, 2.9933, Tightening::UB ),

                                            Tightening( 10, 0.0654, Tightening::LB ),
                                            Tightening( 10, 2.9933, Tightening::UB ),

                                            Tightening( 11, -2.9933, Tightening::LB ),
                                            Tightening( 11, -0.0654, Tightening::UB ) } );

        TS_ASSERT_THROWS_NOTHING( nlr.getConstraintTightenings( bounds ) );

        TS_ASSERT( boundsEqual( bounds, expectedBounds2 ) );
    }

    void test_interval_arithmetic_bound_propagation_relu_and_bilinear_constraints()
    {
        NLR::NetworkLevelReasoner nlr;
        populateNetworkWithReluAndBilinear( nlr );

        MockTableau tableau;
        tableau.getBoundManager().initialize( 12 );

        // Initialize the bounds
        tableau.setLowerBound( 0, -1 );
        tableau.setUpperBound( 0, 1 );
        tableau.setLowerBound( 1, -1 );
        tableau.setUpperBound( 1, 1 );

        double large = 1000;
        tableau.setLowerBound( 2, -large );
        tableau.setUpperBound( 2, large );
        tableau.setLowerBound( 3, -large );
        tableau.setUpperBound( 3, large );
        tableau.setLowerBound( 4, -large );
        tableau.setUpperBound( 4, large );
        tableau.setLowerBound( 5, -large );
        tableau.setUpperBound( 5, large );
        tableau.setLowerBound( 6, -large );
        tableau.setUpperBound( 6, large );
        tableau.setLowerBound( 7, -large );
        tableau.setUpperBound( 7, large );
        tableau.setLowerBound( 8, -large );
        tableau.setUpperBound( 8, large );
        tableau.setLowerBound( 9, -large );
        tableau.setUpperBound( 9, large );
        tableau.setLowerBound( 10, -large );
        tableau.setUpperBound( 10, large );
        tableau.setLowerBound( 11, -large );
        tableau.setUpperBound( 11, large );

        nlr.setTableau( &tableau );

        // Initialize
        TS_ASSERT_THROWS_NOTHING( nlr.obtainCurrentBounds() );

        // Perform the tightening pass
        TS_ASSERT_THROWS_NOTHING( nlr.intervalArithmeticBoundPropagation() );

        List<Tightening> expectedBounds( {
            Tightening( 2, 0, Tightening::LB ),    Tightening( 2, 2, Tightening::UB ),
            Tightening( 4, -5, Tightening::LB ),   Tightening( 4, 5, Tightening::UB ),
            Tightening( 6, -1, Tightening::LB ),   Tightening( 6, 1, Tightening::UB ),

            Tightening( 3, 0, Tightening::LB ),    Tightening( 3, 2, Tightening::UB ),
            Tightening( 5, 0, Tightening::LB ),    Tightening( 5, 5, Tightening::UB ),
            Tightening( 7, 0, Tightening::LB ),    Tightening( 7, 1, Tightening::UB ),

            Tightening( 8, -1, Tightening::LB ),   Tightening( 8, 7, Tightening::UB ),
            Tightening( 9, -1, Tightening::LB ),   Tightening( 9, 7, Tightening::UB ),

            Tightening( 10, -7, Tightening::LB ),  Tightening( 10, 49, Tightening::UB ),

            Tightening( 11, -49, Tightening::LB ), Tightening( 11, 7, Tightening::UB ),
        } );

        List<Tightening> bounds;
        TS_ASSERT_THROWS_NOTHING( nlr.getConstraintTightenings( bounds ) );

        TS_ASSERT( boundsEqual( bounds, expectedBounds ) );

        // Change the current bounds
        tableau.setLowerBound( 0, -3 );
        tableau.setUpperBound( 0, 1 );
        tableau.setLowerBound( 1, -1 );
        tableau.setUpperBound( 1, 2 );

        tableau.setLowerBound( 2, -large );
        tableau.setUpperBound( 2, large );
        tableau.setLowerBound( 3, -large );
        tableau.setUpperBound( 3, large );
        tableau.setLowerBound( 4, -large );
        tableau.setUpperBound( 4, large );
        tableau.setLowerBound( 5, -large );
        tableau.setUpperBound( 5, large );
        tableau.setLowerBound( 6, -large );
        tableau.setUpperBound( 6, large );
        tableau.setLowerBound( 7, -large );
        tableau.setUpperBound( 7, large );
        tableau.setLowerBound( 8, -large );
        tableau.setUpperBound( 8, large );
        tableau.setLowerBound( 9, -large );
        tableau.setUpperBound( 9, large );
        tableau.setLowerBound( 10, -large );
        tableau.setUpperBound( 10, large );
        tableau.setLowerBound( 11, -large );
        tableau.setUpperBound( 11, large );

        // Initialize
        TS_ASSERT_THROWS_NOTHING( nlr.obtainCurrentBounds() );

        // Perform the tightening pass
        TS_ASSERT_THROWS_NOTHING( nlr.intervalArithmeticBoundPropagation() );

        List<Tightening> expectedBounds2( {
            Tightening( 2, -2, Tightening::LB ),   Tightening( 2, 2, Tightening::UB ),
            Tightening( 4, -12, Tightening::LB ),  Tightening( 4, 5, Tightening::UB ),
            Tightening( 6, -1, Tightening::LB ),   Tightening( 6, 2, Tightening::UB ),

            Tightening( 3, 0, Tightening::LB ),    Tightening( 3, 2, Tightening::UB ),
            Tightening( 5, 0, Tightening::LB ),    Tightening( 5, 5, Tightening::UB ),
            Tightening( 7, 0, Tightening::LB ),    Tightening( 7, 2, Tightening::UB ),

            Tightening( 8, -2, Tightening::LB ),   Tightening( 8, 7, Tightening::UB ),
            Tightening( 9, -2, Tightening::LB ),   Tightening( 9, 7, Tightening::UB ),

            Tightening( 10, -14, Tightening::LB ), Tightening( 10, 49, Tightening::UB ),

            Tightening( 11, -49, Tightening::LB ), Tightening( 11, 14, Tightening::UB ),
        } );

        TS_ASSERT_THROWS_NOTHING( nlr.getConstraintTightenings( bounds ) );

        TS_ASSERT( boundsEqual( bounds, expectedBounds2 ) );
    }

    void test_sbt_relus_all_active()
    {
        Options::get()->setString( Options::SYMBOLIC_BOUND_TIGHTENING_TYPE, "sbt" );

        NLR::NetworkLevelReasoner nlr;
        MockTableau tableau;
        nlr.setTableau( &tableau );
        populateNetworkSBTRelu( nlr, tableau );

        tableau.setLowerBound( 0, 4 );
        tableau.setUpperBound( 0, 6 );
        tableau.setLowerBound( 1, 1 );
        tableau.setUpperBound( 1, 5 );

        // Invoke SBT
        TS_ASSERT_THROWS_NOTHING( nlr.obtainCurrentBounds() );
        TS_ASSERT_THROWS_NOTHING( nlr.symbolicBoundPropagation() );

        /*
          Input ranges:

          x0: [4, 6]
          x1: [1, 5]

          Layer 1:

          x2.lb = 2x0 + 3x1   : [11, 27]
          x2.ub = 2x0 + 3x1   : [11, 27]

          x3.lb =  x0 + x1   : [5, 11]
          x3.ub =  x0 + x1   : [5, 11]

          Both ReLUs active, bound survive through activations:

          x4.lb = 2x0 + 3x1   : [11, 27]
          x4.ub = 2x0 + 3x1   : [11, 27]

          x5.lb =  x0 + x1   : [5, 11]
          x5.ub =  x0 + x1   : [5, 11]

          Layer 2:

          x6.lb =  x0 + 2x1   : [6, 16]
          x6.ub =  x0 + 2x1   : [6, 16]
        */

        List<Tightening> expectedBounds( {
            Tightening( 2, 11, Tightening::LB ),
            Tightening( 2, 27, Tightening::UB ),
            Tightening( 3, 5, Tightening::LB ),
            Tightening( 3, 11, Tightening::UB ),

            Tightening( 4, 11, Tightening::LB ),
            Tightening( 4, 27, Tightening::UB ),
            Tightening( 5, 5, Tightening::LB ),
            Tightening( 5, 11, Tightening::UB ),

            Tightening( 6, 6, Tightening::LB ),
            Tightening( 6, 16, Tightening::UB ),
        } );

        List<Tightening> bounds;
        TS_ASSERT_THROWS_NOTHING( nlr.getConstraintTightenings( bounds ) );
        TS_ASSERT( boundsEqual( bounds, expectedBounds ) );
    }

    void test_sbt_relus_active_and_inactive()
    {
        Options::get()->setString( Options::SYMBOLIC_BOUND_TIGHTENING_TYPE, "sbt" );

        NLR::NetworkLevelReasoner nlr;
        MockTableau tableau;
        nlr.setTableau( &tableau );
        populateNetworkSBTRelu( nlr, tableau );

        tableau.setLowerBound( 0, 4 );
        tableau.setUpperBound( 0, 6 );
        tableau.setLowerBound( 1, 1 );
        tableau.setUpperBound( 1, 5 );

        // Strong negative bias for x2, which is node (1,0)
        nlr.setBias( 1, 0, -30 );

        // Invoke SBT
        TS_ASSERT_THROWS_NOTHING( nlr.obtainCurrentBounds() );
        TS_ASSERT_THROWS_NOTHING( nlr.symbolicBoundPropagation() );

        /*
          Input ranges:

          x0: [4, 6]
          x1: [1, 5]

          Layer 1:

          x2.lb = 2x0 + 3x1 - 30   : [-19, -3]
          x2.ub = 2x0 + 3x1 - 30   : [-19, -3]

          x3.lb =  x0 + x1   : [5, 11]
          x3.ub =  x0 + x1   : [5, 11]

          First ReLU is inactive, bounds get zeroed
          Second ReLU is active, bounds surive the activation

          x4.lb = 0
          x4.ub = 0

          x5.lb =  x0 + x1   : [5, 11]
          x5.ub =  x0 + x1   : [5, 11]

          Layer 2:

          x6.lb =  - x0 - x1  : [-11, -5]
          x6.ub =  - x0 - x1  : [-11, -5]
        */

        List<Tightening> expectedBounds( {
            Tightening( 2, -19, Tightening::LB ),
            Tightening( 2, -3, Tightening::UB ),
            Tightening( 3, 5, Tightening::LB ),
            Tightening( 3, 11, Tightening::UB ),

            Tightening( 4, 0, Tightening::LB ),
            Tightening( 4, 0, Tightening::UB ),
            Tightening( 5, 5, Tightening::LB ),
            Tightening( 5, 11, Tightening::UB ),

            Tightening( 6, -11, Tightening::LB ),
            Tightening( 6, -5, Tightening::UB ),
        } );

        List<Tightening> bounds;
        TS_ASSERT_THROWS_NOTHING( nlr.getConstraintTightenings( bounds ) );
        TS_ASSERT( boundsEqual( bounds, expectedBounds ) );
    }

<<<<<<< HEAD
    void test_get_previous_bias()
    {
        NLR::NetworkLevelReasoner nlr;
        populateNetwork( nlr );

        // Generate query to create ReLU constraints
        Query query;
        nlr.generateQuery( query );

        // Find ReLU constraints from the query
        List<PiecewiseLinearConstraint *> constraints = query.getPiecewiseLinearConstraints();

        for ( const auto &constraint : constraints )
        {
            ReluConstraint *relu = dynamic_cast<ReluConstraint *>( constraint );
            TS_ASSERT( relu );

            nlr.addConstraintInTopologicalOrder( relu );

            // First ReLU layer (nodes 2,0 through 2,2) has previous bias 1
            if ( relu->getB() == 3 || relu->getB() == 5 || relu->getB() == 7 )
            {
                TS_ASSERT_EQUALS( nlr.getPreviousBias( relu ), 1 );
            }
            // Second ReLU layer (nodes 4,0 and 4,1) has previous bias 2
            else if ( relu->getB() == 9 || relu->getB() == 11 )
            {
                TS_ASSERT_EQUALS( nlr.getPreviousBias( relu ), 2 );
            }
        }
    }

    void test_get_previous_bias_error_handling()
    {
        NLR::NetworkLevelReasoner nlr;
        populateNetwork( nlr );

        // Generate invalid ReLU constraint
        ReluConstraint invalidRelu( 15, 16 ); // Variables not in network

        // Should throw since variables don't exist in network
        TS_ASSERT_THROWS_EQUALS( nlr.getPreviousBias( &invalidRelu ),
                                 const NLRError &e,
                                 e.getCode(),
                                 NLRError::RELU_NOT_FOUND );

        // Test missing activation source using fresh network
        NLR::NetworkLevelReasoner nlrNoActivations;
        // Create minimal network without activation sources
        nlrNoActivations.addLayer( 0, NLR::Layer::INPUT, 2 );
        nlrNoActivations.addLayer( 1, NLR::Layer::WEIGHTED_SUM, 2 );
        nlrNoActivations.addLayer( 2, NLR::Layer::RELU, 2 );

        ReluConstraint missingActivation( 2, 3 );

        TS_ASSERT_THROWS_EQUALS( nlrNoActivations.getPreviousBias( &missingActivation ),
                                 const NLRError &e,
                                 e.getCode(),
                                 NLRError::RELU_NOT_FOUND );
    }

    bool boundsEqual( const List<Tightening> &bounds, const List<Tightening> &expectedBounds )
    {
        if ( bounds.size() < expectedBounds.size() )
            return false;

        bool allFound = true;
        for ( const auto &bound : bounds )
        {
            bool currentFound = false;
            for ( const auto &expectedBound : expectedBounds )
            {
                currentFound |=
                    ( bound._type == expectedBound._type &&
                      bound._variable == expectedBound._variable &&
                      FloatUtils::areEqual( bound._value, expectedBound._value, 0.0001 ) );
            }
            allFound &= currentFound;
        }
        return allFound;
    }

    void updateTableau( MockTableau &tableau, List<Tightening> &tightenings )
    {
        for ( const auto &tightening : tightenings )
        {
            if ( tightening._type == Tightening::LB )
            {
                tableau.setLowerBound( tightening._variable, tightening._value );
            }
=======
    void test_sbt_relus_active_and_not_fixed()
    {
        Options::get()->setString( Options::SYMBOLIC_BOUND_TIGHTENING_TYPE, "sbt" );

        NLR::NetworkLevelReasoner nlr;
        MockTableau tableau;
        nlr.setTableau( &tableau );
        populateNetworkSBTRelu( nlr, tableau );

        tableau.setLowerBound( 0, 4 );
        tableau.setUpperBound( 0, 6 );
        tableau.setLowerBound( 1, 1 );
        tableau.setUpperBound( 1, 5 );

        // Strong negative bias for x2, which is node (1,0)
        nlr.setBias( 1, 0, -15 );

        // Invoke SBT
        TS_ASSERT_THROWS_NOTHING( nlr.obtainCurrentBounds() );
        TS_ASSERT_THROWS_NOTHING( nlr.symbolicBoundPropagation() );

        /*
          Input ranges:

          x0: [4, 6]
          x1: [1, 5]

          Layer 1:

          x2.lb = 2x0 + 3x1 - 15   : [-4, 12]
          x2.ub = 2x0 + 3x1 - 15   : [-4, 12]

          x3.lb =  x0 + x1   : [5, 11]
          x3.ub =  x0 + x1   : [5, 11]

          First ReLU is undecided, bound is concretized.
            Coefficient: 12/(12--4) = 12/16 = 0.75
          Second ReLU is active, bounds surive the activation

          x4 range: [0, 12]
          x4.lb = 0.75( 2x0 + 3x1 ) - 0.75 * 15      = 1.5x0 + 2.25x1 - 11.25
          x4.ub = 0.75( 2x0 + 3x1 ) - 0.75 * 15 + 3  = 1.5x0 + 2.25x1 -  8.25

          x5.lb =  x0 + x1   : [5, 11]
          x5.ub =  x0 + x1   : [5, 11]

          Layer 2:

          x6.lb =  0.5x0 + 1.25x1 - 11.25
          x6.ub =  0.5x0 + 1.25x1 -  8.25

          x6 range: [2 + 1.25 - 11.25 = -8, 3 + 6.25 - 8.25 = 1] = [-8, 1]
        */

        List<Tightening> expectedBounds( {
            Tightening( 2, -4, Tightening::LB ),
            Tightening( 2, 12, Tightening::UB ),
            Tightening( 3, 5, Tightening::LB ),
            Tightening( 3, 11, Tightening::UB ),

            Tightening( 4, 0, Tightening::LB ),
            Tightening( 4, 12, Tightening::UB ),
            Tightening( 5, 5, Tightening::LB ),
            Tightening( 5, 11, Tightening::UB ),

            Tightening( 6, -8, Tightening::LB ),
            Tightening( 6, 1, Tightening::UB ),
        } );

        List<Tightening> bounds;
        TS_ASSERT_THROWS_NOTHING( nlr.getConstraintTightenings( bounds ) );
        TS_ASSERT( boundsEqual( bounds, expectedBounds ) );
    }

    void test_sbt_relus_active_and_externally_fixed()
    {
        Options::get()->setString( Options::SYMBOLIC_BOUND_TIGHTENING_TYPE, "sbt" );

        NLR::NetworkLevelReasoner nlr;
        MockTableau tableau;
        nlr.setTableau( &tableau );
        populateNetworkSBTRelu( nlr, tableau );

        tableau.setLowerBound( 0, 4 );
        tableau.setUpperBound( 0, 6 );
        tableau.setLowerBound( 1, 1 );
        tableau.setUpperBound( 1, 5 );

        // Strong negative bias for x2, which is node (1,0). Should make the node unfixed.
        nlr.setBias( 1, 0, -15 );

        // However, one of the ReLU's variables has been eliminated
        nlr.eliminateVariable( 2, -3 );

        // Invoke SBT
        TS_ASSERT_THROWS_NOTHING( nlr.obtainCurrentBounds() );
        TS_ASSERT_THROWS_NOTHING( nlr.symbolicBoundPropagation() );

        /*
          Input ranges:

          x0: [4, 6]
          x1: [1, 5]

          Layer 1:

          x2.lb = 2x0 + 3x1 - 15   : [-4, 12]
          x2.ub = 2x0 + 3x1 - 15   : [-4, 12]

          x3.lb =  x0 + x1   : [5, 11]
          x3.ub =  x0 + x1   : [5, 11]

          First ReLU is inactive (set externally), bounds get zeroed
          Second ReLU is active, bounds surive the activation

          x4.lb = 0
          x4.ub = 0

          x5.lb =  x0 + x1   : [5, 11]
          x5.ub =  x0 + x1   : [5, 11]

          Layer 2:

          x6.lb =  - x0 - x1  : [-11, -5]
          x6.ub =  - x0 - x1  : [-11, -5]
        */

        List<Tightening> expectedBounds( {
            // x2 does not appear, because it has been eliminated

            Tightening( 3, 5, Tightening::LB ),
            Tightening( 3, 11, Tightening::UB ),

            Tightening( 4, 0, Tightening::LB ),
            Tightening( 4, 0, Tightening::UB ),
            Tightening( 5, 5, Tightening::LB ),
            Tightening( 5, 11, Tightening::UB ),

            Tightening( 6, -11, Tightening::LB ),
            Tightening( 6, -5, Tightening::UB ),
        } );

        List<Tightening> bounds;
        TS_ASSERT_THROWS_NOTHING( nlr.getConstraintTightenings( bounds ) );
        TS_ASSERT( boundsEqual( bounds, expectedBounds ) );
    }

    void test_sbt_relu_residual1()
    {
        Options::get()->setString( Options::SYMBOLIC_BOUND_TIGHTENING_TYPE, "sbt" );

        NLR::NetworkLevelReasoner nlr;
        MockTableau tableau;
        nlr.setTableau( &tableau );
        populateNetworkSBTReluResidual1( nlr, tableau );

        tableau.setLowerBound( 0, -1 );
        tableau.setUpperBound( 0, 1 );

        // Invoke SBT
        TS_ASSERT_THROWS_NOTHING( nlr.obtainCurrentBounds() );
        TS_ASSERT_THROWS_NOTHING( nlr.symbolicBoundPropagation() );

        /*
          Input ranges:

          x0: [-1, 1]

          Layer 1:

          x1.lb = x0   : [-1, 1]
          x1.ub = x0   : [-1, 1]

          ReLU is undecided, bound is concretized.
            Coefficient: 1/( 1--1 ) = 1/2 = 0.5

          x2.lb = 0.5x0
          x2.ub = 0.5x0 + 0.5
          x2 range: [0, 1]

          Layer 2 (with residual from x0):

          x3.lb = -1( 0.5x0 + 0.5 ) -x0 + 1 = -1.5x0 + 0.5 : [-1, 1]
          x3.ub = -1( 0.5x0 ) -1x0 + 1 = -1.5x0 + 1 : [-0.5, 2.5]
          x3 range: [-1, 2.5]

          ReLU is undecided, bound is concretized.
            Coefficient: 2.5/( 2.5--1 ) = 2.5/3.5 = 5/7.

          x4.lb = 0
          x4.ub = 5/7 ( -1.5x0 + 1 ) + 5/7 = -15/14 x0 + 20/14 : [5/14, 35/14 = 2.5]
          x4 range: [0, 2.5]

          Layer 3 (with residual from x1):

          x5.lb =  3 ( 0 ) + 3 ( x0 ) + 1 = 3x0 + 1 : [-2, 4]
          x5.ub =  3 ( -15/14 x0 + 20/14 ) + 3 ( x0 ) + 1 = -3/14 x0 + 74/14 : [71/14, 77/14 = 5.5]

          x5 range: [-2, 4]
        */

        List<Tightening> expectedBounds( {
            Tightening( 1, -1, Tightening::LB ),
            Tightening( 1, 1, Tightening::UB ),
            Tightening( 2, 0, Tightening::LB ),
            Tightening( 2, 1, Tightening::UB ),
            Tightening( 3, -1, Tightening::LB ),
            Tightening( 3, 2.5, Tightening::UB ),
            Tightening( 4, 0, Tightening::LB ),
            Tightening( 4, 2.5, Tightening::UB ),
            Tightening( 5, 2, Tightening::LB ),
            Tightening( 5, 5.5, Tightening::UB ),
        } );

        List<Tightening> bounds;
        TS_ASSERT_THROWS_NOTHING( nlr.getConstraintTightenings( bounds ) );
        TS_ASSERT( boundsEqual( bounds, expectedBounds ) );
    }

    void test_sbt_relu_residual2()
    {
        Options::get()->setString( Options::SYMBOLIC_BOUND_TIGHTENING_TYPE, "sbt" );

        NLR::NetworkLevelReasoner nlr;
        MockTableau tableau;
        nlr.setTableau( &tableau );
        populateNetworkSBTReluResidual2( nlr, tableau );

        tableau.setLowerBound( 0, -1 );
        tableau.setUpperBound( 0, 1 );

        // Invoke SBT
        TS_ASSERT_THROWS_NOTHING( nlr.obtainCurrentBounds() );
        TS_ASSERT_THROWS_NOTHING( nlr.symbolicBoundPropagation() );

        /*
          Input ranges:

          x0: [-1, 1]

          Layer 1:

          x1.lb = x0   : [-1, 1]
          x1.ub = x0   : [-1, 1]

          ReLU is undecided, bound is concretized.
            Coefficient: 1/( 1--1 ) = 1/2 = 0.5

          x2.lb = 0.5x0
          x2.ub = 0.5x0 + 0.5
          x2 range: [0, 1]

          Layer 2 (with residual from x0):

          x3.lb = -1( 0.5x0 + 0.5 ) -x0 + 1 = -1.5x0 + 0.5 : [-1, 1]
          x3.ub = -1( 0.5x0 ) -1x0 + 1 = -1.5x0 + 1 : [-0.5, 2.5]
          x3 range: [-1, 2.5]

          ReLU is undecided, bound is concretized.
            Coefficient: 2.5/( 2.5--1 ) = 2.5/3.5 = 5/7.

          x4.lb = 0
          x4.ub = 5/7 ( -1.5x0 + 1 ) + 5/7 = -15/14 x0 + 20/14 : [5/14, 35/14 = 2.5]
          x4 range: [0, 2.5]

          Layer 3 (with residual from x0):

          x5.lb =  3 ( 0 ) + 1 ( x0 ) + 1 = 1x0 + 1 : [0, 2]
          x5.ub =  3 ( -15/14 x0 + 20/14 ) + 1 ( x0 ) + 1 = -31/14 x0 + 74/14 : [43/14, 105/14
          = 7.5] x5 range: [0, 7.5]

          Layer 4:
          x6.lb = 1x0 + 1 : [0, 2]
          x6.ub = -31/14 x0 + 74/14 : [43/14, 105/14 = 7.5]
          x6 range: [0, 7.5]
        */

        List<Tightening> expectedBounds( {
            Tightening( 1, -1, Tightening::LB ),
            Tightening( 1, 1, Tightening::UB ),
            Tightening( 2, 0, Tightening::LB ),
            Tightening( 2, 1, Tightening::UB ),
            Tightening( 3, -1, Tightening::LB ),
            Tightening( 3, 2.5, Tightening::UB ),
            Tightening( 4, 0, Tightening::LB ),
            Tightening( 4, 2.5, Tightening::UB ),
            Tightening( 5, 0, Tightening::LB ),
            Tightening( 5, 7.5, Tightening::UB ),
            Tightening( 6, 0, Tightening::LB ),
            Tightening( 6, 7.5, Tightening::UB ),
        } );

        List<Tightening> bounds;
        TS_ASSERT_THROWS_NOTHING( nlr.getConstraintTightenings( bounds ) );
        TS_ASSERT( boundsEqual( bounds, expectedBounds ) );
    }

    void test_sbt_relu_reindex()
    {
        Options::get()->setString( Options::SYMBOLIC_BOUND_TIGHTENING_TYPE, "sbt" );

        NLR::NetworkLevelReasoner nlr;
        MockTableau tableau;
        nlr.setTableau( &tableau );
        populateNetworkSBTReluReindex( nlr, tableau );

        tableau.setLowerBound( 0, -1 );
        tableau.setUpperBound( 0, 1 );
        tableau.setLowerBound( 1, -1 );
        tableau.setUpperBound( 1, 1 );

        // Invoke SBT
        TS_ASSERT_THROWS_NOTHING( nlr.obtainCurrentBounds() );
        TS_ASSERT_THROWS_NOTHING( nlr.symbolicBoundPropagation() );

        /*
          Input ranges:

          x0: [-1, 1]
          x1: [-1, 1]

          Layer 1:

          x2.lb = x0 + x1   : [-2, 2]
          x2.ub = x0 + x1   : [-2, 2]

          x3.lb = x0 - x1   : [-2, 2]
          x3.ub = x0 - x1   : [-2, 2]

          Both ReLUs are undecided, bounds are concretized.
            Coefficient: 2/( 2--2 ) = 2/4 = 0.5

          x4.lb = 0.5 ( x0 + x1 ) = 0.5x0 + 0.5x1
          x4.ub = 0.5 ( x0 + x1 ) + 1 = 0.5x0 + 0.5x1 + 1
          x4 range: [0, 2]

          x5.lb = 0.5 ( x0 - x1 ) = 0.5x0 - 0.5x1
          x5.ub = 0.5 ( x0 - x1 ) + 1 = 0.5x0 - 0.5x1 + 1
          x5 range: [0, 2]

          Layer 2:

          x6.lb = 1 ( 0.5x0 + 0.5x1 ) + 1 ( 0.5x0 - 0.5x1 ) = x0   : [-1, 1]
          x6.ub = 1 ( 0.5x0 + 0.5x1 + 1 ) + 1 ( 0.5x0 - 0.5x1 + 1 ) = x0 + 2   : [1, 3]
          x6 range: [-1, 3]

          x7.lb = 1 ( 0.5x0 + 0.5x1 ) - 1 ( 0.5x0 - 0.5x1 + 1 ) = x1 - 1   : [-2, 0]
          x7.ub = 1 ( 0.5x0 + 0.5x1 + 1 ) - 1 ( 0.5x0 - 0.5x1 ) = x1 + 1  : [0, 2]
          x7 range: [-2, 2]

          Both ReLUs are undecided, bounds are concretized.
            Coefficient (first ReLU, lower): 1/( 1--1 ) = 1/2 = 0.5
            Coefficient (first ReLU, upper): 1 (propagated as is)
            Coefficient (second ReLU, lower): 0 (bound is zero)
            Coefficient (second ReLU, upper): 2/( 2--2 ) = 2/4 = 0.5

          x8.lb = 0.5 ( x0 ) = 0.5x0
          x8.ub = x0 + 2
          x8 range: [0, 3]

          x9.lb = 0
          x9.ub = 0.5 ( x1 + 1 ) + 1 = 0.5x1 + 1.5
          x9 range: [0, 2]

          Layer 3:

          x10.lb =  1 ( 0.5x0 ) + 1 ( 0 ) + 1 = 0.5x0 + 1 : [0.5, 1.5]
          x10.ub =  1 ( x0 + 2 ) + 1 ( 0.5x1 + 1.5 ) + 1 = x0 + 0.5x1 + 4.5   : [3, 6]
          x10 range: [0.5, 6]

          x11.lb = 0.5x1 - 0.5
          x11.ub = 0.5x1 + 1.5
          x11 range: [0, 2]

        */

        List<Tightening> expectedBounds(
            { Tightening( 2, -2, Tightening::LB ),   Tightening( 2, 2, Tightening::UB ),
              Tightening( 3, -2, Tightening::LB ),   Tightening( 3, 2, Tightening::UB ),

              Tightening( 4, 0, Tightening::LB ),    Tightening( 4, 2, Tightening::UB ),
              Tightening( 5, 0, Tightening::LB ),    Tightening( 5, 2, Tightening::UB ),

              Tightening( 6, -1, Tightening::LB ),   Tightening( 6, 3, Tightening::UB ),
              Tightening( 7, -2, Tightening::LB ),   Tightening( 7, 2, Tightening::UB ),

              Tightening( 8, 0, Tightening::LB ),    Tightening( 8, 3, Tightening::UB ),
              Tightening( 9, 0, Tightening::LB ),    Tightening( 9, 2, Tightening::UB ),

              Tightening( 10, 0.5, Tightening::LB ), Tightening( 10, 6, Tightening::UB ),
              Tightening( 11, 0, Tightening::LB ),   Tightening( 11, 2, Tightening::UB )

            } );

        List<Tightening> bounds;
        TS_ASSERT_THROWS_NOTHING( nlr.getConstraintTightenings( bounds ) );
        TS_ASSERT( boundsEqual( bounds, expectedBounds ) );
    }

    void test_sbt_abs_all_positive()
    {
        Options::get()->setString( Options::SYMBOLIC_BOUND_TIGHTENING_TYPE, "sbt" );

        NLR::NetworkLevelReasoner nlr;
        MockTableau tableau;
        tableau.getBoundManager().initialize( 7 );
        nlr.setTableau( &tableau );

        // Create the layers
        nlr.addLayer( 0, NLR::Layer::INPUT, 2 );
        nlr.addLayer( 1, NLR::Layer::WEIGHTED_SUM, 2 );
        nlr.addLayer( 2, NLR::Layer::ABSOLUTE_VALUE, 2 );
        nlr.addLayer( 3, NLR::Layer::WEIGHTED_SUM, 1 );

        // Mark layer dependencies
        for ( unsigned i = 1; i <= 3; ++i )
            nlr.addLayerDependency( i - 1, i );

        // Weights
        nlr.setWeight( 0, 0, 1, 0, 2 );
        nlr.setWeight( 0, 0, 1, 1, 1 );
        nlr.setWeight( 0, 1, 1, 0, 3 );
        nlr.setWeight( 0, 1, 1, 1, 1 );
        nlr.setWeight( 2, 0, 3, 0, 1 );
        nlr.setWeight( 2, 1, 3, 0, -1 );

        // Mark the Abs sources
        nlr.addActivationSource( 1, 0, 2, 0 );
        nlr.addActivationSource( 1, 1, 2, 1 );

        // Variable indexing
        nlr.setNeuronVariable( NLR::NeuronIndex( 0, 0 ), 0 );
        nlr.setNeuronVariable( NLR::NeuronIndex( 0, 1 ), 1 );

        nlr.setNeuronVariable( NLR::NeuronIndex( 1, 0 ), 2 );
        nlr.setNeuronVariable( NLR::NeuronIndex( 1, 1 ), 3 );

        nlr.setNeuronVariable( NLR::NeuronIndex( 2, 0 ), 4 );
        nlr.setNeuronVariable( NLR::NeuronIndex( 2, 1 ), 5 );

        nlr.setNeuronVariable( NLR::NeuronIndex( 3, 0 ), 6 );

        // Very loose bounds for neurons except inputs
        double large = 1000000;

        tableau.setLowerBound( 2, -large );
        tableau.setUpperBound( 2, large );
        tableau.setLowerBound( 3, -large );
        tableau.setUpperBound( 3, large );
        tableau.setLowerBound( 4, -large );
        tableau.setUpperBound( 4, large );
        tableau.setLowerBound( 5, -large );
        tableau.setUpperBound( 5, large );
        tableau.setLowerBound( 6, -large );
        tableau.setUpperBound( 6, large );

        tableau.setLowerBound( 0, 4 );
        tableau.setUpperBound( 0, 6 );
        tableau.setLowerBound( 1, 1 );
        tableau.setUpperBound( 1, 5 );

        // Invoke SBT
        TS_ASSERT_THROWS_NOTHING( nlr.obtainCurrentBounds() );
        TS_ASSERT_THROWS_NOTHING( nlr.symbolicBoundPropagation() );

        /*
          Input ranges:

          x0: [4, 6]
          x1: [1, 5]

          Layer 1:

          x2.lb = 2x0 + 3x1   : [11, 27]
          x2.ub = 2x0 + 3x1   : [11, 27]

          x3.lb =  x0 + x1   : [5, 11]
          x3.ub =  x0 + x1   : [5, 11]

          Both absolute values positive, bound survive through activations:

          x4.lb = 2x0 + 3x1   : [11, 27]
          x4.ub = 2x0 + 3x1   : [11, 27]

          x5.lb =  x0 + x1   : [5, 11]
          x5.ub =  x0 + x1   : [5, 11]

          Layer 2:

          x6.lb =  x0 + 2x1   : [6, 16]
          x6.ub =  x0 + 2x1   : [6, 16]
        */

        List<Tightening> expectedBounds( {
            Tightening( 2, 11, Tightening::LB ),
            Tightening( 2, 27, Tightening::UB ),
            Tightening( 3, 5, Tightening::LB ),
            Tightening( 3, 11, Tightening::UB ),

            Tightening( 4, 11, Tightening::LB ),
            Tightening( 4, 27, Tightening::UB ),
            Tightening( 5, 5, Tightening::LB ),
            Tightening( 5, 11, Tightening::UB ),

            Tightening( 6, 6, Tightening::LB ),
            Tightening( 6, 16, Tightening::UB ),
        } );

        List<Tightening> bounds;
        TS_ASSERT_THROWS_NOTHING( nlr.getConstraintTightenings( bounds ) );
        TS_ASSERT( boundsEqual( bounds, expectedBounds ) );
    }

    void test_sbt_abs_positive_and_negative()
    {
        Options::get()->setString( Options::SYMBOLIC_BOUND_TIGHTENING_TYPE, "sbt" );

        NLR::NetworkLevelReasoner nlr;
        MockTableau tableau;
        tableau.getBoundManager().initialize( 7 );
        nlr.setTableau( &tableau );

        // Create the layers
        nlr.addLayer( 0, NLR::Layer::INPUT, 2 );
        nlr.addLayer( 1, NLR::Layer::WEIGHTED_SUM, 2 );
        nlr.addLayer( 2, NLR::Layer::ABSOLUTE_VALUE, 2 );
        nlr.addLayer( 3, NLR::Layer::WEIGHTED_SUM, 1 );

        // Mark layer dependencies
        for ( unsigned i = 1; i <= 3; ++i )
            nlr.addLayerDependency( i - 1, i );

        // Weights
        nlr.setWeight( 0, 0, 1, 0, 2 );
        nlr.setWeight( 0, 0, 1, 1, 1 );
        nlr.setWeight( 0, 1, 1, 0, 3 );
        nlr.setWeight( 0, 1, 1, 1, 1 );
        nlr.setWeight( 2, 0, 3, 0, 1 );
        nlr.setWeight( 2, 1, 3, 0, -1 );

        // Mark the Abs sources
        nlr.addActivationSource( 1, 0, 2, 0 );
        nlr.addActivationSource( 1, 1, 2, 1 );

        // Variable indexing
        nlr.setNeuronVariable( NLR::NeuronIndex( 0, 0 ), 0 );
        nlr.setNeuronVariable( NLR::NeuronIndex( 0, 1 ), 1 );

        nlr.setNeuronVariable( NLR::NeuronIndex( 1, 0 ), 2 );
        nlr.setNeuronVariable( NLR::NeuronIndex( 1, 1 ), 3 );

        nlr.setNeuronVariable( NLR::NeuronIndex( 2, 0 ), 4 );
        nlr.setNeuronVariable( NLR::NeuronIndex( 2, 1 ), 5 );

        nlr.setNeuronVariable( NLR::NeuronIndex( 3, 0 ), 6 );

        // Very loose bounds for neurons except inputs
        double large = 1000000;

        tableau.setLowerBound( 2, -large );
        tableau.setUpperBound( 2, large );
        tableau.setLowerBound( 3, -large );
        tableau.setUpperBound( 3, large );
        tableau.setLowerBound( 4, -large );
        tableau.setUpperBound( 4, large );
        tableau.setLowerBound( 5, -large );
        tableau.setUpperBound( 5, large );
        tableau.setLowerBound( 6, -large );
        tableau.setUpperBound( 6, large );

        tableau.setLowerBound( 0, 4 );
        tableau.setUpperBound( 0, 6 );
        tableau.setLowerBound( 1, 1 );
        tableau.setUpperBound( 1, 5 );

        // Strong negative bias for x2, which is node (1,0)
        nlr.setBias( 1, 0, -30 );

        // Invoke SBT
        TS_ASSERT_THROWS_NOTHING( nlr.obtainCurrentBounds() );
        TS_ASSERT_THROWS_NOTHING( nlr.symbolicBoundPropagation() );

        /*
          Input ranges:

          x0: [4, 6]
          x1: [1, 5]

          Layer 1:

          x2.lb = 2x0 + 3x1 - 30   : [-19, -3]
          x2.ub = 2x0 + 3x1 - 30   : [-19, -3]

          x3.lb =  x0 + x1   : [5, 11]
          x3.ub =  x0 + x1   : [5, 11]

          First absolute value is negative, bounds get flipped
          Second absolute value is positive, bounds surive the activation

          x4.lb = -2x0 -3x1 + 30   : [3, 19]
          x4.ub = -2x0 -3x1 + 30   : [3, 19]

          x5.lb =  x0 + x1   : [5, 11]
          x5.ub =  x0 + x1   : [5, 11]

          Layer 2:

          x6.lb =  - 3x0 - 4x1 + 30  : [-8, 14]
          x6.ub =  - 3x0 - 4x1 + 30  : [-8, 14]
        */

        List<Tightening> expectedBounds( {
            Tightening( 2, -19, Tightening::LB ),
            Tightening( 2, -3, Tightening::UB ),
            Tightening( 3, 5, Tightening::LB ),
            Tightening( 3, 11, Tightening::UB ),

            Tightening( 4, 3, Tightening::LB ),
            Tightening( 4, 19, Tightening::UB ),
            Tightening( 5, 5, Tightening::LB ),
            Tightening( 5, 11, Tightening::UB ),

            Tightening( 6, -8, Tightening::LB ),
            Tightening( 6, 14, Tightening::UB ),
        } );

        List<Tightening> bounds;
        TS_ASSERT_THROWS_NOTHING( nlr.getConstraintTightenings( bounds ) );
        TS_ASSERT( boundsEqual( bounds, expectedBounds ) );
    }

    void test_sbt_absolute_values_positive_and_not_fixed()
    {
        Options::get()->setString( Options::SYMBOLIC_BOUND_TIGHTENING_TYPE, "sbt" );

        NLR::NetworkLevelReasoner nlr;
        MockTableau tableau;
        tableau.getBoundManager().initialize( 7 );
        nlr.setTableau( &tableau );

        // Create the layers
        nlr.addLayer( 0, NLR::Layer::INPUT, 2 );
        nlr.addLayer( 1, NLR::Layer::WEIGHTED_SUM, 2 );
        nlr.addLayer( 2, NLR::Layer::ABSOLUTE_VALUE, 2 );
        nlr.addLayer( 3, NLR::Layer::WEIGHTED_SUM, 1 );

        // Mark layer dependencies
        for ( unsigned i = 1; i <= 3; ++i )
            nlr.addLayerDependency( i - 1, i );

        // Weights
        nlr.setWeight( 0, 0, 1, 0, 2 );
        nlr.setWeight( 0, 0, 1, 1, 1 );
        nlr.setWeight( 0, 1, 1, 0, 3 );
        nlr.setWeight( 0, 1, 1, 1, 1 );
        nlr.setWeight( 2, 0, 3, 0, 1 );
        nlr.setWeight( 2, 1, 3, 0, -1 );

        // Mark the Abs sources
        nlr.addActivationSource( 1, 0, 2, 0 );
        nlr.addActivationSource( 1, 1, 2, 1 );

        // Variable indexing
        nlr.setNeuronVariable( NLR::NeuronIndex( 0, 0 ), 0 );
        nlr.setNeuronVariable( NLR::NeuronIndex( 0, 1 ), 1 );

        nlr.setNeuronVariable( NLR::NeuronIndex( 1, 0 ), 2 );
        nlr.setNeuronVariable( NLR::NeuronIndex( 1, 1 ), 3 );

        nlr.setNeuronVariable( NLR::NeuronIndex( 2, 0 ), 4 );
        nlr.setNeuronVariable( NLR::NeuronIndex( 2, 1 ), 5 );

        nlr.setNeuronVariable( NLR::NeuronIndex( 3, 0 ), 6 );

        // Very loose bounds for neurons except inputs
        double large = 1000000;

        tableau.setLowerBound( 2, -large );
        tableau.setUpperBound( 2, large );
        tableau.setLowerBound( 3, -large );
        tableau.setUpperBound( 3, large );
        tableau.setLowerBound( 4, -large );
        tableau.setUpperBound( 4, large );
        tableau.setLowerBound( 5, -large );
        tableau.setUpperBound( 5, large );
        tableau.setLowerBound( 6, -large );
        tableau.setUpperBound( 6, large );

        tableau.setLowerBound( 0, 4 );
        tableau.setUpperBound( 0, 6 );
        tableau.setLowerBound( 1, 1 );
        tableau.setUpperBound( 1, 5 );

        // Strong negative bias for x2, which is node (1,0)
        nlr.setBias( 1, 0, -15 );

        // Invoke SBT
        TS_ASSERT_THROWS_NOTHING( nlr.obtainCurrentBounds() );
        TS_ASSERT_THROWS_NOTHING( nlr.symbolicBoundPropagation() );

        /*
          Input ranges:

          x0: [4, 6]
          x1: [1, 5]

          Layer 1:

          x2.lb = 2x0 + 3x1 - 15   : [-4, 12]
          x2.ub = 2x0 + 3x1 - 15   : [-4, 12]

          x3.lb =  x0 + x1   : [5, 11]
          x3.ub =  x0 + x1   : [5, 11]

          First absolute value is undecided, bounds are concretized.
          Second absolute value is active, bounds surive the activation

          x4 range: [0, 12]
          x4.lb = 0
          x4.ub = 12

          x5.lb =  x0 + x1   : [5, 11]
          x5.ub =  x0 + x1   : [5, 11]

          Layer 2:

          x6.lb =  - x0 - x1       : [-11, -5]
          x6.ub =  - x0 - x1 + 12  : [  1,  7]

          x6 range: [-11, 7]
        */

        List<Tightening> expectedBounds( {
            Tightening( 2, -4, Tightening::LB ),
            Tightening( 2, 12, Tightening::UB ),
            Tightening( 3, 5, Tightening::LB ),
            Tightening( 3, 11, Tightening::UB ),

            Tightening( 4, 0, Tightening::LB ),
            Tightening( 4, 12, Tightening::UB ),
            Tightening( 5, 5, Tightening::LB ),
            Tightening( 5, 11, Tightening::UB ),

            Tightening( 6, -11, Tightening::LB ),
            Tightening( 6, 7, Tightening::UB ),
        } );

        List<Tightening> bounds;
        TS_ASSERT_THROWS_NOTHING( nlr.getConstraintTightenings( bounds ) );
        TS_ASSERT( boundsEqual( bounds, expectedBounds ) );
    }

    void test_sbt_absolute_values_active_and_externally_fixed()
    {
        Options::get()->setString( Options::SYMBOLIC_BOUND_TIGHTENING_TYPE, "sbt" );

        NLR::NetworkLevelReasoner nlr;
        MockTableau tableau;
        tableau.getBoundManager().initialize( 7 );
        nlr.setTableau( &tableau );

        // Create the layers
        nlr.addLayer( 0, NLR::Layer::INPUT, 2 );
        nlr.addLayer( 1, NLR::Layer::WEIGHTED_SUM, 2 );
        nlr.addLayer( 2, NLR::Layer::ABSOLUTE_VALUE, 2 );
        nlr.addLayer( 3, NLR::Layer::WEIGHTED_SUM, 1 );

        // Mark layer dependencies
        for ( unsigned i = 1; i <= 3; ++i )
            nlr.addLayerDependency( i - 1, i );

        // Weights
        nlr.setWeight( 0, 0, 1, 0, 2 );
        nlr.setWeight( 0, 0, 1, 1, 1 );
        nlr.setWeight( 0, 1, 1, 0, 3 );
        nlr.setWeight( 0, 1, 1, 1, 1 );
        nlr.setWeight( 2, 0, 3, 0, 1 );
        nlr.setWeight( 2, 1, 3, 0, -1 );

        // Mark the Abs sources
        nlr.addActivationSource( 1, 0, 2, 0 );
        nlr.addActivationSource( 1, 1, 2, 1 );

        // Variable indexing
        nlr.setNeuronVariable( NLR::NeuronIndex( 0, 0 ), 0 );
        nlr.setNeuronVariable( NLR::NeuronIndex( 0, 1 ), 1 );

        nlr.setNeuronVariable( NLR::NeuronIndex( 1, 0 ), 2 );
        nlr.setNeuronVariable( NLR::NeuronIndex( 1, 1 ), 3 );

        nlr.setNeuronVariable( NLR::NeuronIndex( 2, 0 ), 4 );
        nlr.setNeuronVariable( NLR::NeuronIndex( 2, 1 ), 5 );

        nlr.setNeuronVariable( NLR::NeuronIndex( 3, 0 ), 6 );

        // Very loose bounds for neurons except inputs
        double large = 1000000;

        tableau.setLowerBound( 2, -large );
        tableau.setUpperBound( 2, large );
        tableau.setLowerBound( 3, -large );
        tableau.setUpperBound( 3, large );
        tableau.setLowerBound( 4, -large );
        tableau.setUpperBound( 4, large );
        tableau.setLowerBound( 5, -large );
        tableau.setUpperBound( 5, large );
        tableau.setLowerBound( 6, -large );
        tableau.setUpperBound( 6, large );

        tableau.setLowerBound( 0, 4 );
        tableau.setUpperBound( 0, 6 );
        tableau.setLowerBound( 1, 1 );
        tableau.setUpperBound( 1, 5 );

        // Strong negative bias for x2, which is node (1,0). Should make the node unfixed.
        nlr.setBias( 1, 0, -15 );

        // However, the weighted sum variable has been eliminated
        nlr.eliminateVariable( 2, -3 );

        // Invoke SBT
        TS_ASSERT_THROWS_NOTHING( nlr.obtainCurrentBounds() );
        TS_ASSERT_THROWS_NOTHING( nlr.symbolicBoundPropagation() );

        /*
          Input ranges:

          x0: [4, 6]
          x1: [1, 5]

          Layer 1:

          x2 is eliminated, everything set to -3

          x3.lb =  x0 + x1   : [5, 11]
          x3.ub =  x0 + x1   : [5, 11]

          Second absolute value is positive, bounds surive the activation

          x4: all set to 3

          x5.lb =  x0 + x1   : [5, 11]
          x5.ub =  x0 + x1   : [5, 11]

          Layer 2:

          x6.lb =  - x0 - x1 + 3  : [-8, -2]
          x6.ub =  - x0 - x1 + 3  : [-8, -2]
        */

        List<Tightening> expectedBounds( {
            // x2 does not appear, because it has been eliminated

            Tightening( 3, 5, Tightening::LB ),
            Tightening( 3, 11, Tightening::UB ),

            Tightening( 4, 3, Tightening::LB ),
            Tightening( 4, 3, Tightening::UB ),
            Tightening( 5, 5, Tightening::LB ),
            Tightening( 5, 11, Tightening::UB ),

            Tightening( 6, -8, Tightening::LB ),
            Tightening( 6, -2, Tightening::UB ),
        } );

        List<Tightening> bounds;
        TS_ASSERT_THROWS_NOTHING( nlr.getConstraintTightenings( bounds ) );
        TS_ASSERT( boundsEqual( bounds, expectedBounds ) );
    }

    void test_sbt_signs_positive_and_not_fixed()
    {
        Options::get()->setString( Options::SYMBOLIC_BOUND_TIGHTENING_TYPE, "sbt" );

        NLR::NetworkLevelReasoner nlr;
        MockTableau tableau;
        tableau.getBoundManager().initialize( 7 );
        nlr.setTableau( &tableau );

        // Create the layers
        nlr.addLayer( 0, NLR::Layer::INPUT, 2 );
        nlr.addLayer( 1, NLR::Layer::WEIGHTED_SUM, 2 );
        nlr.addLayer( 2, NLR::Layer::SIGN, 2 );
        nlr.addLayer( 3, NLR::Layer::WEIGHTED_SUM, 1 );

        // Mark layer dependencies
        for ( unsigned i = 1; i <= 3; ++i )
            nlr.addLayerDependency( i - 1, i );

        // Weights
        nlr.setWeight( 0, 0, 1, 0, 2 );
        nlr.setWeight( 0, 0, 1, 1, 1 );
        nlr.setWeight( 0, 1, 1, 0, 3 );
        nlr.setWeight( 0, 1, 1, 1, 1 );
        nlr.setWeight( 2, 0, 3, 0, 1 );
        nlr.setWeight( 2, 1, 3, 0, -1 );

        // Mark the Sign sources
        nlr.addActivationSource( 1, 0, 2, 0 );
        nlr.addActivationSource( 1, 1, 2, 1 );

        // Variable indexing
        nlr.setNeuronVariable( NLR::NeuronIndex( 0, 0 ), 0 );
        nlr.setNeuronVariable( NLR::NeuronIndex( 0, 1 ), 1 );

        nlr.setNeuronVariable( NLR::NeuronIndex( 1, 0 ), 2 );
        nlr.setNeuronVariable( NLR::NeuronIndex( 1, 1 ), 3 );

        nlr.setNeuronVariable( NLR::NeuronIndex( 2, 0 ), 4 );
        nlr.setNeuronVariable( NLR::NeuronIndex( 2, 1 ), 5 );

        nlr.setNeuronVariable( NLR::NeuronIndex( 3, 0 ), 6 );

        // Very loose bounds for neurons except inputs
        double large = 1000000;

        tableau.setLowerBound( 2, -large );
        tableau.setUpperBound( 2, large );
        tableau.setLowerBound( 3, -large );
        tableau.setUpperBound( 3, large );
        tableau.setLowerBound( 4, -large );
        tableau.setUpperBound( 4, large );
        tableau.setLowerBound( 5, -large );
        tableau.setUpperBound( 5, large );
        tableau.setLowerBound( 6, -large );
        tableau.setUpperBound( 6, large );

        tableau.setLowerBound( 0, 4 );
        tableau.setUpperBound( 0, 6 );
        tableau.setLowerBound( 1, 1 );
        tableau.setUpperBound( 1, 5 );

        // Strong negative bias for x2, which is node (1,0)
        nlr.setBias( 1, 0, -15 );

        // Invoke SBT
        TS_ASSERT_THROWS_NOTHING( nlr.obtainCurrentBounds() );
        TS_ASSERT_THROWS_NOTHING( nlr.symbolicBoundPropagation() );

        /*
          Input ranges:

          x0: [4, 6]
          x1: [1, 5]

          Layer 1:

          x2.lb = 2x0 + 3x1 - 15   : [-4, 12]
          x2.ub = 2x0 + 3x1 - 15   : [-4, 12]

          x3.lb =  x0 + x1   : [5, 11]
          x3.ub =  x0 + x1   : [5, 11]

          First sign is undecided, bounds are concretized.
          Second sign is active, bounds become constant 1
            Coefficient (first Sign, lower): 2/12 = 1/6.
            Coefficient (first Sign, upper): -2/-4 = 1/2.

          x4 range: [-1, 1]
          x4.lb = 1/6 ( 2x0 + 3x1 - 15 ) - 1 = 2/6 x0 + 3/6 x1 - 21/6
          x4.ub = 1/2 ( 2x0 + 3x1 - 15 ) + 1 = x0 + 1.5x1 - 6.5

          x5 range: [1, 1]
          x5.lb = 1
          x5.ub = 1

          Layer 2:

          x6.lb =  1 ( 2/6 x0 + 3/6 x1 - 21/6 ) - 1 ( 1 ) = 2/6 x0 + 3/6 x1 - 27/6 : [-16/6, 0]
          x6.ub =  1 ( x0 + 1.5x1 - 6.5 ) - 1 ( 1 ) = x0 + 1.5x1 - 7.5 : [-2, 6]

          x6 range: [-8/3, 6]
        */

        List<Tightening> expectedBounds( {
            Tightening( 2, -4, Tightening::LB ),
            Tightening( 2, 12, Tightening::UB ),
            Tightening( 3, 5, Tightening::LB ),
            Tightening( 3, 11, Tightening::UB ),

            Tightening( 4, -1, Tightening::LB ),
            Tightening( 4, 1, Tightening::UB ),
            Tightening( 5, 1, Tightening::LB ),
            Tightening( 5, 1, Tightening::UB ),

            Tightening( 6, -2.6667, Tightening::LB ),
            Tightening( 6, 6, Tightening::UB ),
        } );

        List<Tightening> bounds;
        TS_ASSERT_THROWS_NOTHING( nlr.getConstraintTightenings( bounds ) );
        TS_ASSERT( boundsEqual( bounds, expectedBounds ) );
    }

    void test_sbt_signs_active_and_externally_fixed()
    {
        Options::get()->setString( Options::SYMBOLIC_BOUND_TIGHTENING_TYPE, "sbt" );

        NLR::NetworkLevelReasoner nlr;
        MockTableau tableau;
        tableau.getBoundManager().initialize( 7 );
        nlr.setTableau( &tableau );

        // Create the layers
        nlr.addLayer( 0, NLR::Layer::INPUT, 2 );
        nlr.addLayer( 1, NLR::Layer::WEIGHTED_SUM, 2 );
        nlr.addLayer( 2, NLR::Layer::SIGN, 2 );
        nlr.addLayer( 3, NLR::Layer::WEIGHTED_SUM, 1 );

        // Mark layer dependencies
        for ( unsigned i = 1; i <= 3; ++i )
            nlr.addLayerDependency( i - 1, i );

        // Weights
        nlr.setWeight( 0, 0, 1, 0, 2 );
        nlr.setWeight( 0, 0, 1, 1, 1 );
        nlr.setWeight( 0, 1, 1, 0, 3 );
        nlr.setWeight( 0, 1, 1, 1, 1 );
        nlr.setWeight( 2, 0, 3, 0, 1 );
        nlr.setWeight( 2, 1, 3, 0, -1 );

        // Mark the Sign sources
        nlr.addActivationSource( 1, 0, 2, 0 );
        nlr.addActivationSource( 1, 1, 2, 1 );

        // Variable indexing
        nlr.setNeuronVariable( NLR::NeuronIndex( 0, 0 ), 0 );
        nlr.setNeuronVariable( NLR::NeuronIndex( 0, 1 ), 1 );

        nlr.setNeuronVariable( NLR::NeuronIndex( 1, 0 ), 2 );
        nlr.setNeuronVariable( NLR::NeuronIndex( 1, 1 ), 3 );

        nlr.setNeuronVariable( NLR::NeuronIndex( 2, 0 ), 4 );
        nlr.setNeuronVariable( NLR::NeuronIndex( 2, 1 ), 5 );

        nlr.setNeuronVariable( NLR::NeuronIndex( 3, 0 ), 6 );

        // Very loose bounds for neurons except inputs
        double large = 1000000;

        tableau.setLowerBound( 2, -large );
        tableau.setUpperBound( 2, large );
        tableau.setLowerBound( 3, -large );
        tableau.setUpperBound( 3, large );
        tableau.setLowerBound( 4, -large );
        tableau.setUpperBound( 4, large );
        tableau.setLowerBound( 5, -large );
        tableau.setUpperBound( 5, large );
        tableau.setLowerBound( 6, -large );
        tableau.setUpperBound( 6, large );

        tableau.setLowerBound( 0, 4 );
        tableau.setUpperBound( 0, 6 );
        tableau.setLowerBound( 1, 1 );
        tableau.setUpperBound( 1, 5 );

        // Strong negative bias for x2, which is node (1,0). Should make the node unfixed.
        nlr.setBias( 1, 0, -15 );

        // However, the weighted sum variable has been eliminated
        nlr.eliminateVariable( 2, -3 );

        // Invoke SBT
        TS_ASSERT_THROWS_NOTHING( nlr.obtainCurrentBounds() );
        TS_ASSERT_THROWS_NOTHING( nlr.symbolicBoundPropagation() );

        /*
          Input ranges:

          x0: [4, 6]
          x1: [1, 5]

          Layer 1:

          x2 is eliminated, everything set to -3

          x3.lb =  x0 + x1   : [5, 11]
          x3.ub =  x0 + x1   : [5, 11]

          First sign is negative, bounds become constant -1
          Second sign is positive, bounds become constant 1

          x4: all set to -1

          x5: all set to 1

          Layer 2:

          x6.lb = 1 ( -1 ) - 1 ( 1 ) = -2
          x6.ub = 1 ( -1 ) - 1 ( 1 ) = -2
        */

        List<Tightening> expectedBounds( {
            // x2 does not appear, because it has been eliminated

            Tightening( 3, 5, Tightening::LB ),
            Tightening( 3, 11, Tightening::UB ),

            Tightening( 4, -1, Tightening::LB ),
            Tightening( 4, -1, Tightening::UB ),
            Tightening( 5, 1, Tightening::LB ),
            Tightening( 5, 1, Tightening::UB ),

            Tightening( 6, -2, Tightening::LB ),
            Tightening( 6, -2, Tightening::UB ),
        } );

        List<Tightening> bounds;
        TS_ASSERT_THROWS_NOTHING( nlr.getConstraintTightenings( bounds ) );
        TS_ASSERT( boundsEqual( bounds, expectedBounds ) );
    }

    void test_sbt_leaky_relu()
    {
        NLR::NetworkLevelReasoner nlr;
        MockTableau tableau;
        nlr.setTableau( &tableau );
        populateNetworkSBTLeakyReLU( nlr, tableau ); // alpha = 0.2

        tableau.setLowerBound( 0, -1 );
        tableau.setUpperBound( 0, 1 );
        tableau.setLowerBound( 1, -1 );
        tableau.setUpperBound( 1, 1 );

        // Invoke SBT
        TS_ASSERT_THROWS_NOTHING( nlr.obtainCurrentBounds() );
        TS_ASSERT_THROWS_NOTHING( nlr.symbolicBoundPropagation() );

        /*
          Input ranges:

          x0: [-1, 1]
          x1: [-1, 1]

          Layer 1:

          x2.lb = x0 + x1   : [-2, 2]
          x2.ub = x0 + x1   : [-2, 2]

          x3.lb = x0 - x1   : [-2, 2]
          x3.ub = x0 - x1   : [-2, 2]

          Both LeakyReLUs are undecided, bounds are concretized.
            Coefficient: ( 2 - 0.2*-2 )/( 2--2 ) = 2.4/4 = 0.6
            Bias: ( 0.2 - 1 ) * 2 * -2 / ( 2--2 ) = 0.8

          x4.lb = x0 + x1
          x4.ub = 0.6 ( x0 + x1 ) + 0.8 = 0.6x0 + 0.6x1 + 0.8
          x4 range: [-0.4, 2]

          x5.lb = x0 - x1
          x5.ub = 0.6 ( x0 - x1 ) + 0.8 = 0.6x0 - 0.6x1 + 0.8
          x5 range: [-0.4, 2]

          Layer 2:

          x6.lb = 1 ( x0 + x1 ) + 1 ( x0 - x1 ) = 2x0   : [-2, 2]
          x6.ub = 1 ( 0.6x0 + 0.6x1 + 0.8 ) + 1 ( 0.6x0 - 0.6x1 + 0.8 ) = 1.2x0 + 1.6   : [0.4, 2.8]
          x6 range: [-2, 2.8]

          x7.lb = 1 ( x0 + x1 ) - 1 ( 0.6x0 - 0.6x1 + 0.8 ) = 0.4x0 + 1.6x1 - 0.8   : [-2.8, 1.2]
          x7.ub = 1 ( 0.6x0 + 0.6x1 + 0.8 ) - 1 ( x0 - x1 ) = -0.4x0 + 1.6x1 + 0.8  : [-1.2, 2.8]
          x7 range: [-2.8, 2.8]

          Both LeakyReLUs are undecided, bounds are concretized.
            Coefficient (first LeakyReLU): ( 2.8 - 0.2*-2 )/( 2.8--2 ) = 3.2/4.8 = 10/15
            Bias (first LeakyReLU): ( 0.2 - 1 ) * 2.8 * -2 / ( 2.8--2 ) = 14/15

            Coefficient (second LeakyReLU): ( 2.8 - 0.2*-2.8 )/( 2.8--2.8 ) = 3.36/5.6 = 0.6
            Bias (second LeakyReLU): ( 0.2 - 1 ) * 2.8 * -2.8 / ( 2.8--2.8 ) = 1.12

          x8.lb = 2x0
          x8.ub = 10/15 ( 1.2x0 + 1.6 ) + 14/15 = 0.8x0 + 2
          x8 range: [-0.4, 2.8]

          x9.lb = 0.4x0 + 1.6x1 - 0.8
          x9.ub = 0.6 ( -0.4x0 + 1.6x1 + 0.8 ) + 1.12 = -0.24 x0 + 0.96 x1 + 1.6
          x9 range: [-0.56, 2.8]

          Layer 3:

          x10.lb =  1 ( 0.4x0 + 1.6x1 - 0.8 ) + 1 ( 2x0 ) + 1 = 2.4x0 + 1.6x1 + 0.2    : [-3.8, 5.2]
          x10.ub =  1 ( -0.24 x0 + 0.96 x1 + 1.6 ) + 1 ( 0.8x0 + 2 ) + 1 = 0.56x0 + 0.96x1 + 4.6   :
          [3.08, 6.12] x10 range: [-3.8, 6.12]

          x11.lb = 0.4x0 + 1.6x1 - 0.8   : [-2.8, 1.2]
          x11.ub = 0.6 ( -0.4x0 + 1.6x1 + 0.8 ) + 1.12 = -0.24 x0 + 0.96 x1 + 1.6   : [0.4, 2.8]
          x11 range: [-2.8, 2.8]

        */

        List<Tightening> expectedBounds(
            { Tightening( 2, -2, Tightening::LB ),    Tightening( 2, 2, Tightening::UB ),
              Tightening( 3, -2, Tightening::LB ),    Tightening( 3, 2, Tightening::UB ),

              Tightening( 4, -0.4, Tightening::LB ),  Tightening( 4, 2, Tightening::UB ),
              Tightening( 5, -0.4, Tightening::LB ),  Tightening( 5, 2, Tightening::UB ),

              Tightening( 6, -2, Tightening::LB ),    Tightening( 6, 2.8, Tightening::UB ),
              Tightening( 7, -2.8, Tightening::LB ),  Tightening( 7, 2.8, Tightening::UB ),

              Tightening( 8, -0.4, Tightening::LB ),  Tightening( 8, 2.8, Tightening::UB ),
              Tightening( 9, -0.56, Tightening::LB ), Tightening( 9, 2.8, Tightening::UB ),

              Tightening( 10, -3.8, Tightening::LB ), Tightening( 10, 6.12, Tightening::UB ),
              Tightening( 11, -2.8, Tightening::LB ), Tightening( 11, 2.8, Tightening::UB )

            } );

        List<Tightening> bounds;
        TS_ASSERT_THROWS_NOTHING( nlr.getConstraintTightenings( bounds ) );
        TS_ASSERT( boundsEqual( bounds, expectedBounds ) );
    }

    void test_sbt_sigmoids_and_round()
    {
        Options::get()->setString( Options::SYMBOLIC_BOUND_TIGHTENING_TYPE, "sbt" );

        NLR::NetworkLevelReasoner nlr;
        MockTableau tableau;
        nlr.setTableau( &tableau );
        populateNetworkSBTSigmoidsAndRound( nlr, tableau );

        tableau.setLowerBound( 0, -1 );
        tableau.setUpperBound( 0, 1 );
        tableau.setLowerBound( 1, -1 );
        tableau.setUpperBound( 1, 1 );

        // Invoke SBT
        TS_ASSERT_THROWS_NOTHING( nlr.obtainCurrentBounds() );
        TS_ASSERT_THROWS_NOTHING( nlr.symbolicBoundPropagation() );

        List<Tightening> bounds;
        TS_ASSERT_THROWS_NOTHING( nlr.getConstraintTightenings( bounds ) );

        // Layer 1
        TS_ASSERT( FloatUtils::areEqual( nlr.getLayer( 1 )->getLb( 0 ), -2, 0.00001 ) );
        TS_ASSERT( FloatUtils::areEqual( nlr.getLayer( 1 )->getUb( 0 ), 2, 0.00001 ) );
        TS_ASSERT( FloatUtils::areEqual( nlr.getLayer( 1 )->getLb( 1 ), -2, 0.00001 ) );
        TS_ASSERT( FloatUtils::areEqual( nlr.getLayer( 1 )->getUb( 1 ), 2, 0.00001 ) );

        // Layer 2
        TS_ASSERT( FloatUtils::areEqual( nlr.getLayer( 2 )->getLb( 0 ), 0.1192, 0.0001 ) );
        TS_ASSERT( FloatUtils::areEqual( nlr.getLayer( 2 )->getUb( 0 ), 0.8807, 0.0001 ) );
        TS_ASSERT( FloatUtils::areEqual( nlr.getLayer( 2 )->getLb( 1 ), 0.1192, 0.0001 ) );
        TS_ASSERT( FloatUtils::areEqual( nlr.getLayer( 2 )->getUb( 1 ), 0.8807, 0.0001 ) );

        // Layer 3
        /*
         Double-check with Python
            ---
            from math import exp as e
            def g(x):
                return 1 / (1 + e(-x))

            def g_prime(x):
                return g(x) * (1 - g(x))

            def lam(l, u):
                return (g(u) - g(l)) / (u - l)

            def lam_prime(l, u):
                return min(g_prime(l), g_prime(u))

            l3 = l4 = -2
            u3 = u4 = 2
            l5 = l6 = g(-2)
            u5 = u6 = g(2)
            lambda7 = lam(l3, u3)
            lambda7_prime = lam_prime(l3, u3)
            lambda8 = lam(l4, u4)
            lambda8_prime = lam_prime(l4, u4)
            x7_l = lambda7_prime * (-2) + g(-2) + g(-2) - lambda7_prime * (-2 + -2)
            x7_u = lambda7_prime * (2) + g(2) + g(2) -lambda7_prime * (2 + 2)
            x8_l = lambda8_prime * (-2) + g(-2) - g(2) - lambda8_prime * (-2 - 2)
            x8_u = lambda8_prime * (2) + g(2) - g(-2) -lambda8_prime * (2 - -2)
            print(x7_l)
            print(x7_u)
            print(x8_l)
            print(x8_u)
            ---
            [output]:
            0.4483930148512481
            1.5516069851487517
            -0.5516069851487517
            0.5516069851487517
        */
        TS_ASSERT( FloatUtils::areEqual( nlr.getLayer( 3 )->getLb( 0 ), 0.4483, 0.0001 ) );
        TS_ASSERT( FloatUtils::areEqual( nlr.getLayer( 3 )->getUb( 0 ), 1.5516, 0.0001 ) );
        TS_ASSERT( FloatUtils::areEqual( nlr.getLayer( 3 )->getLb( 1 ), -0.5516, 0.0001 ) );
        TS_ASSERT( FloatUtils::areEqual( nlr.getLayer( 3 )->getUb( 1 ), 0.5516, 0.0001 ) );

        // Layer 4
        TS_ASSERT_EQUALS( nlr.getLayer( 4 )->getLb( 0 ), 0 );
        TS_ASSERT_EQUALS( nlr.getLayer( 4 )->getUb( 0 ), 2 );
        TS_ASSERT_EQUALS( nlr.getLayer( 4 )->getLb( 1 ), -1 );
        TS_ASSERT_EQUALS( nlr.getLayer( 4 )->getUb( 1 ), 1 );
    }

    void test_sbt_max_not_fixed()
    {
        Options::get()->setString( Options::SYMBOLIC_BOUND_TIGHTENING_TYPE, "sbt" );

        NLR::NetworkLevelReasoner nlr;
        MockTableau tableau;
        nlr.setTableau( &tableau );
        populateNetworkSBTMax( nlr, tableau );

        tableau.setLowerBound( 0, -1 );
        tableau.setUpperBound( 0, 1 );
        tableau.setLowerBound( 1, -1 );
        tableau.setUpperBound( 1, 2 );

        // Invoke SBT
        TS_ASSERT_THROWS_NOTHING( nlr.obtainCurrentBounds() );
        TS_ASSERT_THROWS_NOTHING( nlr.symbolicBoundPropagation() );

        /*
          Input ranges:

          x0: [-1, 1]
          x1: [-1, 2]

          Layer 1:

          x2.lb =  x0 + x1   : [-2, 3]
          x2.ub =  x0 + x1   : [-2, 3]

          x3.lb =  x0 - x1   : [-3, 2]
          x3.ub =  x0 - x1   : [-3, 2]

          Both ReLUs are undecided, bounds are concretized.
            Coefficient (first ReLU): 3/( 3--2 ) = 3/5 = 0.6
            Coefficient (second ReLU): 2/( 2--3 ) = 2/5 = 0.4

          x4.lb =  0.6 ( x0 + x1 ) = 0.6x0 + 0.6x1
          x4.ub =  0.6 ( x0 + x1 ) + 1.2 = 0.6x0 + 0.6x1 + 1.2
          x4 range: [0, 3]

          x5.lb =  0.4 ( x0 - x1 ) = 0.4x0 + 0.4x1
          x5.ub =  0.4 ( x0 - x1 ) + 1.2 = 0.4x0 + 0.4x1 + 1.2
          x5 range: [0, 2]

          Max is not fixed because x5.lb <= x4.ub and x4.lb <= x5.ub
          Max inherits lower bound from x4, and its upper bound is constant 3.

          x6.lb =  0.6x0 + 0.6x1  : [-1.2, 1.8]
          x6.ub =  3   : [3, 3]
          x6 range: [-1.2, 3]

          Layer 3:

          x7.lb = 2 ( 0.6x0 + 0.6x1 ) = 1.2x0 + 1.8x1   : [-2.4, 3.6]
          x7.ub = 2 ( 3 ) = 6   : [6, 6]
          x7 range: [-2.4, 6]
        */

        List<Tightening> expectedBounds( {
            Tightening( 2, -2, Tightening::LB ),
            Tightening( 2, 3, Tightening::UB ),
            Tightening( 3, -3, Tightening::LB ),
            Tightening( 3, 2, Tightening::UB ),
            Tightening( 4, 0, Tightening::LB ),
            Tightening( 4, 3, Tightening::UB ),
            Tightening( 5, 0, Tightening::LB ),
            Tightening( 5, 2, Tightening::UB ),
            Tightening( 6, 0, Tightening::LB ),
            Tightening( 6, 3, Tightening::UB ),
            Tightening( 7, -2.4, Tightening::LB ),
            Tightening( 7, 6, Tightening::UB ),

        } );

        List<Tightening> bounds;
        TS_ASSERT_THROWS_NOTHING( nlr.getConstraintTightenings( bounds ) );
        TS_ASSERT( boundsEqual( bounds, expectedBounds ) );
    }

    void test_sbt_max_fixed()
    {
        Options::get()->setString( Options::SYMBOLIC_BOUND_TIGHTENING_TYPE, "sbt" );

        NLR::NetworkLevelReasoner nlr;
        MockTableau tableau;
        nlr.setTableau( &tableau );
        populateNetworkSBTMax( nlr, tableau );

        tableau.setLowerBound( 0, 1 );
        tableau.setUpperBound( 0, 2 );
        tableau.setLowerBound( 1, -3 );
        tableau.setUpperBound( 1, -2 );

        // Invoke SBT
        TS_ASSERT_THROWS_NOTHING( nlr.obtainCurrentBounds() );
        TS_ASSERT_THROWS_NOTHING( nlr.symbolicBoundPropagation() );

        /*
          Input ranges:

          x0: [1, 2]
          x1: [-3, -2]

          Layer 1:

          x2.lb =  x0 + x1   : [-2, 0]
          x2.ub =  x0 + x1   : [-2, 0]

          x3.lb =  x0 - x1   : [3, 5]
          x3.ub =  x0 - x1   : [3, 5]

          First ReLU is negative, bounds become constant 0
          Second ReLU is positive, bounds survive the activation

          x4: all set to 0

          x5.lb =  x0 - x1   : [3, 5]
          x5.ub =  x0 - x1   : [3, 5]

          Max is fixed because x5.lb > x4.ub, it inherits x5's bounds

          x6.lb =  x0 - x1   : [3, 5]
          x6.ub =  x0 - x1   : [3, 5]

          Layer 3:

          x7.lb = 2 ( x0 - x1 ) = 2x0 - 2x1   : [6, 10]
          x7.ub = 2 ( x0 - x1 ) = 2x0 - 2x1   : [6, 10]
        */

        List<Tightening> expectedBounds( {
            Tightening( 2, -2, Tightening::LB ),
            Tightening( 2, 0, Tightening::UB ),
            Tightening( 3, 3, Tightening::LB ),
            Tightening( 3, 5, Tightening::UB ),
            Tightening( 4, 0, Tightening::LB ),
            Tightening( 4, 0, Tightening::UB ),
            Tightening( 5, 3, Tightening::LB ),
            Tightening( 5, 5, Tightening::UB ),
            Tightening( 6, 3, Tightening::LB ),
            Tightening( 6, 5, Tightening::UB ),
            Tightening( 7, 6, Tightening::LB ),
            Tightening( 7, 10, Tightening::UB ),

        } );

        List<Tightening> bounds;
        TS_ASSERT_THROWS_NOTHING( nlr.getConstraintTightenings( bounds ) );
        TS_ASSERT( boundsEqual( bounds, expectedBounds ) );
    }

    void test_sbt_softmax1()
    {
        Options::get()->setString( Options::SYMBOLIC_BOUND_TIGHTENING_TYPE, "sbt" );

        NLR::NetworkLevelReasoner nlr;
        MockTableau tableau;
        nlr.setTableau( &tableau );
        populateNetworkSBTSoftmax( nlr, tableau );

        tableau.setLowerBound( 0, -1 );
        tableau.setUpperBound( 0, 1 );
        tableau.setLowerBound( 1, -1 );
        tableau.setUpperBound( 1, 1 );
        tableau.setLowerBound( 2, -1 );
        tableau.setUpperBound( 2, 1 );

        // Invoke SBT
        TS_ASSERT_THROWS_NOTHING( nlr.obtainCurrentBounds() );
        TS_ASSERT_THROWS_NOTHING( nlr.symbolicBoundPropagation() );
    }

    void test_sbt_softmax2()
    {
        Options::get()->setString( Options::SYMBOLIC_BOUND_TIGHTENING_TYPE, "sbt" );

        {
            Options::get()->setString( Options::SOFTMAX_BOUND_TYPE, "lse" );
            NLR::NetworkLevelReasoner nlr;
            MockTableau tableau;
            nlr.setTableau( &tableau );
            populateNetworkSBTSoftmax( nlr, tableau );

            tableau.setLowerBound( 0, 1 );
            tableau.setUpperBound( 0, 1.000001 );
            tableau.setLowerBound( 1, 1 );
            tableau.setUpperBound( 1, 1.000001 );
            tableau.setLowerBound( 2, 1 );
            tableau.setUpperBound( 2, 1.000001 );

            // Invoke SBT
            TS_ASSERT_THROWS_NOTHING( nlr.obtainCurrentBounds() );
            TS_ASSERT_THROWS_NOTHING( nlr.symbolicBoundPropagation() );

            /*
              Input ranges:

              x0: [1, 1.0001]
              x1: [1, 1.0001]
              x2: [1, 1.0001]
            */
            List<Tightening> expectedBounds( { Tightening( 3, 2, Tightening::LB ),
                                               Tightening( 3, 2, Tightening::UB ),
                                               Tightening( 4, 3, Tightening::LB ),
                                               Tightening( 4, 3, Tightening::UB ),
                                               Tightening( 5, 0, Tightening::LB ),
                                               Tightening( 5, 0, Tightening::UB ),
                                               Tightening( 6, 0.2595, Tightening::LB ),
                                               Tightening( 6, 0.2595, Tightening::UB ),
                                               Tightening( 7, 0.7054, Tightening::LB ),
                                               Tightening( 7, 0.7054, Tightening::UB ),
                                               Tightening( 8, 0.0351, Tightening::LB ),
                                               Tightening( 8, 0.0351, Tightening::UB ),
                                               Tightening( 9, 1, Tightening::LB ),
                                               Tightening( 9, 1, Tightening::UB ),
                                               Tightening( 10, -1, Tightening::LB ),
                                               Tightening( 10, -1, Tightening::UB )

            } );

            List<Tightening> bounds;
            TS_ASSERT_THROWS_NOTHING( nlr.getConstraintTightenings( bounds ) );
            TS_ASSERT( boundsEqual( bounds, expectedBounds ) );
        }
        {
            Options::get()->setString( Options::SOFTMAX_BOUND_TYPE, "er" );
            NLR::NetworkLevelReasoner nlr;
            MockTableau tableau;
            nlr.setTableau( &tableau );
            populateNetworkSBTSoftmax( nlr, tableau );

            tableau.setLowerBound( 0, 1 );
            tableau.setUpperBound( 0, 1.000001 );
            tableau.setLowerBound( 1, 1 );
            tableau.setUpperBound( 1, 1.000001 );
            tableau.setLowerBound( 2, 1 );
            tableau.setUpperBound( 2, 1.000001 );

            // Invoke SBT
            TS_ASSERT_THROWS_NOTHING( nlr.obtainCurrentBounds() );
            TS_ASSERT_THROWS_NOTHING( nlr.symbolicBoundPropagation() );

            /*
              Input ranges:

              x0: [1, 1.0001]
              x1: [1, 1.0001]
              x2: [1, 1.0001]
            */
            List<Tightening> expectedBounds( { Tightening( 3, 2, Tightening::LB ),
                                               Tightening( 3, 2, Tightening::UB ),
                                               Tightening( 4, 3, Tightening::LB ),
                                               Tightening( 4, 3, Tightening::UB ),
                                               Tightening( 5, 0, Tightening::LB ),
                                               Tightening( 5, 0, Tightening::UB ),
                                               Tightening( 6, 0.2595, Tightening::LB ),
                                               Tightening( 6, 0.2595, Tightening::UB ),
                                               Tightening( 7, 0.7054, Tightening::LB ),
                                               Tightening( 7, 0.7054, Tightening::UB ),
                                               Tightening( 8, 0.0351, Tightening::LB ),
                                               Tightening( 8, 0.0351, Tightening::UB ),
                                               Tightening( 9, 1, Tightening::LB ),
                                               Tightening( 9, 1, Tightening::UB ),
                                               Tightening( 10, -1, Tightening::LB ),
                                               Tightening( 10, -1, Tightening::UB )

            } );

            List<Tightening> bounds;
            TS_ASSERT_THROWS_NOTHING( nlr.getConstraintTightenings( bounds ) );
            TS_ASSERT( boundsEqual( bounds, expectedBounds ) );
        }
    }

    void test_sbt_softmax3()
    {
        Options::get()->setString( Options::SYMBOLIC_BOUND_TIGHTENING_TYPE, "sbt" );

        NLR::NetworkLevelReasoner nlr;
        MockTableau tableau;
        nlr.setTableau( &tableau );
        populateNetworkSBTSoftmax2( nlr, tableau );

        tableau.setLowerBound( 0, 1 );
        tableau.setUpperBound( 0, 1.00001 );
        tableau.setLowerBound( 1, 1 );
        tableau.setUpperBound( 1, 1.00001 );
        tableau.setLowerBound( 2, 1 );
        tableau.setUpperBound( 2, 1.00001 );

        // Invoke SBT
        TS_ASSERT_THROWS_NOTHING( nlr.obtainCurrentBounds() );
        TS_ASSERT_THROWS_NOTHING( nlr.symbolicBoundPropagation() );

        /*
          Input ranges:

          x0: [1, 1.0001]
          x1: [1, 1.0001]
          x2: [1, 1.0001]
        */

        List<Tightening> expectedBounds(
            { Tightening( 3, 2, Tightening::LB ),        Tightening( 3, 2, Tightening::UB ),
              Tightening( 4, 3, Tightening::LB ),        Tightening( 4, 3, Tightening::UB ),
              Tightening( 5, 0, Tightening::LB ),        Tightening( 5, 0, Tightening::UB ),
              Tightening( 6, -1, Tightening::LB ),       Tightening( 6, -1, Tightening::UB ),
              Tightening( 7, -2, Tightening::LB ),       Tightening( 7, -2, Tightening::UB ),
              Tightening( 8, 0.8668, Tightening::LB ),   Tightening( 8, 0.8668, Tightening::UB ),
              Tightening( 9, 0.9820, Tightening::LB ),   Tightening( 9, 0.9820, Tightening::UB ),
              Tightening( 10, 0.1173, Tightening::LB ),  Tightening( 10, 0.1173, Tightening::UB ),
              Tightening( 11, 0.0179, Tightening::LB ),  Tightening( 11, 0.0179, Tightening::UB ),
              Tightening( 12, 0.0159, Tightening::LB ),  Tightening( 12, 0.0159, Tightening::UB ),
              Tightening( 13, 0.9470, Tightening::LB ),  Tightening( 13, 0.9470, Tightening::UB ),
              Tightening( 14, -0.9470, Tightening::LB ), Tightening( 14, -0.9470, Tightening::UB ),
              Tightening( 15, 1.0253, Tightening::LB ),  Tightening( 15, 1.0253, Tightening::UB ),
              Tightening( 16, -1.0253, Tightening::LB ), Tightening( 16, -1.0253, Tightening::UB )

            } );

        List<Tightening> bounds;
        TS_ASSERT_THROWS_NOTHING( nlr.getConstraintTightenings( bounds ) );
        TS_ASSERT( boundsEqual( bounds, expectedBounds ) );
    }

    void test_softmax_bounds_er()
    {
        Vector<double> inputLb = { -1, 0, 1 };
        Vector<double> inputUb = { 0, 2, 4 };
        Vector<double> input = { -0.5, 1, 2.5 };

        double value = NLR::DeepPolySoftmaxElement::ERLowerBound( input, inputLb, inputUb, 0 );
        TS_ASSERT( FloatUtils::areEqual( value, 0.0114799, 0.00001 ) );
        value = NLR::DeepPolySoftmaxElement::dERLowerBound( input, inputLb, inputUb, 0, 0 );
        TS_ASSERT( FloatUtils::areEqual( value, 0.00563867, 0.00001 ) );
        value = NLR::DeepPolySoftmaxElement::dERLowerBound( input, inputLb, inputUb, 0, 1 );
        TS_ASSERT( FloatUtils::areEqual( value, -0.000838421, 0.00001 ) );


        Vector<double> outputLb = { 0.2, 0, 0 };
        Vector<double> outputUb = { 0.4, 0.1, 0.1 };

        value = NLR::DeepPolySoftmaxElement::ERUpperBound( input, outputLb, outputUb, 0 );
        TS_ASSERT( FloatUtils::areEqual( value, -1.44538, 0.00001 ) );
        value = NLR::DeepPolySoftmaxElement::dERUpperBound( input, outputLb, outputUb, 0, 0 );
        TS_ASSERT( FloatUtils::areEqual( value, 1.96538, 0.00001 ) );
        value = NLR::DeepPolySoftmaxElement::dERUpperBound( input, outputLb, outputUb, 0, 1 );
        TS_ASSERT( FloatUtils::areEqual( value, -0.358535, 0.00001 ) );
    }

    void test_softmax_bounds_lse1()
    {
        Vector<double> inputLb = { -1, 0, 1 };
        Vector<double> inputUb = { 0, 2, 3 };
        Vector<double> input = { -0.5, 1, 2 };
        double value = NLR::DeepPolySoftmaxElement::LSELowerBound( input, inputLb, inputUb, 0 );
        TS_ASSERT( FloatUtils::areEqual( value, 0.0365, 0.001 ) );
        value = NLR::DeepPolySoftmaxElement::dLSELowerBound( input, inputLb, inputUb, 0, 0 );
        TS_ASSERT( FloatUtils::areEqual( value, 0.0365, 0.001 ) );
        value = NLR::DeepPolySoftmaxElement::dLSELowerBound( input, inputLb, inputUb, 0, 1 );
        TS_ASSERT( FloatUtils::areEqual( value, -0.00703444, 0.001 ) );

        Vector<double> outputLb = { 0.2, 0, 0 };
        Vector<double> outputUb = { 0.4, 0.1, 0.1 };
        value = NLR::DeepPolySoftmaxElement::LSEUpperBound( input, outputLb, outputUb, 0 );
        TS_ASSERT( FloatUtils::areEqual( value, -0.164165, 0.00001 ) );
        value = NLR::DeepPolySoftmaxElement::dLSEUpperbound( input, outputLb, outputUb, 0, 0 );
        TS_ASSERT( FloatUtils::areEqual( value, 0.272204, 0.00001 ) );
        value = NLR::DeepPolySoftmaxElement::dLSEUpperbound( input, outputLb, outputUb, 0, 1 );
        TS_ASSERT( FloatUtils::areEqual( value, -0.073207, 0.00001 ) );
    }

    void test_sbt_bilinear()
    {
        NLR::NetworkLevelReasoner nlr;
        MockTableau tableau;
        nlr.setTableau( &tableau );
        populateNetworkSBTBilinear( nlr, tableau );

        tableau.setLowerBound( 0, 1 );
        tableau.setUpperBound( 0, 2 );
        tableau.setLowerBound( 1, -2 );
        tableau.setUpperBound( 1, 1 );

        // Invoke SBT
        TS_ASSERT_THROWS_NOTHING( nlr.obtainCurrentBounds() );
        TS_ASSERT_THROWS_NOTHING( nlr.symbolicBoundPropagation() );

        /*
          Input ranges:

          x0: [1, 2]
          x1: [-2, 1]

          Layer 1:

          x2.lb = x0 - 2x1   : [-1, 6]
          x2.ub = x0 - 2x1   : [-1, 6]

          x3.lb = x0 + x1   : [-1, 3]
          x3.ub = x0 + x1   : [-1, 3]

          Coefficients for bilinear layer:
          Lower bound:
              alpha_l = x3.lb = -1
              beta = x2.lb = -1
              gamma_l = -x2.lb * x3.lb = --1 * -1 = -1

          Upper bound:
              alpha_u = x3.ub = 3
              beta = x2.lb = -1
              gamma_u = -x2.lb * x3.ub = --1 * 3 = 3

          x4.lb = -1 ( x0 - 2x1 ) + -1 ( x0 + x1 ) + -1 = -2x0 + x1 - 1     : [-7, -2]
          x4.ub = 3 ( x0 - 2x1 ) + -1 ( x0 + x1 ) + 3 = 2x0 - 7x1 + 3    : [0, 21]
          x4 range: [-7, 21]

          Layer 3:

          x7.lb = -1 ( 2x0 - 5x1 + 3 ) = -2x0 + 7x1 - 3   : [-21, 0]
          x7.ub = -1 ( -2x0 + 3x1 - 1 ) = 2x0 + x1 + 1   : [2, 7]
          x4 range: [-21, 5]
        */

        List<Tightening> expectedBounds( { Tightening( 2, -1, Tightening::LB ),
                                           Tightening( 2, 6, Tightening::UB ),
                                           Tightening( 3, -1, Tightening::LB ),
                                           Tightening( 3, 3, Tightening::UB ),
                                           Tightening( 4, -7, Tightening::LB ),
                                           Tightening( 4, 21, Tightening::UB ),
                                           Tightening( 5, -21, Tightening::LB ),
                                           Tightening( 5, 7, Tightening::UB ) } );

        List<Tightening> bounds;
        TS_ASSERT_THROWS_NOTHING( nlr.getConstraintTightenings( bounds ) );
        TS_ASSERT( boundsEqual( bounds, expectedBounds ) );
    }

    void test_concretize_input_assignment()
    {
        NLR::NetworkLevelReasoner nlr;
        MockTableau tableau;
        nlr.setTableau( &tableau );

        populateNetwork( nlr );

        // With ReLUs, Inputs are zeros, only biases count
        tableau.nextValues[0] = 0;
        tableau.nextValues[1] = 0;

        Map<unsigned, double> assignment;

        TS_ASSERT_THROWS_NOTHING( nlr.concretizeInputAssignment( assignment ) );

        TS_ASSERT( FloatUtils::areEqual( nlr.getLayer( 5 )->getAssignment( 0 ), 1 ) );
        TS_ASSERT( FloatUtils::areEqual( nlr.getLayer( 5 )->getAssignment( 1 ), 4 ) );

        TS_ASSERT( assignment.size() == 14 );
        TS_ASSERT( FloatUtils::areEqual( assignment[12], 1 ) );
        TS_ASSERT( FloatUtils::areEqual( assignment[13], 4 ) );

        // With ReLUs, case 1
        tableau.nextValues[0] = 1;
        tableau.nextValues[1] = 1;

        TS_ASSERT_THROWS_NOTHING( nlr.concretizeInputAssignment( assignment ) );

        TS_ASSERT( FloatUtils::areEqual( nlr.getLayer( 5 )->getAssignment( 0 ), 1 ) );
        TS_ASSERT( FloatUtils::areEqual( nlr.getLayer( 5 )->getAssignment( 1 ), 1 ) );

        TS_ASSERT( FloatUtils::areEqual( assignment[12], 1 ) );
        TS_ASSERT( FloatUtils::areEqual( assignment[13], 1 ) );

        // With ReLUs, case 2
        tableau.nextValues[0] = 1;
        tableau.nextValues[1] = 2;

        TS_ASSERT_THROWS_NOTHING( nlr.concretizeInputAssignment( assignment ) );

        TS_ASSERT( FloatUtils::areEqual( nlr.getLayer( 5 )->getAssignment( 0 ), 0 ) );
        TS_ASSERT( FloatUtils::areEqual( nlr.getLayer( 5 )->getAssignment( 1 ), 0 ) );

        TS_ASSERT( FloatUtils::areEqual( assignment[12], 0 ) );
        TS_ASSERT( FloatUtils::areEqual( assignment[13], 0 ) );
    }


    void test_obtain_bound_from_ipq()
    {
        NLR::NetworkLevelReasoner nlr;
        populateNetwork( nlr );

        Query query;
        query.setNumberOfVariables( 14 );


        // Initialize the bounds
        query.setLowerBound( 0, -1 );
        query.setUpperBound( 0, 1 );
        query.setLowerBound( 1, -1 );
        query.setUpperBound( 1, 1 );

        double large = 1000;
        query.setLowerBound( 2, -large );
        query.setUpperBound( 2, large );
        query.setLowerBound( 3, -large );
        query.setUpperBound( 3, large );
        query.setLowerBound( 4, -large );
        query.setUpperBound( 4, large );
        query.setLowerBound( 5, -large );
        query.setUpperBound( 5, large );
        query.setLowerBound( 6, -large );
        query.setUpperBound( 6, large );
        query.setLowerBound( 7, -large );
        query.setUpperBound( 7, large );
        query.setLowerBound( 8, -large );
        query.setUpperBound( 8, large );
        query.setLowerBound( 9, -large );
        query.setUpperBound( 9, large );
        query.setLowerBound( 10, -large );
        query.setUpperBound( 10, large );
        query.setLowerBound( 11, -large );
        query.setUpperBound( 11, large );
        query.setLowerBound( 12, -large );
        query.setUpperBound( 12, large );
        query.setLowerBound( 13, -large );
        query.setUpperBound( 13, large );

        // Initialize
        TS_ASSERT_THROWS_NOTHING( nlr.obtainCurrentBounds( query ) );

        // Perform the tightening pass
        TS_ASSERT_THROWS_NOTHING( nlr.intervalArithmeticBoundPropagation() );

        List<Tightening> expectedBounds( {
            Tightening( 2, 0, Tightening::LB ),   Tightening( 2, 2, Tightening::UB ),
            Tightening( 3, 0, Tightening::LB ),   Tightening( 3, 2, Tightening::UB ),

            Tightening( 4, -5, Tightening::LB ),  Tightening( 4, 5, Tightening::UB ),
            Tightening( 5, 0, Tightening::LB ),   Tightening( 5, 5, Tightening::UB ),

            Tightening( 6, -1, Tightening::LB ),  Tightening( 6, 1, Tightening::UB ),
            Tightening( 7, 0, Tightening::LB ),   Tightening( 7, 1, Tightening::UB ),

            Tightening( 8, -1, Tightening::LB ),  Tightening( 8, 7, Tightening::UB ),
            Tightening( 9, 0, Tightening::LB ),   Tightening( 9, 7, Tightening::UB ),

            Tightening( 10, -1, Tightening::LB ), Tightening( 10, 7, Tightening::UB ),
            Tightening( 11, 0, Tightening::LB ),  Tightening( 11, 7, Tightening::UB ),

            Tightening( 12, 0, Tightening::LB ),  Tightening( 12, 7, Tightening::UB ),
            Tightening( 13, 0, Tightening::LB ),  Tightening( 13, 28, Tightening::UB ),
        } );

        List<Tightening> bounds;
        TS_ASSERT_THROWS_NOTHING( nlr.getConstraintTightenings( bounds ) );
>>>>>>> c15b12ea

        TS_ASSERT_EQUALS( expectedBounds.size(), bounds.size() );
        for ( const auto &bound : expectedBounds )
            TS_ASSERT( bounds.exists( bound ) );
    }
<<<<<<< HEAD
=======

    void test_get_previous_bias()
    {
        NLR::NetworkLevelReasoner nlr;
        populateNetwork( nlr );

        // Generate query to create ReLU constraints
        Query query;
        nlr.generateQuery( query );

        // Find ReLU constraints from the query
        List<PiecewiseLinearConstraint *> constraints = query.getPiecewiseLinearConstraints();

        for ( const auto &constraint : constraints )
        {
            ReluConstraint *relu = dynamic_cast<ReluConstraint *>( constraint );
            TS_ASSERT( relu );

            nlr.addConstraintInTopologicalOrder( relu );

            // First ReLU layer (nodes 2,0 through 2,2) has previous bias 1
            if ( relu->getB() == 3 || relu->getB() == 5 || relu->getB() == 7 )
            {
                TS_ASSERT_EQUALS( nlr.getPreviousBias( relu ), 1 );
            }
            // Second ReLU layer (nodes 4,0 and 4,1) has previous bias 2
            else if ( relu->getB() == 9 || relu->getB() == 11 )
            {
                TS_ASSERT_EQUALS( nlr.getPreviousBias( relu ), 2 );
            }
        }
    }

    void test_get_previous_bias_error_handling()
    {
        NLR::NetworkLevelReasoner nlr;
        populateNetwork( nlr );

        // Generate invalid ReLU constraint
        ReluConstraint invalidRelu( 15, 16 ); // Variables not in network

        // Should throw since variables don't exist in network
        TS_ASSERT_THROWS_EQUALS( nlr.getPreviousBias( &invalidRelu ),
                                 const NLRError &e,
                                 e.getCode(),
                                 NLRError::RELU_NOT_FOUND );

        // Test missing activation source using fresh network
        NLR::NetworkLevelReasoner nlrNoActivations;
        // Create minimal network without activation sources
        nlrNoActivations.addLayer( 0, NLR::Layer::INPUT, 2 );
        nlrNoActivations.addLayer( 1, NLR::Layer::WEIGHTED_SUM, 2 );
        nlrNoActivations.addLayer( 2, NLR::Layer::RELU, 2 );

        ReluConstraint missingActivation( 2, 3 );

        TS_ASSERT_THROWS_EQUALS( nlrNoActivations.getPreviousBias( &missingActivation ),
                                 const NLRError &e,
                                 e.getCode(),
                                 NLRError::RELU_NOT_FOUND );
    }

    bool boundsEqual( const List<Tightening> &bounds, const List<Tightening> &expectedBounds )
    {
        if ( bounds.size() != expectedBounds.size() )
            return false;

        bool allFound = true;
        for ( const auto &bound : bounds )
        {
            bool currentFound = false;
            for ( const auto &expectedBound : expectedBounds )
            {
                currentFound |=
                    ( bound._type == expectedBound._type &&
                      bound._variable == expectedBound._variable &&
                      FloatUtils::areEqual( bound._value, expectedBound._value, 0.0001 ) );
            }
            allFound &= currentFound;
        }
        return allFound;
    }

    void updateTableau( MockTableau &tableau, List<Tightening> &tightenings )
    {
        for ( const auto &tightening : tightenings )
        {
            if ( tightening._type == Tightening::LB )
            {
                tableau.setLowerBound( tightening._variable, tightening._value );
            }

            if ( tightening._type == Tightening::UB )
            {
                tableau.setUpperBound( tightening._variable, tightening._value );
            }
        }
    }
>>>>>>> c15b12ea
};<|MERGE_RESOLUTION|>--- conflicted
+++ resolved
@@ -1932,9 +1932,8 @@
         tableau.setUpperBound( 5, large );
     }
 
-    void test_evaluate_relu()
-    {
-<<<<<<< HEAD
+    void populateNetworkBackwardReLU( NLR::NetworkLevelReasoner &nlr, MockTableau &tableau )
+    {
         /*
               1      R      -1      R      -1  2
           x0 --- x2 ---> x4 --- x6 ---> x8 --- x10
@@ -1946,157 +1945,275 @@
             /    \   R    /    \    R     /    \
           x1 --- x3 ---> x5 --- x7 ---> x9 --- x11
               1             -1              2
-=======
-        NLR::NetworkLevelReasoner nlr;
-
-        populateNetwork( nlr );
->>>>>>> c15b12ea
-
-        double input[2];
-        double output[2];
-
-        // With ReLUs, Inputs are zeros, only biases count
-        input[0] = 0;
-        input[1] = 0;
-
-        TS_ASSERT_THROWS_NOTHING( nlr.evaluate( input, output ) );
-
-        TS_ASSERT( FloatUtils::areEqual( output[0], 1 ) );
-        TS_ASSERT( FloatUtils::areEqual( output[1], 4 ) );
-
-        // With ReLUs, case 1
-        input[0] = 1;
-        input[1] = 1;
-
-        TS_ASSERT_THROWS_NOTHING( nlr.evaluate( input, output ) );
-
-        TS_ASSERT( FloatUtils::areEqual( output[0], 1 ) );
-        TS_ASSERT( FloatUtils::areEqual( output[1], 1 ) );
-
-        // With ReLUs, case 2
-        input[0] = 1;
-        input[1] = 2;
-
-        TS_ASSERT_THROWS_NOTHING( nlr.evaluate( input, output ) );
-
-        TS_ASSERT( FloatUtils::areEqual( output[0], 0 ) );
-        TS_ASSERT( FloatUtils::areEqual( output[1], 0 ) );
-    }
-
-    void test_evaluate_sigmoids()
-    {
-        NLR::NetworkLevelReasoner nlr;
-
-        populateNetworkWithSigmoids( nlr );
-
-        double input[2];
-        double output[2];
-
-        // case 1
-        input[0] = 0;
-        input[1] = 0;
-
-        TS_ASSERT_THROWS_NOTHING( nlr.evaluate( input, output ) );
-
-        TS_ASSERT( FloatUtils::areEqual( output[0], 0.6750, 0.0001 ) );
-        TS_ASSERT( FloatUtils::areEqual( output[1], 3.0167, 0.0001 ) );
-
-        // case 2
-        input[0] = 1;
-        input[1] = 1;
-
-        TS_ASSERT_THROWS_NOTHING( nlr.evaluate( input, output ) );
-
-        TS_ASSERT( FloatUtils::areEqual( output[0], 0.6032, 0.0001 ) );
-        TS_ASSERT( FloatUtils::areEqual( output[1], 2.5790, 0.0001 ) );
-
-        // case 3
-        input[0] = 1;
-        input[1] = 2;
-
-        TS_ASSERT_THROWS_NOTHING( nlr.evaluate( input, output ) );
-
-        TS_ASSERT( FloatUtils::areEqual( output[0], 0.5045, 0.0001 ) );
-        TS_ASSERT( FloatUtils::areEqual( output[1], 2.1957, 0.0001 ) );
-    }
-
-    void test_evaluate_abs()
-    {
-        NLR::NetworkLevelReasoner nlr;
-
-        populateNetworkWithAbs( nlr );
-
-        double input[2];
-        double output[2];
-
-        // With Abs, Inputs are zeros, only biases count
-        input[0] = 0;
-        input[1] = 0;
-
-        TS_ASSERT_THROWS_NOTHING( nlr.evaluate( input, output ) );
-
-        TS_ASSERT( FloatUtils::areEqual( output[0], 1 ) );
-        TS_ASSERT( FloatUtils::areEqual( output[1], 4 ) );
-
-        // With Abs, case 1
-        input[0] = -2;
-        input[1] = -2;
-
-        TS_ASSERT_THROWS_NOTHING( nlr.evaluate( input, output ) );
-
-        TS_ASSERT( FloatUtils::areEqual( output[0], 1 ) );
-        TS_ASSERT( FloatUtils::areEqual( output[1], 4 ) );
-
-        // With Abs, case 2
-        input[0] = 1;
-        input[1] = 2;
-
-        TS_ASSERT_THROWS_NOTHING( nlr.evaluate( input, output ) );
-
-        TS_ASSERT( FloatUtils::areEqual( output[0], 4 ) );
-        TS_ASSERT( FloatUtils::areEqual( output[1], 10 ) );
-    }
-
-    void test_evaluate_sign()
-    {
-        NLR::NetworkLevelReasoner nlr;
-
-        populateNetworkWithSign( nlr );
-
-        double input[2];
-        double output[2];
-
-        // With Sign, Inputs are zeros, only biases count
-        input[0] = 0;
-        input[1] = 0;
-
-        TS_ASSERT_THROWS_NOTHING( nlr.evaluate( input, output ) );
-
-        TS_ASSERT( FloatUtils::areEqual( output[0], 1 ) );
-        TS_ASSERT( FloatUtils::areEqual( output[1], 4 ) );
-
-        // With Sign, case 1
-        input[0] = -2;
-        input[1] = -2;
-
-        TS_ASSERT_THROWS_NOTHING( nlr.evaluate( input, output ) );
-
-        TS_ASSERT( FloatUtils::areEqual( output[0], 1 ) );
-        TS_ASSERT( FloatUtils::areEqual( output[1], 4 ) );
-
-        // With Sign, case 2  (0 considered "non-negative", sign(0)=1)
-        input[0] = -1;
-        input[1] = 1;
-
-        TS_ASSERT_THROWS_NOTHING( nlr.evaluate( input, output ) );
-
-        TS_ASSERT( FloatUtils::areEqual( output[0], -1 ) );
-        TS_ASSERT( FloatUtils::areEqual( output[1], -4 ) );
-    }
-
-    void test_evaluate_round()
-    {
-<<<<<<< HEAD
+
+          The example described in Fig. 2 of
+          https://dl.acm.org/doi/10.1145/3563325
+          using ReLU activation instead of LeakyReLU
+        */
+
+        // Create the layers
+        nlr.addLayer( 0, NLR::Layer::INPUT, 2 );
+        nlr.addLayer( 1, NLR::Layer::WEIGHTED_SUM, 2 );
+        nlr.addLayer( 2, NLR::Layer::RELU, 2 );
+        nlr.addLayer( 3, NLR::Layer::WEIGHTED_SUM, 2 );
+        nlr.addLayer( 4, NLR::Layer::RELU, 2 );
+        nlr.addLayer( 5, NLR::Layer::WEIGHTED_SUM, 2 );
+
+        nlr.getLayer( 2 )->setAlpha( 0.1 );
+        nlr.getLayer( 4 )->setAlpha( 0.1 );
+
+        // Mark layer dependencies
+        for ( unsigned i = 1; i <= 5; ++i )
+            nlr.addLayerDependency( i - 1, i );
+
+        // Set the weights and biases for the weighted sum layers
+        nlr.setWeight( 0, 0, 1, 0, 1 );
+        nlr.setWeight( 0, 0, 1, 1, 1 );
+        nlr.setWeight( 0, 1, 1, 0, -1 );
+        nlr.setWeight( 0, 1, 1, 1, 1 );
+
+        nlr.setWeight( 2, 0, 3, 0, -1 );
+        nlr.setWeight( 2, 0, 3, 1, 2 );
+        nlr.setWeight( 2, 1, 3, 0, 1 );
+        nlr.setWeight( 2, 1, 3, 1, -1 );
+
+        nlr.setWeight( 4, 0, 5, 0, -1 );
+        nlr.setWeight( 4, 0, 5, 1, 1 );
+        nlr.setWeight( 4, 1, 5, 0, -1 );
+        nlr.setWeight( 4, 1, 5, 1, 2 );
+
+        nlr.setBias( 5, 1, 2 );
+
+        // Mark the ReLU sources
+        nlr.addActivationSource( 1, 0, 2, 0 );
+        nlr.addActivationSource( 1, 1, 2, 1 );
+
+        nlr.addActivationSource( 3, 0, 4, 0 );
+        nlr.addActivationSource( 3, 1, 4, 1 );
+
+        // Variable indexing
+        nlr.setNeuronVariable( NLR::NeuronIndex( 0, 0 ), 0 );
+        nlr.setNeuronVariable( NLR::NeuronIndex( 0, 1 ), 1 );
+
+        nlr.setNeuronVariable( NLR::NeuronIndex( 1, 0 ), 2 );
+        nlr.setNeuronVariable( NLR::NeuronIndex( 1, 1 ), 3 );
+
+        nlr.setNeuronVariable( NLR::NeuronIndex( 2, 0 ), 4 );
+        nlr.setNeuronVariable( NLR::NeuronIndex( 2, 1 ), 5 );
+
+        nlr.setNeuronVariable( NLR::NeuronIndex( 3, 0 ), 6 );
+        nlr.setNeuronVariable( NLR::NeuronIndex( 3, 1 ), 7 );
+
+        nlr.setNeuronVariable( NLR::NeuronIndex( 4, 0 ), 8 );
+        nlr.setNeuronVariable( NLR::NeuronIndex( 4, 1 ), 9 );
+
+        nlr.setNeuronVariable( NLR::NeuronIndex( 5, 0 ), 10 );
+        nlr.setNeuronVariable( NLR::NeuronIndex( 5, 1 ), 11 );
+
+        // Very loose bounds for neurons except inputs
+        double large = 1000000;
+
+        tableau.getBoundManager().initialize( 12 );
+        tableau.setLowerBound( 2, -large );
+        tableau.setUpperBound( 2, large );
+        tableau.setLowerBound( 3, -large );
+        tableau.setUpperBound( 3, large );
+        tableau.setLowerBound( 4, -large );
+        tableau.setUpperBound( 4, large );
+        tableau.setLowerBound( 5, -large );
+        tableau.setUpperBound( 5, large );
+        tableau.setLowerBound( 6, -large );
+        tableau.setUpperBound( 6, large );
+        tableau.setLowerBound( 7, -large );
+        tableau.setUpperBound( 7, large );
+        tableau.setLowerBound( 8, -large );
+        tableau.setUpperBound( 8, large );
+        tableau.setLowerBound( 9, -large );
+        tableau.setUpperBound( 9, large );
+        tableau.setLowerBound( 10, -large );
+        tableau.setUpperBound( 10, large );
+        tableau.setLowerBound( 11, -large );
+        tableau.setUpperBound( 11, large );
+    }
+
+    void populateNetworkBackwardReLU2( NLR::NetworkLevelReasoner &nlr, MockTableau &tableau )
+    {
+        /*
+                x3    x7
+          x0                 x11    x14
+                x4    x8                   x17    x19
+          x1                 x12    x15                  x21
+                x5    x9                   x18    x20
+          x2                 x13    x16
+                x6    x10
+
+          x3 = -x0 + x1
+          x4 = x0 + 2*x1
+          x5 = x0 + x1 + x2
+          x6 = 3*x0 - 2*x1 - x2
+
+          x7 = ReLU( x3 )
+          x8 = ReLU( x4 )
+          x9 = ReLU( x5 )
+          x10 = ReLU( x6 )
+
+          x11 = 2x7 + x9 - x10 + 2
+          x12 = -x7 + 2x8 + x10
+          x13 = x7 - x8 + 2x9 - 2
+
+          x14 = ReLU( x11 )
+          x15 = ReLU( x12 )
+          x16 = ReLU( x13 )
+
+          x17 = -x14 + x15 - x16
+          x18 = x14 + x15 + x16
+
+          x19 = ReLU( x17 )
+          x20 = ReLU( x18 )
+
+          x21 = x19 - x20 - 1
+        */
+
+        // Create the layers
+        nlr.addLayer( 0, NLR::Layer::INPUT, 3 );
+        nlr.addLayer( 1, NLR::Layer::WEIGHTED_SUM, 4 );
+        nlr.addLayer( 2, NLR::Layer::RELU, 4 );
+        nlr.addLayer( 3, NLR::Layer::WEIGHTED_SUM, 3 );
+        nlr.addLayer( 4, NLR::Layer::RELU, 3 );
+        nlr.addLayer( 5, NLR::Layer::WEIGHTED_SUM, 2 );
+        nlr.addLayer( 6, NLR::Layer::RELU, 2 );
+        nlr.addLayer( 7, NLR::Layer::WEIGHTED_SUM, 1 );
+
+        // Mark layer dependencies
+        for ( unsigned i = 1; i <= 7; ++i )
+            nlr.addLayerDependency( i - 1, i );
+
+        // Set the weights and biases for the weighted sum layers
+        nlr.setWeight( 0, 0, 1, 0, -1 );
+        nlr.setWeight( 0, 0, 1, 1, 1 );
+        nlr.setWeight( 0, 0, 1, 2, 1 );
+        nlr.setWeight( 0, 0, 1, 3, 3 );
+        nlr.setWeight( 0, 1, 1, 0, 1 );
+        nlr.setWeight( 0, 1, 1, 1, 2 );
+        nlr.setWeight( 0, 1, 1, 2, 1 );
+        nlr.setWeight( 0, 1, 1, 3, -2 );
+        nlr.setWeight( 0, 2, 1, 2, 1 );
+        nlr.setWeight( 0, 2, 1, 3, -1 );
+
+        nlr.setWeight( 2, 0, 3, 0, 2 );
+        nlr.setWeight( 2, 0, 3, 1, -1 );
+        nlr.setWeight( 2, 0, 3, 2, 1 );
+        nlr.setWeight( 2, 1, 3, 1, 2 );
+        nlr.setWeight( 2, 1, 3, 2, -1 );
+        nlr.setWeight( 2, 2, 3, 0, 1 );
+        nlr.setWeight( 2, 2, 3, 2, 2 );
+        nlr.setWeight( 2, 3, 3, 0, -1 );
+        nlr.setWeight( 2, 3, 3, 1, 1 );
+
+        nlr.setWeight( 4, 0, 5, 0, -1 );
+        nlr.setWeight( 4, 0, 5, 1, 1 );
+        nlr.setWeight( 4, 1, 5, 0, 1 );
+        nlr.setWeight( 4, 1, 5, 1, 1 );
+        nlr.setWeight( 4, 2, 5, 0, -1 );
+        nlr.setWeight( 4, 2, 5, 1, 1 );
+
+        nlr.setWeight( 6, 0, 7, 0, 1 );
+        nlr.setWeight( 6, 1, 7, 0, -1 );
+
+        nlr.setBias( 3, 0, 2 );
+        nlr.setBias( 3, 2, -2 );
+        nlr.setBias( 7, 0, -1 );
+
+        // Mark the ReLU sources
+        nlr.addActivationSource( 1, 0, 2, 0 );
+        nlr.addActivationSource( 1, 1, 2, 1 );
+        nlr.addActivationSource( 1, 2, 2, 2 );
+        nlr.addActivationSource( 1, 3, 2, 3 );
+
+        nlr.addActivationSource( 3, 0, 4, 0 );
+        nlr.addActivationSource( 3, 1, 4, 1 );
+        nlr.addActivationSource( 3, 2, 4, 2 );
+
+        nlr.addActivationSource( 5, 0, 6, 0 );
+        nlr.addActivationSource( 5, 1, 6, 1 );
+
+        // Variable indexing
+        nlr.setNeuronVariable( NLR::NeuronIndex( 0, 0 ), 0 );
+        nlr.setNeuronVariable( NLR::NeuronIndex( 0, 1 ), 1 );
+        nlr.setNeuronVariable( NLR::NeuronIndex( 0, 2 ), 2 );
+
+        nlr.setNeuronVariable( NLR::NeuronIndex( 1, 0 ), 3 );
+        nlr.setNeuronVariable( NLR::NeuronIndex( 1, 1 ), 4 );
+        nlr.setNeuronVariable( NLR::NeuronIndex( 1, 2 ), 5 );
+        nlr.setNeuronVariable( NLR::NeuronIndex( 1, 3 ), 6 );
+
+        nlr.setNeuronVariable( NLR::NeuronIndex( 2, 0 ), 7 );
+        nlr.setNeuronVariable( NLR::NeuronIndex( 2, 1 ), 8 );
+        nlr.setNeuronVariable( NLR::NeuronIndex( 2, 2 ), 9 );
+        nlr.setNeuronVariable( NLR::NeuronIndex( 2, 3 ), 10 );
+
+        nlr.setNeuronVariable( NLR::NeuronIndex( 3, 0 ), 11 );
+        nlr.setNeuronVariable( NLR::NeuronIndex( 3, 1 ), 12 );
+        nlr.setNeuronVariable( NLR::NeuronIndex( 3, 2 ), 13 );
+
+        nlr.setNeuronVariable( NLR::NeuronIndex( 4, 0 ), 14 );
+        nlr.setNeuronVariable( NLR::NeuronIndex( 4, 1 ), 15 );
+        nlr.setNeuronVariable( NLR::NeuronIndex( 4, 2 ), 16 );
+
+        nlr.setNeuronVariable( NLR::NeuronIndex( 5, 0 ), 17 );
+        nlr.setNeuronVariable( NLR::NeuronIndex( 5, 1 ), 18 );
+
+        nlr.setNeuronVariable( NLR::NeuronIndex( 6, 0 ), 19 );
+        nlr.setNeuronVariable( NLR::NeuronIndex( 6, 1 ), 20 );
+
+        nlr.setNeuronVariable( NLR::NeuronIndex( 7, 0 ), 21 );
+
+        // Very loose bounds for neurons except inputs
+        double large = 1000000;
+
+        tableau.getBoundManager().initialize( 22 );
+        tableau.setLowerBound( 3, -large );
+        tableau.setUpperBound( 3, large );
+        tableau.setLowerBound( 4, -large );
+        tableau.setUpperBound( 4, large );
+        tableau.setLowerBound( 5, -large );
+        tableau.setUpperBound( 5, large );
+        tableau.setLowerBound( 6, -large );
+        tableau.setUpperBound( 6, large );
+        tableau.setLowerBound( 7, -large );
+        tableau.setUpperBound( 7, large );
+        tableau.setLowerBound( 8, -large );
+        tableau.setUpperBound( 8, large );
+        tableau.setLowerBound( 9, -large );
+        tableau.setUpperBound( 9, large );
+        tableau.setLowerBound( 10, -large );
+        tableau.setUpperBound( 10, large );
+        tableau.setLowerBound( 11, -large );
+        tableau.setUpperBound( 11, large );
+        tableau.setLowerBound( 12, -large );
+        tableau.setUpperBound( 12, large );
+        tableau.setLowerBound( 13, -large );
+        tableau.setUpperBound( 13, large );
+        tableau.setLowerBound( 14, -large );
+        tableau.setUpperBound( 14, large );
+        tableau.setLowerBound( 15, -large );
+        tableau.setUpperBound( 15, large );
+        tableau.setLowerBound( 16, -large );
+        tableau.setUpperBound( 16, large );
+        tableau.setLowerBound( 17, -large );
+        tableau.setUpperBound( 17, large );
+        tableau.setLowerBound( 18, -large );
+        tableau.setUpperBound( 18, large );
+        tableau.setLowerBound( 19, -large );
+        tableau.setUpperBound( 19, large );
+        tableau.setLowerBound( 20, -large );
+        tableau.setUpperBound( 20, large );
+        tableau.setLowerBound( 21, -large );
+        tableau.setUpperBound( 21, large );
+    }
+
+    void populateNetworkBackwardSigmoid( NLR::NetworkLevelReasoner &nlr, MockTableau &tableau )
+    {
         /*
               1      S      -1      S      -1  2
           x0 --- x2 ---> x4 --- x6 ---> x8 --- x10
@@ -2108,152 +2225,272 @@
             /    \   S    /    \    S     /    \
           x1 --- x3 ---> x5 --- x7 ---> x9 --- x11
               1             -1              2
-=======
-        NLR::NetworkLevelReasoner nlr;
-
-        populateNetworkWithRound( nlr );
->>>>>>> c15b12ea
-
-        double input[2];
-        double output[2];
-
-        // With Round, Inputs are zeros, only biases count
-        input[0] = 0;
-        input[1] = 0;
-
-        TS_ASSERT_THROWS_NOTHING( nlr.evaluate( input, output ) );
-
-        TS_ASSERT( FloatUtils::areEqual( output[0], 1 ) );
-        TS_ASSERT( FloatUtils::areEqual( output[1], 4 ) );
-
-        // With Round, case 1
-        input[0] = 2.1;
-        input[1] = 1.4;
-
-        TS_ASSERT_THROWS_NOTHING( nlr.evaluate( input, output ) );
-
-        TS_ASSERT( FloatUtils::areEqual( output[0], 2, 0.0001 ) );
-        TS_ASSERT( FloatUtils::areEqual( output[1], -4, 0.0001 ) );
-
-        // With Round, case 2
-        input[0] = 2.1;
-        input[1] = 1.6;
-
-        TS_ASSERT_THROWS_NOTHING( nlr.evaluate( input, output ) );
-
-        TS_ASSERT( FloatUtils::areEqual( output[0], 0, 0.0001 ) );
-        TS_ASSERT( FloatUtils::areEqual( output[1], -12, 0.0001 ) );
-    }
-
-    void test_evaluate_leaky_relu()
-    {
-        NLR::NetworkLevelReasoner nlr;
-
-        populateNetworkWithLeakyRelu( nlr );
-
-        double input[2];
-        double output[2];
-
-        // With Leaky ReLU, Inputs are zeros, only biases count
-        input[0] = 0;
-        input[1] = 0;
-
-        TS_ASSERT_THROWS_NOTHING( nlr.evaluate( input, output ) );
-
-        TS_ASSERT( FloatUtils::areEqual( output[0], 1 ) );
-        TS_ASSERT( FloatUtils::areEqual( output[1], 4 ) );
-
-        // With Leaky ReLU, case 1  (alpha=0.1)
-        input[0] = 1;
-        input[1] = 1;
-
-        TS_ASSERT_THROWS_NOTHING( nlr.evaluate( input, output ) );
-
-        TS_ASSERT( FloatUtils::areEqual( output[0], 0.9, 0.0001 ) );
-        TS_ASSERT( FloatUtils::areEqual( output[1], 0.57, 0.0001 ) );
-
-        // With Leaky ReLU, case 2
-        input[0] = 1;
-        input[1] = 2;
-
-        TS_ASSERT_THROWS_NOTHING( nlr.evaluate( input, output ) );
-
-        TS_ASSERT( FloatUtils::areEqual( output[0], -0.04, 0.0001 ) );
-        TS_ASSERT( FloatUtils::areEqual( output[1], -0.76, 0.0001 ) );
-    }
-
-    void test_evaluate_max()
-    {
-        NLR::NetworkLevelReasoner nlr;
-
-        populateNetworkWithMax( nlr );
-
-        double input[2];
-        double output[1];
-
-        // With Max, Inputs are zeros, only biases count
-        input[0] = 0;
-        input[1] = 0;
-
-        TS_ASSERT_THROWS_NOTHING( nlr.evaluate( input, output ) );
-
-        TS_ASSERT( FloatUtils::areEqual( output[0], -3 ) );
-
-        // With Max, case 1
-        input[0] = 1;
-        input[1] = -3;
-
-        TS_ASSERT_THROWS_NOTHING( nlr.evaluate( input, output ) );
-
-        TS_ASSERT( FloatUtils::areEqual( output[0], -18 ) );
-
-        // With Max, case 2
-        input[0] = -3;
-        input[1] = 3;
-
-        TS_ASSERT_THROWS_NOTHING( nlr.evaluate( input, output ) );
-
-        TS_ASSERT( FloatUtils::areEqual( output[0], -5 ) );
-    }
-
-
-    void test_evaluate_softmax()
-    {
-        NLR::NetworkLevelReasoner nlr;
-
-        populateNetworkWithSoftmax( nlr );
-
-        double input[2];
-        double output[2];
-
-        // With Softmax, Inputs are zeros, only biases count
-        input[0] = 0;
-        input[1] = 0;
-
-        TS_ASSERT_THROWS_NOTHING( nlr.evaluate( input, output ) );
-        TS_ASSERT( FloatUtils::areEqual( output[0], 0.2999, 0.0001 ) );
-        TS_ASSERT( FloatUtils::areEqual( output[1], 2.4001, 0.0001 ) );
-
-        // With Softmax, case 1
-        input[0] = 1;
-        input[1] = -3;
-
-        TS_ASSERT_THROWS_NOTHING( nlr.evaluate( input, output ) );
-        TS_ASSERT( FloatUtils::areEqual( output[0], 0.1192, 0.0001 ) );
-        TS_ASSERT( FloatUtils::areEqual( output[1], 2.7615, 0.0001 ) );
-
-        // With Softmax, case 2
-        input[0] = -3;
-        input[1] = 3;
-
-        TS_ASSERT_THROWS_NOTHING( nlr.evaluate( input, output ) );
-        TS_ASSERT( FloatUtils::areEqual( output[0], 0.1206, 0.0001 ) );
-        TS_ASSERT( FloatUtils::areEqual( output[1], 2.7588, 0.0001 ) );
-    }
-
-    void test_evaluate_bilinear()
-    {
-<<<<<<< HEAD
+
+          The example described in Fig. 2 of
+          https://dl.acm.org/doi/10.1145/3563325
+          using Sigmoid activation instead of LeakyReLU
+        */
+
+        // Create the layers
+        nlr.addLayer( 0, NLR::Layer::INPUT, 2 );
+        nlr.addLayer( 1, NLR::Layer::WEIGHTED_SUM, 2 );
+        nlr.addLayer( 2, NLR::Layer::SIGMOID, 2 );
+        nlr.addLayer( 3, NLR::Layer::WEIGHTED_SUM, 2 );
+        nlr.addLayer( 4, NLR::Layer::SIGMOID, 2 );
+        nlr.addLayer( 5, NLR::Layer::WEIGHTED_SUM, 2 );
+
+        // Mark layer dependencies
+        for ( unsigned i = 1; i <= 5; ++i )
+            nlr.addLayerDependency( i - 1, i );
+
+        // Set the weights and biases for the weighted sum layers
+        nlr.setWeight( 0, 0, 1, 0, 1 );
+        nlr.setWeight( 0, 0, 1, 1, 1 );
+        nlr.setWeight( 0, 1, 1, 0, -1 );
+        nlr.setWeight( 0, 1, 1, 1, 1 );
+
+        nlr.setWeight( 2, 0, 3, 0, -1 );
+        nlr.setWeight( 2, 0, 3, 1, 2 );
+        nlr.setWeight( 2, 1, 3, 0, 1 );
+        nlr.setWeight( 2, 1, 3, 1, -1 );
+
+        nlr.setWeight( 4, 0, 5, 0, -1 );
+        nlr.setWeight( 4, 0, 5, 1, 1 );
+        nlr.setWeight( 4, 1, 5, 0, -1 );
+        nlr.setWeight( 4, 1, 5, 1, 2 );
+
+        nlr.setBias( 5, 1, 2 );
+
+        // Mark the Sigmoid sources
+        nlr.addActivationSource( 1, 0, 2, 0 );
+        nlr.addActivationSource( 1, 1, 2, 1 );
+
+        nlr.addActivationSource( 3, 0, 4, 0 );
+        nlr.addActivationSource( 3, 1, 4, 1 );
+
+        // Variable indexing
+        nlr.setNeuronVariable( NLR::NeuronIndex( 0, 0 ), 0 );
+        nlr.setNeuronVariable( NLR::NeuronIndex( 0, 1 ), 1 );
+
+        nlr.setNeuronVariable( NLR::NeuronIndex( 1, 0 ), 2 );
+        nlr.setNeuronVariable( NLR::NeuronIndex( 1, 1 ), 3 );
+
+        nlr.setNeuronVariable( NLR::NeuronIndex( 2, 0 ), 4 );
+        nlr.setNeuronVariable( NLR::NeuronIndex( 2, 1 ), 5 );
+
+        nlr.setNeuronVariable( NLR::NeuronIndex( 3, 0 ), 6 );
+        nlr.setNeuronVariable( NLR::NeuronIndex( 3, 1 ), 7 );
+
+        nlr.setNeuronVariable( NLR::NeuronIndex( 4, 0 ), 8 );
+        nlr.setNeuronVariable( NLR::NeuronIndex( 4, 1 ), 9 );
+
+        nlr.setNeuronVariable( NLR::NeuronIndex( 5, 0 ), 10 );
+        nlr.setNeuronVariable( NLR::NeuronIndex( 5, 1 ), 11 );
+
+        // Very loose bounds for neurons except inputs
+        double large = 1000000;
+
+        tableau.getBoundManager().initialize( 12 );
+        tableau.setLowerBound( 2, -large );
+        tableau.setUpperBound( 2, large );
+        tableau.setLowerBound( 3, -large );
+        tableau.setUpperBound( 3, large );
+        tableau.setLowerBound( 4, -large );
+        tableau.setUpperBound( 4, large );
+        tableau.setLowerBound( 5, -large );
+        tableau.setUpperBound( 5, large );
+        tableau.setLowerBound( 6, -large );
+        tableau.setUpperBound( 6, large );
+        tableau.setLowerBound( 7, -large );
+        tableau.setUpperBound( 7, large );
+        tableau.setLowerBound( 8, -large );
+        tableau.setUpperBound( 8, large );
+        tableau.setLowerBound( 9, -large );
+        tableau.setUpperBound( 9, large );
+        tableau.setLowerBound( 10, -large );
+        tableau.setUpperBound( 10, large );
+        tableau.setLowerBound( 11, -large );
+        tableau.setUpperBound( 11, large );
+    }
+
+    void populateNetworkBackwardSigmoid2( NLR::NetworkLevelReasoner &nlr, MockTableau &tableau )
+    {
+        /*
+                x3    x7
+          x0                 x11    x14
+                x4    x8                   x17    x19
+          x1                 x12    x15                  x21
+                x5    x9                   x18    x20
+          x2                 x13    x16
+                x6    x10
+
+          x3 = -x0 + x1
+          x4 = x0 + 2*x1
+          x5 = x0 + x1 + x2
+          x6 = 3*x0 - 2*x1 - x2
+
+          x7 = Sigmoid( x3 )
+          x8 = Sigmoid( x4 )
+          x9 = Sigmoid( x5 )
+          x10 = Sigmoid( x6 )
+
+          x11 = 2x7 + x9 - x10 + 2
+          x12 = -x7 + 2x8 + x10
+          x13 = x7 - x8 + 2x9 - 2
+
+          x14 = Sigmoid( x11 )
+          x15 = Sigmoid( x12 )
+          x16 = Sigmoid( x13 )
+
+          x17 = -x14 + x15 - x16
+          x18 = x14 + x15 + x16
+
+          x19 = Sigmoid( x17 )
+          x20 = Sigmoid( x18 )
+
+          x21 = x19 - x20 - 1
+        */
+
+        // Create the layers
+        nlr.addLayer( 0, NLR::Layer::INPUT, 3 );
+        nlr.addLayer( 1, NLR::Layer::WEIGHTED_SUM, 4 );
+        nlr.addLayer( 2, NLR::Layer::SIGMOID, 4 );
+        nlr.addLayer( 3, NLR::Layer::WEIGHTED_SUM, 3 );
+        nlr.addLayer( 4, NLR::Layer::SIGMOID, 3 );
+        nlr.addLayer( 5, NLR::Layer::WEIGHTED_SUM, 2 );
+        nlr.addLayer( 6, NLR::Layer::SIGMOID, 2 );
+        nlr.addLayer( 7, NLR::Layer::WEIGHTED_SUM, 1 );
+
+        // Mark layer dependencies
+        for ( unsigned i = 1; i <= 7; ++i )
+            nlr.addLayerDependency( i - 1, i );
+
+        // Set the weights and biases for the weighted sum layers
+        nlr.setWeight( 0, 0, 1, 0, -1 );
+        nlr.setWeight( 0, 0, 1, 1, 1 );
+        nlr.setWeight( 0, 0, 1, 2, 1 );
+        nlr.setWeight( 0, 0, 1, 3, 3 );
+        nlr.setWeight( 0, 1, 1, 0, 1 );
+        nlr.setWeight( 0, 1, 1, 1, 2 );
+        nlr.setWeight( 0, 1, 1, 2, 1 );
+        nlr.setWeight( 0, 1, 1, 3, -2 );
+        nlr.setWeight( 0, 2, 1, 2, 1 );
+        nlr.setWeight( 0, 2, 1, 3, -1 );
+
+        nlr.setWeight( 2, 0, 3, 0, 2 );
+        nlr.setWeight( 2, 0, 3, 1, -1 );
+        nlr.setWeight( 2, 0, 3, 2, 1 );
+        nlr.setWeight( 2, 1, 3, 1, 2 );
+        nlr.setWeight( 2, 1, 3, 2, -1 );
+        nlr.setWeight( 2, 2, 3, 0, 1 );
+        nlr.setWeight( 2, 2, 3, 2, 2 );
+        nlr.setWeight( 2, 3, 3, 0, -1 );
+        nlr.setWeight( 2, 3, 3, 1, 1 );
+
+        nlr.setWeight( 4, 0, 5, 0, -1 );
+        nlr.setWeight( 4, 0, 5, 1, 1 );
+        nlr.setWeight( 4, 1, 5, 0, 1 );
+        nlr.setWeight( 4, 1, 5, 1, 1 );
+        nlr.setWeight( 4, 2, 5, 0, -1 );
+        nlr.setWeight( 4, 2, 5, 1, 1 );
+
+        nlr.setWeight( 6, 0, 7, 0, 1 );
+        nlr.setWeight( 6, 1, 7, 0, -1 );
+
+        nlr.setBias( 3, 0, 2 );
+        nlr.setBias( 3, 2, -2 );
+        nlr.setBias( 7, 0, -1 );
+
+        // Mark the Sigmoid sources
+        nlr.addActivationSource( 1, 0, 2, 0 );
+        nlr.addActivationSource( 1, 1, 2, 1 );
+        nlr.addActivationSource( 1, 2, 2, 2 );
+        nlr.addActivationSource( 1, 3, 2, 3 );
+
+        nlr.addActivationSource( 3, 0, 4, 0 );
+        nlr.addActivationSource( 3, 1, 4, 1 );
+        nlr.addActivationSource( 3, 2, 4, 2 );
+
+        nlr.addActivationSource( 5, 0, 6, 0 );
+        nlr.addActivationSource( 5, 1, 6, 1 );
+
+        // Variable indexing
+        nlr.setNeuronVariable( NLR::NeuronIndex( 0, 0 ), 0 );
+        nlr.setNeuronVariable( NLR::NeuronIndex( 0, 1 ), 1 );
+        nlr.setNeuronVariable( NLR::NeuronIndex( 0, 2 ), 2 );
+
+        nlr.setNeuronVariable( NLR::NeuronIndex( 1, 0 ), 3 );
+        nlr.setNeuronVariable( NLR::NeuronIndex( 1, 1 ), 4 );
+        nlr.setNeuronVariable( NLR::NeuronIndex( 1, 2 ), 5 );
+        nlr.setNeuronVariable( NLR::NeuronIndex( 1, 3 ), 6 );
+
+        nlr.setNeuronVariable( NLR::NeuronIndex( 2, 0 ), 7 );
+        nlr.setNeuronVariable( NLR::NeuronIndex( 2, 1 ), 8 );
+        nlr.setNeuronVariable( NLR::NeuronIndex( 2, 2 ), 9 );
+        nlr.setNeuronVariable( NLR::NeuronIndex( 2, 3 ), 10 );
+
+        nlr.setNeuronVariable( NLR::NeuronIndex( 3, 0 ), 11 );
+        nlr.setNeuronVariable( NLR::NeuronIndex( 3, 1 ), 12 );
+        nlr.setNeuronVariable( NLR::NeuronIndex( 3, 2 ), 13 );
+
+        nlr.setNeuronVariable( NLR::NeuronIndex( 4, 0 ), 14 );
+        nlr.setNeuronVariable( NLR::NeuronIndex( 4, 1 ), 15 );
+        nlr.setNeuronVariable( NLR::NeuronIndex( 4, 2 ), 16 );
+
+        nlr.setNeuronVariable( NLR::NeuronIndex( 5, 0 ), 17 );
+        nlr.setNeuronVariable( NLR::NeuronIndex( 5, 1 ), 18 );
+
+        nlr.setNeuronVariable( NLR::NeuronIndex( 6, 0 ), 19 );
+        nlr.setNeuronVariable( NLR::NeuronIndex( 6, 1 ), 20 );
+
+        nlr.setNeuronVariable( NLR::NeuronIndex( 7, 0 ), 21 );
+
+        // Very loose bounds for neurons except inputs
+        double large = 1000000;
+
+        tableau.getBoundManager().initialize( 22 );
+        tableau.setLowerBound( 3, -large );
+        tableau.setUpperBound( 3, large );
+        tableau.setLowerBound( 4, -large );
+        tableau.setUpperBound( 4, large );
+        tableau.setLowerBound( 5, -large );
+        tableau.setUpperBound( 5, large );
+        tableau.setLowerBound( 6, -large );
+        tableau.setUpperBound( 6, large );
+        tableau.setLowerBound( 7, -large );
+        tableau.setUpperBound( 7, large );
+        tableau.setLowerBound( 8, -large );
+        tableau.setUpperBound( 8, large );
+        tableau.setLowerBound( 9, -large );
+        tableau.setUpperBound( 9, large );
+        tableau.setLowerBound( 10, -large );
+        tableau.setUpperBound( 10, large );
+        tableau.setLowerBound( 11, -large );
+        tableau.setUpperBound( 11, large );
+        tableau.setLowerBound( 12, -large );
+        tableau.setUpperBound( 12, large );
+        tableau.setLowerBound( 13, -large );
+        tableau.setUpperBound( 13, large );
+        tableau.setLowerBound( 14, -large );
+        tableau.setUpperBound( 14, large );
+        tableau.setLowerBound( 15, -large );
+        tableau.setUpperBound( 15, large );
+        tableau.setLowerBound( 16, -large );
+        tableau.setUpperBound( 16, large );
+        tableau.setLowerBound( 17, -large );
+        tableau.setUpperBound( 17, large );
+        tableau.setLowerBound( 18, -large );
+        tableau.setUpperBound( 18, large );
+        tableau.setLowerBound( 19, -large );
+        tableau.setUpperBound( 19, large );
+        tableau.setLowerBound( 20, -large );
+        tableau.setUpperBound( 20, large );
+        tableau.setLowerBound( 21, -large );
+        tableau.setUpperBound( 21, large );
+    }
+
+    void populateNetworkBackwardSign( NLR::NetworkLevelReasoner &nlr, MockTableau &tableau )
+    {
         /*
               1     Sign    -1     Sign    -1  2
           x0 --- x2 ---> x4 --- x6 ---> x8 --- x10
@@ -2265,596 +2502,1134 @@
             /    \  Sign  /    \   Sign   /    \
           x1 --- x3 ---> x5 --- x7 ---> x9 --- x11
               1             -1              2
-=======
-        NLR::NetworkLevelReasoner nlr;
-
-        populateNetworkWithBilinear( nlr );
->>>>>>> c15b12ea
-
-        double input[2];
-        double output[1];
-
-        // With Bilinear, Inputs are zeros, only biases count
-        input[0] = 0;
-        input[1] = 0;
-
-        TS_ASSERT_THROWS_NOTHING( nlr.evaluate( input, output ) );
-
-        TS_ASSERT( FloatUtils::areEqual( output[0], 0 ) );
-
-        // With Bilinear, case 1
-        input[0] = 0.1;
-        input[1] = -0.3;
-
-        TS_ASSERT_THROWS_NOTHING( nlr.evaluate( input, output ) );
-        TS_ASSERT( FloatUtils::areEqual( output[0], 2.8304, 0.0001 ) );
-
-        // With Bilinear, case 2
-        input[0] = -0.3;
-        input[1] = 0.3;
-
-        TS_ASSERT_THROWS_NOTHING( nlr.evaluate( input, output ) );
-        TS_ASSERT( FloatUtils::areEqual( output[0], 0.0912, 0.0001 ) );
-    }
-
-    void test_evaluate_non_consecutive_layers()
-    {
-        NLR::NetworkLevelReasoner nlr;
+
+          The example described in Fig. 2 of
+          https://dl.acm.org/doi/10.1145/3563325
+          using Sign activation instead of LeakyReLU
+        */
+
+        // Create the layers
+        nlr.addLayer( 0, NLR::Layer::INPUT, 2 );
+        nlr.addLayer( 1, NLR::Layer::WEIGHTED_SUM, 2 );
+        nlr.addLayer( 2, NLR::Layer::SIGN, 2 );
+        nlr.addLayer( 3, NLR::Layer::WEIGHTED_SUM, 2 );
+        nlr.addLayer( 4, NLR::Layer::SIGN, 2 );
+        nlr.addLayer( 5, NLR::Layer::WEIGHTED_SUM, 2 );
+
+        // Mark layer dependencies
+        for ( unsigned i = 1; i <= 5; ++i )
+            nlr.addLayerDependency( i - 1, i );
+
+        // Set the weights and biases for the weighted sum layers
+        nlr.setWeight( 0, 0, 1, 0, 1 );
+        nlr.setWeight( 0, 0, 1, 1, 1 );
+        nlr.setWeight( 0, 1, 1, 0, -1 );
+        nlr.setWeight( 0, 1, 1, 1, 1 );
+
+        nlr.setWeight( 2, 0, 3, 0, -1 );
+        nlr.setWeight( 2, 0, 3, 1, 2 );
+        nlr.setWeight( 2, 1, 3, 0, 1 );
+        nlr.setWeight( 2, 1, 3, 1, -1 );
+
+        nlr.setWeight( 4, 0, 5, 0, -1 );
+        nlr.setWeight( 4, 0, 5, 1, 1 );
+        nlr.setWeight( 4, 1, 5, 0, -1 );
+        nlr.setWeight( 4, 1, 5, 1, 2 );
+
+        nlr.setBias( 5, 1, 2 );
+
+        // Mark the Sign sources
+        nlr.addActivationSource( 1, 0, 2, 0 );
+        nlr.addActivationSource( 1, 1, 2, 1 );
+
+        nlr.addActivationSource( 3, 0, 4, 0 );
+        nlr.addActivationSource( 3, 1, 4, 1 );
+
+        // Variable indexing
+        nlr.setNeuronVariable( NLR::NeuronIndex( 0, 0 ), 0 );
+        nlr.setNeuronVariable( NLR::NeuronIndex( 0, 1 ), 1 );
+
+        nlr.setNeuronVariable( NLR::NeuronIndex( 1, 0 ), 2 );
+        nlr.setNeuronVariable( NLR::NeuronIndex( 1, 1 ), 3 );
+
+        nlr.setNeuronVariable( NLR::NeuronIndex( 2, 0 ), 4 );
+        nlr.setNeuronVariable( NLR::NeuronIndex( 2, 1 ), 5 );
+
+        nlr.setNeuronVariable( NLR::NeuronIndex( 3, 0 ), 6 );
+        nlr.setNeuronVariable( NLR::NeuronIndex( 3, 1 ), 7 );
+
+        nlr.setNeuronVariable( NLR::NeuronIndex( 4, 0 ), 8 );
+        nlr.setNeuronVariable( NLR::NeuronIndex( 4, 1 ), 9 );
+
+        nlr.setNeuronVariable( NLR::NeuronIndex( 5, 0 ), 10 );
+        nlr.setNeuronVariable( NLR::NeuronIndex( 5, 1 ), 11 );
+
+        // Very loose bounds for neurons except inputs
+        double large = 1000000;
+
+        tableau.getBoundManager().initialize( 12 );
+        tableau.setLowerBound( 2, -large );
+        tableau.setUpperBound( 2, large );
+        tableau.setLowerBound( 3, -large );
+        tableau.setUpperBound( 3, large );
+        tableau.setLowerBound( 4, -large );
+        tableau.setUpperBound( 4, large );
+        tableau.setLowerBound( 5, -large );
+        tableau.setUpperBound( 5, large );
+        tableau.setLowerBound( 6, -large );
+        tableau.setUpperBound( 6, large );
+        tableau.setLowerBound( 7, -large );
+        tableau.setUpperBound( 7, large );
+        tableau.setLowerBound( 8, -large );
+        tableau.setUpperBound( 8, large );
+        tableau.setLowerBound( 9, -large );
+        tableau.setUpperBound( 9, large );
+        tableau.setLowerBound( 10, -large );
+        tableau.setUpperBound( 10, large );
+        tableau.setLowerBound( 11, -large );
+        tableau.setUpperBound( 11, large );
+    }
+
+    void populateNetworkBackwardSign2( NLR::NetworkLevelReasoner &nlr, MockTableau &tableau )
+    {
+        /*
+                x3    x7
+          x0                 x11    x14
+                x4    x8                   x17    x19
+          x1                 x12    x15                  x21
+                x5    x9                   x18    x20
+          x2                 x13    x16
+                x6    x10
+
+          x3 = -x0 + x1
+          x4 = x0 + 2*x1
+          x5 = x0 + x1 + x2
+          x6 = 3*x0 - 2*x1 - x2
+
+          x7 = Sign( x3 )
+          x8 = Sign( x4 )
+          x9 = SIgn( x5 )
+          x10 = Sign( x6 )
+
+          x11 = 2x7 + x9 - x10 + 2
+          x12 = -x7 + 2x8 + x10
+          x13 = x7 - x8 + 2x9 - 2
+
+          x14 = Sign( x11 )
+          x15 = Sign( x12 )
+          x16 = Sign( x13 )
+
+          x17 = -x14 + x15 - x16
+          x18 = x14 + x15 + x16
+
+          x19 = Sign( x17 )
+          x20 = Sign( x18 )
+
+          x21 = x19 - x20 - 1
+        */
+
+        // Create the layers
+        nlr.addLayer( 0, NLR::Layer::INPUT, 3 );
+        nlr.addLayer( 1, NLR::Layer::WEIGHTED_SUM, 4 );
+        nlr.addLayer( 2, NLR::Layer::SIGN, 4 );
+        nlr.addLayer( 3, NLR::Layer::WEIGHTED_SUM, 3 );
+        nlr.addLayer( 4, NLR::Layer::SIGN, 3 );
+        nlr.addLayer( 5, NLR::Layer::WEIGHTED_SUM, 2 );
+        nlr.addLayer( 6, NLR::Layer::SIGN, 2 );
+        nlr.addLayer( 7, NLR::Layer::WEIGHTED_SUM, 1 );
+
+        // Mark layer dependencies
+        for ( unsigned i = 1; i <= 7; ++i )
+            nlr.addLayerDependency( i - 1, i );
+
+        // Set the weights and biases for the weighted sum layers
+        nlr.setWeight( 0, 0, 1, 0, -1 );
+        nlr.setWeight( 0, 0, 1, 1, 1 );
+        nlr.setWeight( 0, 0, 1, 2, 1 );
+        nlr.setWeight( 0, 0, 1, 3, 3 );
+        nlr.setWeight( 0, 1, 1, 0, 1 );
+        nlr.setWeight( 0, 1, 1, 1, 2 );
+        nlr.setWeight( 0, 1, 1, 2, 1 );
+        nlr.setWeight( 0, 1, 1, 3, -2 );
+        nlr.setWeight( 0, 2, 1, 2, 1 );
+        nlr.setWeight( 0, 2, 1, 3, -1 );
+
+        nlr.setWeight( 2, 0, 3, 0, 2 );
+        nlr.setWeight( 2, 0, 3, 1, -1 );
+        nlr.setWeight( 2, 0, 3, 2, 1 );
+        nlr.setWeight( 2, 1, 3, 1, 2 );
+        nlr.setWeight( 2, 1, 3, 2, -1 );
+        nlr.setWeight( 2, 2, 3, 0, 1 );
+        nlr.setWeight( 2, 2, 3, 2, 2 );
+        nlr.setWeight( 2, 3, 3, 0, -1 );
+        nlr.setWeight( 2, 3, 3, 1, 1 );
+
+        nlr.setWeight( 4, 0, 5, 0, -1 );
+        nlr.setWeight( 4, 0, 5, 1, 1 );
+        nlr.setWeight( 4, 1, 5, 0, 1 );
+        nlr.setWeight( 4, 1, 5, 1, 1 );
+        nlr.setWeight( 4, 2, 5, 0, -1 );
+        nlr.setWeight( 4, 2, 5, 1, 1 );
+
+        nlr.setWeight( 6, 0, 7, 0, 1 );
+        nlr.setWeight( 6, 1, 7, 0, -1 );
+
+        nlr.setBias( 3, 0, 2 );
+        nlr.setBias( 3, 2, -2 );
+        nlr.setBias( 7, 0, -1 );
+
+        // Mark the Sign sources
+        nlr.addActivationSource( 1, 0, 2, 0 );
+        nlr.addActivationSource( 1, 1, 2, 1 );
+        nlr.addActivationSource( 1, 2, 2, 2 );
+        nlr.addActivationSource( 1, 3, 2, 3 );
+
+        nlr.addActivationSource( 3, 0, 4, 0 );
+        nlr.addActivationSource( 3, 1, 4, 1 );
+        nlr.addActivationSource( 3, 2, 4, 2 );
+
+        nlr.addActivationSource( 5, 0, 6, 0 );
+        nlr.addActivationSource( 5, 1, 6, 1 );
+
+        // Variable indexing
+        nlr.setNeuronVariable( NLR::NeuronIndex( 0, 0 ), 0 );
+        nlr.setNeuronVariable( NLR::NeuronIndex( 0, 1 ), 1 );
+        nlr.setNeuronVariable( NLR::NeuronIndex( 0, 2 ), 2 );
+
+        nlr.setNeuronVariable( NLR::NeuronIndex( 1, 0 ), 3 );
+        nlr.setNeuronVariable( NLR::NeuronIndex( 1, 1 ), 4 );
+        nlr.setNeuronVariable( NLR::NeuronIndex( 1, 2 ), 5 );
+        nlr.setNeuronVariable( NLR::NeuronIndex( 1, 3 ), 6 );
+
+        nlr.setNeuronVariable( NLR::NeuronIndex( 2, 0 ), 7 );
+        nlr.setNeuronVariable( NLR::NeuronIndex( 2, 1 ), 8 );
+        nlr.setNeuronVariable( NLR::NeuronIndex( 2, 2 ), 9 );
+        nlr.setNeuronVariable( NLR::NeuronIndex( 2, 3 ), 10 );
+
+        nlr.setNeuronVariable( NLR::NeuronIndex( 3, 0 ), 11 );
+        nlr.setNeuronVariable( NLR::NeuronIndex( 3, 1 ), 12 );
+        nlr.setNeuronVariable( NLR::NeuronIndex( 3, 2 ), 13 );
+
+        nlr.setNeuronVariable( NLR::NeuronIndex( 4, 0 ), 14 );
+        nlr.setNeuronVariable( NLR::NeuronIndex( 4, 1 ), 15 );
+        nlr.setNeuronVariable( NLR::NeuronIndex( 4, 2 ), 16 );
+
+        nlr.setNeuronVariable( NLR::NeuronIndex( 5, 0 ), 17 );
+        nlr.setNeuronVariable( NLR::NeuronIndex( 5, 1 ), 18 );
+
+        nlr.setNeuronVariable( NLR::NeuronIndex( 6, 0 ), 19 );
+        nlr.setNeuronVariable( NLR::NeuronIndex( 6, 1 ), 20 );
+
+        nlr.setNeuronVariable( NLR::NeuronIndex( 7, 0 ), 21 );
+
+        // Very loose bounds for neurons except inputs
+        double large = 1000000;
+
+        tableau.getBoundManager().initialize( 22 );
+        tableau.setLowerBound( 3, -large );
+        tableau.setUpperBound( 3, large );
+        tableau.setLowerBound( 4, -large );
+        tableau.setUpperBound( 4, large );
+        tableau.setLowerBound( 5, -large );
+        tableau.setUpperBound( 5, large );
+        tableau.setLowerBound( 6, -large );
+        tableau.setUpperBound( 6, large );
+        tableau.setLowerBound( 7, -large );
+        tableau.setUpperBound( 7, large );
+        tableau.setLowerBound( 8, -large );
+        tableau.setUpperBound( 8, large );
+        tableau.setLowerBound( 9, -large );
+        tableau.setUpperBound( 9, large );
+        tableau.setLowerBound( 10, -large );
+        tableau.setUpperBound( 10, large );
+        tableau.setLowerBound( 11, -large );
+        tableau.setUpperBound( 11, large );
+        tableau.setLowerBound( 12, -large );
+        tableau.setUpperBound( 12, large );
+        tableau.setLowerBound( 13, -large );
+        tableau.setUpperBound( 13, large );
+        tableau.setLowerBound( 14, -large );
+        tableau.setUpperBound( 14, large );
+        tableau.setLowerBound( 15, -large );
+        tableau.setUpperBound( 15, large );
+        tableau.setLowerBound( 16, -large );
+        tableau.setUpperBound( 16, large );
+        tableau.setLowerBound( 17, -large );
+        tableau.setUpperBound( 17, large );
+        tableau.setLowerBound( 18, -large );
+        tableau.setUpperBound( 18, large );
+        tableau.setLowerBound( 19, -large );
+        tableau.setUpperBound( 19, large );
+        tableau.setLowerBound( 20, -large );
+        tableau.setUpperBound( 20, large );
+        tableau.setLowerBound( 21, -large );
+        tableau.setUpperBound( 21, large );
+    }
+
+    void populateNetworkBackwardRound( NLR::NetworkLevelReasoner &nlr, MockTableau &tableau )
+    {
+        /*
+
+              1     Rnd     -1     Rnd     -1  2
+          x0 --- x2 ---> x4 --- x6 ---> x8 --- x10
+            \    /        \    /          \    /
+           1 \  /        2 \  /          1 \  /
+              \/            \/              \/
+              /\            /\              /\
+          -1 /  \        1 /  \         -1 /  \
+            /    \  Rnd   /    \   Rnd    /    \
+          x1 --- x3 ---> x5 --- x7 ---> x9 --- x11
+              1             -1              2
+
+          The example described in Fig. 2 of
+          https://dl.acm.org/doi/10.1145/3563325
+          using Round activation instead of LeakyReLU
+        */
+
+        // Create the layers
+        nlr.addLayer( 0, NLR::Layer::INPUT, 2 );
+        nlr.addLayer( 1, NLR::Layer::WEIGHTED_SUM, 2 );
+        nlr.addLayer( 2, NLR::Layer::ROUND, 2 );
+        nlr.addLayer( 3, NLR::Layer::WEIGHTED_SUM, 2 );
+        nlr.addLayer( 4, NLR::Layer::ROUND, 2 );
+        nlr.addLayer( 5, NLR::Layer::WEIGHTED_SUM, 2 );
+
+        // Mark layer dependencies
+        for ( unsigned i = 1; i <= 5; ++i )
+            nlr.addLayerDependency( i - 1, i );
+
+        // Set the weights and biases for the weighted sum layers
+        nlr.setWeight( 0, 0, 1, 0, 1 );
+        nlr.setWeight( 0, 0, 1, 1, 1 );
+        nlr.setWeight( 0, 1, 1, 0, -1 );
+        nlr.setWeight( 0, 1, 1, 1, 1 );
+
+        nlr.setWeight( 2, 0, 3, 0, -1 );
+        nlr.setWeight( 2, 0, 3, 1, 2 );
+        nlr.setWeight( 2, 1, 3, 0, 1 );
+        nlr.setWeight( 2, 1, 3, 1, -1 );
+
+        nlr.setWeight( 4, 0, 5, 0, -1 );
+        nlr.setWeight( 4, 0, 5, 1, 1 );
+        nlr.setWeight( 4, 1, 5, 0, -1 );
+        nlr.setWeight( 4, 1, 5, 1, 2 );
+
+        nlr.setBias( 5, 1, 2 );
+
+        // Mark the Round sources
+        nlr.addActivationSource( 1, 0, 2, 0 );
+        nlr.addActivationSource( 1, 1, 2, 1 );
+
+        nlr.addActivationSource( 3, 0, 4, 0 );
+        nlr.addActivationSource( 3, 1, 4, 1 );
+
+        // Variable indexing
+        nlr.setNeuronVariable( NLR::NeuronIndex( 0, 0 ), 0 );
+        nlr.setNeuronVariable( NLR::NeuronIndex( 0, 1 ), 1 );
+
+        nlr.setNeuronVariable( NLR::NeuronIndex( 1, 0 ), 2 );
+        nlr.setNeuronVariable( NLR::NeuronIndex( 1, 1 ), 3 );
+
+        nlr.setNeuronVariable( NLR::NeuronIndex( 2, 0 ), 4 );
+        nlr.setNeuronVariable( NLR::NeuronIndex( 2, 1 ), 5 );
+
+        nlr.setNeuronVariable( NLR::NeuronIndex( 3, 0 ), 6 );
+        nlr.setNeuronVariable( NLR::NeuronIndex( 3, 1 ), 7 );
+
+        nlr.setNeuronVariable( NLR::NeuronIndex( 4, 0 ), 8 );
+        nlr.setNeuronVariable( NLR::NeuronIndex( 4, 1 ), 9 );
+
+        nlr.setNeuronVariable( NLR::NeuronIndex( 5, 0 ), 10 );
+        nlr.setNeuronVariable( NLR::NeuronIndex( 5, 1 ), 11 );
+
+        // Very loose bounds for neurons except inputs
+        double large = 1000000;
+
+        tableau.getBoundManager().initialize( 12 );
+        tableau.setLowerBound( 2, -large );
+        tableau.setUpperBound( 2, large );
+        tableau.setLowerBound( 3, -large );
+        tableau.setUpperBound( 3, large );
+        tableau.setLowerBound( 4, -large );
+        tableau.setUpperBound( 4, large );
+        tableau.setLowerBound( 5, -large );
+        tableau.setUpperBound( 5, large );
+        tableau.setLowerBound( 6, -large );
+        tableau.setUpperBound( 6, large );
+        tableau.setLowerBound( 7, -large );
+        tableau.setUpperBound( 7, large );
+        tableau.setLowerBound( 8, -large );
+        tableau.setUpperBound( 8, large );
+        tableau.setLowerBound( 9, -large );
+        tableau.setUpperBound( 9, large );
+        tableau.setLowerBound( 10, -large );
+        tableau.setUpperBound( 10, large );
+        tableau.setLowerBound( 11, -large );
+        tableau.setUpperBound( 11, large );
+    }
+
+    void populateNetworkBackwardRound2( NLR::NetworkLevelReasoner &nlr, MockTableau &tableau )
+    {
+        /*
+                x3    x7
+          x0                 x11    x14
+                x4    x8                   x17    x19
+          x1                 x12    x15                  x21
+                x5    x9                   x18    x20
+          x2                 x13    x16
+                x6    x10
+
+          x3 = -x0 + x1
+          x4 = x0 + 2*x1
+          x5 = x0 + x1 + x2
+          x6 = 3*x0 - 2*x1 - x2
+
+          x7 = Round( x3 )
+          x8 = Round( x4 )
+          x9 = Round( x5 )
+          x10 = Round( x6 )
+
+          x11 = 2x7 + x9 - x10 + 2
+          x12 = -x7 + 2x8 + x10
+          x13 = x7 - x8 + 2x9 - 2
+
+          x14 = Round( x11 )
+          x15 = Round( x12 )
+          x16 = Round( x13 )
+
+          x17 = -x14 + x15 - x16
+          x18 = x14 + x15 + x16
+
+          x19 = Round( x17 )
+          x20 = Round( x18 )
+
+          x21 = x19 - x20 - 1
+        */
+
+        // Create the layers
+        nlr.addLayer( 0, NLR::Layer::INPUT, 3 );
+        nlr.addLayer( 1, NLR::Layer::WEIGHTED_SUM, 4 );
+        nlr.addLayer( 2, NLR::Layer::ROUND, 4 );
+        nlr.addLayer( 3, NLR::Layer::WEIGHTED_SUM, 3 );
+        nlr.addLayer( 4, NLR::Layer::ROUND, 3 );
+        nlr.addLayer( 5, NLR::Layer::WEIGHTED_SUM, 2 );
+        nlr.addLayer( 6, NLR::Layer::ROUND, 2 );
+        nlr.addLayer( 7, NLR::Layer::WEIGHTED_SUM, 1 );
+
+        // Mark layer dependencies
+        for ( unsigned i = 1; i <= 7; ++i )
+            nlr.addLayerDependency( i - 1, i );
+
+        // Set the weights and biases for the weighted sum layers
+        nlr.setWeight( 0, 0, 1, 0, -1 );
+        nlr.setWeight( 0, 0, 1, 1, 1 );
+        nlr.setWeight( 0, 0, 1, 2, 1 );
+        nlr.setWeight( 0, 0, 1, 3, 3 );
+        nlr.setWeight( 0, 1, 1, 0, 1 );
+        nlr.setWeight( 0, 1, 1, 1, 2 );
+        nlr.setWeight( 0, 1, 1, 2, 1 );
+        nlr.setWeight( 0, 1, 1, 3, -2 );
+        nlr.setWeight( 0, 2, 1, 2, 1 );
+        nlr.setWeight( 0, 2, 1, 3, -1 );
+
+        nlr.setWeight( 2, 0, 3, 0, 2 );
+        nlr.setWeight( 2, 0, 3, 1, -1 );
+        nlr.setWeight( 2, 0, 3, 2, 1 );
+        nlr.setWeight( 2, 1, 3, 1, 2 );
+        nlr.setWeight( 2, 1, 3, 2, -1 );
+        nlr.setWeight( 2, 2, 3, 0, 1 );
+        nlr.setWeight( 2, 2, 3, 2, 2 );
+        nlr.setWeight( 2, 3, 3, 0, -1 );
+        nlr.setWeight( 2, 3, 3, 1, 1 );
+
+        nlr.setWeight( 4, 0, 5, 0, -1 );
+        nlr.setWeight( 4, 0, 5, 1, 1 );
+        nlr.setWeight( 4, 1, 5, 0, 1 );
+        nlr.setWeight( 4, 1, 5, 1, 1 );
+        nlr.setWeight( 4, 2, 5, 0, -1 );
+        nlr.setWeight( 4, 2, 5, 1, 1 );
+
+        nlr.setWeight( 6, 0, 7, 0, 1 );
+        nlr.setWeight( 6, 1, 7, 0, -1 );
+
+        nlr.setBias( 3, 0, 2 );
+        nlr.setBias( 3, 2, -2 );
+        nlr.setBias( 7, 0, -1 );
+
+        // Mark the Round sources
+        nlr.addActivationSource( 1, 0, 2, 0 );
+        nlr.addActivationSource( 1, 1, 2, 1 );
+        nlr.addActivationSource( 1, 2, 2, 2 );
+        nlr.addActivationSource( 1, 3, 2, 3 );
+
+        nlr.addActivationSource( 3, 0, 4, 0 );
+        nlr.addActivationSource( 3, 1, 4, 1 );
+        nlr.addActivationSource( 3, 2, 4, 2 );
+
+        nlr.addActivationSource( 5, 0, 6, 0 );
+        nlr.addActivationSource( 5, 1, 6, 1 );
+
+        // Variable indexing
+        nlr.setNeuronVariable( NLR::NeuronIndex( 0, 0 ), 0 );
+        nlr.setNeuronVariable( NLR::NeuronIndex( 0, 1 ), 1 );
+        nlr.setNeuronVariable( NLR::NeuronIndex( 0, 2 ), 2 );
+
+        nlr.setNeuronVariable( NLR::NeuronIndex( 1, 0 ), 3 );
+        nlr.setNeuronVariable( NLR::NeuronIndex( 1, 1 ), 4 );
+        nlr.setNeuronVariable( NLR::NeuronIndex( 1, 2 ), 5 );
+        nlr.setNeuronVariable( NLR::NeuronIndex( 1, 3 ), 6 );
+
+        nlr.setNeuronVariable( NLR::NeuronIndex( 2, 0 ), 7 );
+        nlr.setNeuronVariable( NLR::NeuronIndex( 2, 1 ), 8 );
+        nlr.setNeuronVariable( NLR::NeuronIndex( 2, 2 ), 9 );
+        nlr.setNeuronVariable( NLR::NeuronIndex( 2, 3 ), 10 );
+
+        nlr.setNeuronVariable( NLR::NeuronIndex( 3, 0 ), 11 );
+        nlr.setNeuronVariable( NLR::NeuronIndex( 3, 1 ), 12 );
+        nlr.setNeuronVariable( NLR::NeuronIndex( 3, 2 ), 13 );
+
+        nlr.setNeuronVariable( NLR::NeuronIndex( 4, 0 ), 14 );
+        nlr.setNeuronVariable( NLR::NeuronIndex( 4, 1 ), 15 );
+        nlr.setNeuronVariable( NLR::NeuronIndex( 4, 2 ), 16 );
+
+        nlr.setNeuronVariable( NLR::NeuronIndex( 5, 0 ), 17 );
+        nlr.setNeuronVariable( NLR::NeuronIndex( 5, 1 ), 18 );
+
+        nlr.setNeuronVariable( NLR::NeuronIndex( 6, 0 ), 19 );
+        nlr.setNeuronVariable( NLR::NeuronIndex( 6, 1 ), 20 );
+
+        nlr.setNeuronVariable( NLR::NeuronIndex( 7, 0 ), 21 );
+
+        // Very loose bounds for neurons except inputs
+        double large = 1000000;
+
+        tableau.getBoundManager().initialize( 22 );
+        tableau.setLowerBound( 3, -large );
+        tableau.setUpperBound( 3, large );
+        tableau.setLowerBound( 4, -large );
+        tableau.setUpperBound( 4, large );
+        tableau.setLowerBound( 5, -large );
+        tableau.setUpperBound( 5, large );
+        tableau.setLowerBound( 6, -large );
+        tableau.setUpperBound( 6, large );
+        tableau.setLowerBound( 7, -large );
+        tableau.setUpperBound( 7, large );
+        tableau.setLowerBound( 8, -large );
+        tableau.setUpperBound( 8, large );
+        tableau.setLowerBound( 9, -large );
+        tableau.setUpperBound( 9, large );
+        tableau.setLowerBound( 10, -large );
+        tableau.setUpperBound( 10, large );
+        tableau.setLowerBound( 11, -large );
+        tableau.setUpperBound( 11, large );
+        tableau.setLowerBound( 12, -large );
+        tableau.setUpperBound( 12, large );
+        tableau.setLowerBound( 13, -large );
+        tableau.setUpperBound( 13, large );
+        tableau.setLowerBound( 14, -large );
+        tableau.setUpperBound( 14, large );
+        tableau.setLowerBound( 15, -large );
+        tableau.setUpperBound( 15, large );
+        tableau.setLowerBound( 16, -large );
+        tableau.setUpperBound( 16, large );
+        tableau.setLowerBound( 17, -large );
+        tableau.setUpperBound( 17, large );
+        tableau.setLowerBound( 18, -large );
+        tableau.setUpperBound( 18, large );
+        tableau.setLowerBound( 19, -large );
+        tableau.setUpperBound( 19, large );
+        tableau.setLowerBound( 20, -large );
+        tableau.setUpperBound( 20, large );
+        tableau.setLowerBound( 21, -large );
+        tableau.setUpperBound( 21, large );
+    }
+
+    void populateNetworkBackwardAbs( NLR::NetworkLevelReasoner &nlr, MockTableau &tableau )
+    {
+        /*
+
+              1      A      -1      A      -1  2
+          x0 --- x2 ---> x4 --- x6 ---> x8 --- x10
+            \    /        \    /          \    /
+           1 \  /        2 \  /          1 \  /
+              \/            \/              \/
+              /\            /\              /\
+          -1 /  \        1 /  \         -1 /  \
+            /    \   A    /    \    A     /    \
+          x1 --- x3 ---> x5 --- x7 ---> x9 --- x11
+              1             -1              2
+
+          The example described in Fig. 2 of
+          https://dl.acm.org/doi/10.1145/3563325
+          using Absolute value activation instead of LeakyReLU
+        */
+
+        // Create the layers
+        nlr.addLayer( 0, NLR::Layer::INPUT, 2 );
+        nlr.addLayer( 1, NLR::Layer::WEIGHTED_SUM, 2 );
+        nlr.addLayer( 2, NLR::Layer::ABSOLUTE_VALUE, 2 );
+        nlr.addLayer( 3, NLR::Layer::WEIGHTED_SUM, 2 );
+        nlr.addLayer( 4, NLR::Layer::ABSOLUTE_VALUE, 2 );
+        nlr.addLayer( 5, NLR::Layer::WEIGHTED_SUM, 2 );
+
+        // Mark layer dependencies
+        for ( unsigned i = 1; i <= 5; ++i )
+            nlr.addLayerDependency( i - 1, i );
+
+        // Set the weights and biases for the weighted sum layers
+        nlr.setWeight( 0, 0, 1, 0, 1 );
+        nlr.setWeight( 0, 0, 1, 1, 1 );
+        nlr.setWeight( 0, 1, 1, 0, -1 );
+        nlr.setWeight( 0, 1, 1, 1, 1 );
+
+        nlr.setWeight( 2, 0, 3, 0, -1 );
+        nlr.setWeight( 2, 0, 3, 1, 2 );
+        nlr.setWeight( 2, 1, 3, 0, 1 );
+        nlr.setWeight( 2, 1, 3, 1, -1 );
+
+        nlr.setWeight( 4, 0, 5, 0, -1 );
+        nlr.setWeight( 4, 0, 5, 1, 1 );
+        nlr.setWeight( 4, 1, 5, 0, -1 );
+        nlr.setWeight( 4, 1, 5, 1, 2 );
+
+        nlr.setBias( 5, 1, 2 );
+
+        // Mark the Abs sources
+        nlr.addActivationSource( 1, 0, 2, 0 );
+        nlr.addActivationSource( 1, 1, 2, 1 );
+
+        nlr.addActivationSource( 3, 0, 4, 0 );
+        nlr.addActivationSource( 3, 1, 4, 1 );
+
+        // Variable indexing
+        nlr.setNeuronVariable( NLR::NeuronIndex( 0, 0 ), 0 );
+        nlr.setNeuronVariable( NLR::NeuronIndex( 0, 1 ), 1 );
+
+        nlr.setNeuronVariable( NLR::NeuronIndex( 1, 0 ), 2 );
+        nlr.setNeuronVariable( NLR::NeuronIndex( 1, 1 ), 3 );
+
+        nlr.setNeuronVariable( NLR::NeuronIndex( 2, 0 ), 4 );
+        nlr.setNeuronVariable( NLR::NeuronIndex( 2, 1 ), 5 );
+
+        nlr.setNeuronVariable( NLR::NeuronIndex( 3, 0 ), 6 );
+        nlr.setNeuronVariable( NLR::NeuronIndex( 3, 1 ), 7 );
+
+        nlr.setNeuronVariable( NLR::NeuronIndex( 4, 0 ), 8 );
+        nlr.setNeuronVariable( NLR::NeuronIndex( 4, 1 ), 9 );
+
+        nlr.setNeuronVariable( NLR::NeuronIndex( 5, 0 ), 10 );
+        nlr.setNeuronVariable( NLR::NeuronIndex( 5, 1 ), 11 );
+
+        // Very loose bounds for neurons except inputs
+        double large = 1000000;
+
+        tableau.getBoundManager().initialize( 12 );
+        tableau.setLowerBound( 2, -large );
+        tableau.setUpperBound( 2, large );
+        tableau.setLowerBound( 3, -large );
+        tableau.setUpperBound( 3, large );
+        tableau.setLowerBound( 4, -large );
+        tableau.setUpperBound( 4, large );
+        tableau.setLowerBound( 5, -large );
+        tableau.setUpperBound( 5, large );
+        tableau.setLowerBound( 6, -large );
+        tableau.setUpperBound( 6, large );
+        tableau.setLowerBound( 7, -large );
+        tableau.setUpperBound( 7, large );
+        tableau.setLowerBound( 8, -large );
+        tableau.setUpperBound( 8, large );
+        tableau.setLowerBound( 9, -large );
+        tableau.setUpperBound( 9, large );
+        tableau.setLowerBound( 10, -large );
+        tableau.setUpperBound( 10, large );
+        tableau.setLowerBound( 11, -large );
+        tableau.setUpperBound( 11, large );
+    }
+
+    void populateNetworkBackwardAbs2( NLR::NetworkLevelReasoner &nlr, MockTableau &tableau )
+    {
+        /*
+                x3    x7
+          x0                 x11    x14
+                x4    x8                   x17    x19
+          x1                 x12    x15                  x21
+                x5    x9                   x18    x20
+          x2                 x13    x16
+                x6    x10
+
+          x3 = -x0 + x1
+          x4 = x0 + 2*x1
+          x5 = x0 + x1 + x2
+          x6 = 3*x0 - 2*x1 - x2
+
+          x7 = Abs( x3 )
+          x8 = Abs( x4 )
+          x9 = Abs( x5 )
+          x10 = Abs( x6 )
+
+          x11 = 2x7 + x9 - x10 + 2
+          x12 = -x7 + 2x8 + x10
+          x13 = x7 - x8 + 2x9 - 2
+
+          x14 = Abs( x11 )
+          x15 = Abs( x12 )
+          x16 = Abs( x13 )
+
+          x17 = -x14 + x15 - x16
+          x18 = x14 + x15 + x16
+
+          x19 = Abs( x17 )
+          x20 = Abs( x18 )
+
+          x21 = x19 - x20 - 1
+        */
+
+        // Create the layers
+        nlr.addLayer( 0, NLR::Layer::INPUT, 3 );
+        nlr.addLayer( 1, NLR::Layer::WEIGHTED_SUM, 4 );
+        nlr.addLayer( 2, NLR::Layer::ABSOLUTE_VALUE, 4 );
+        nlr.addLayer( 3, NLR::Layer::WEIGHTED_SUM, 3 );
+        nlr.addLayer( 4, NLR::Layer::ABSOLUTE_VALUE, 3 );
+        nlr.addLayer( 5, NLR::Layer::WEIGHTED_SUM, 2 );
+        nlr.addLayer( 6, NLR::Layer::ABSOLUTE_VALUE, 2 );
+        nlr.addLayer( 7, NLR::Layer::WEIGHTED_SUM, 1 );
+
+        // Mark layer dependencies
+        for ( unsigned i = 1; i <= 7; ++i )
+            nlr.addLayerDependency( i - 1, i );
+
+        // Set the weights and biases for the weighted sum layers
+        nlr.setWeight( 0, 0, 1, 0, -1 );
+        nlr.setWeight( 0, 0, 1, 1, 1 );
+        nlr.setWeight( 0, 0, 1, 2, 1 );
+        nlr.setWeight( 0, 0, 1, 3, 3 );
+        nlr.setWeight( 0, 1, 1, 0, 1 );
+        nlr.setWeight( 0, 1, 1, 1, 2 );
+        nlr.setWeight( 0, 1, 1, 2, 1 );
+        nlr.setWeight( 0, 1, 1, 3, -2 );
+        nlr.setWeight( 0, 2, 1, 2, 1 );
+        nlr.setWeight( 0, 2, 1, 3, -1 );
+
+        nlr.setWeight( 2, 0, 3, 0, 2 );
+        nlr.setWeight( 2, 0, 3, 1, -1 );
+        nlr.setWeight( 2, 0, 3, 2, 1 );
+        nlr.setWeight( 2, 1, 3, 1, 2 );
+        nlr.setWeight( 2, 1, 3, 2, -1 );
+        nlr.setWeight( 2, 2, 3, 0, 1 );
+        nlr.setWeight( 2, 2, 3, 2, 2 );
+        nlr.setWeight( 2, 3, 3, 0, -1 );
+        nlr.setWeight( 2, 3, 3, 1, 1 );
+
+        nlr.setWeight( 4, 0, 5, 0, -1 );
+        nlr.setWeight( 4, 0, 5, 1, 1 );
+        nlr.setWeight( 4, 1, 5, 0, 1 );
+        nlr.setWeight( 4, 1, 5, 1, 1 );
+        nlr.setWeight( 4, 2, 5, 0, -1 );
+        nlr.setWeight( 4, 2, 5, 1, 1 );
+
+        nlr.setWeight( 6, 0, 7, 0, 1 );
+        nlr.setWeight( 6, 1, 7, 0, -1 );
+
+        nlr.setBias( 3, 0, 2 );
+        nlr.setBias( 3, 2, -2 );
+        nlr.setBias( 7, 0, -1 );
+
+        // Mark the Abs sources
+        nlr.addActivationSource( 1, 0, 2, 0 );
+        nlr.addActivationSource( 1, 1, 2, 1 );
+        nlr.addActivationSource( 1, 2, 2, 2 );
+        nlr.addActivationSource( 1, 3, 2, 3 );
+
+        nlr.addActivationSource( 3, 0, 4, 0 );
+        nlr.addActivationSource( 3, 1, 4, 1 );
+        nlr.addActivationSource( 3, 2, 4, 2 );
+
+        nlr.addActivationSource( 5, 0, 6, 0 );
+        nlr.addActivationSource( 5, 1, 6, 1 );
+
+        // Variable indexing
+        nlr.setNeuronVariable( NLR::NeuronIndex( 0, 0 ), 0 );
+        nlr.setNeuronVariable( NLR::NeuronIndex( 0, 1 ), 1 );
+        nlr.setNeuronVariable( NLR::NeuronIndex( 0, 2 ), 2 );
+
+        nlr.setNeuronVariable( NLR::NeuronIndex( 1, 0 ), 3 );
+        nlr.setNeuronVariable( NLR::NeuronIndex( 1, 1 ), 4 );
+        nlr.setNeuronVariable( NLR::NeuronIndex( 1, 2 ), 5 );
+        nlr.setNeuronVariable( NLR::NeuronIndex( 1, 3 ), 6 );
+
+        nlr.setNeuronVariable( NLR::NeuronIndex( 2, 0 ), 7 );
+        nlr.setNeuronVariable( NLR::NeuronIndex( 2, 1 ), 8 );
+        nlr.setNeuronVariable( NLR::NeuronIndex( 2, 2 ), 9 );
+        nlr.setNeuronVariable( NLR::NeuronIndex( 2, 3 ), 10 );
+
+        nlr.setNeuronVariable( NLR::NeuronIndex( 3, 0 ), 11 );
+        nlr.setNeuronVariable( NLR::NeuronIndex( 3, 1 ), 12 );
+        nlr.setNeuronVariable( NLR::NeuronIndex( 3, 2 ), 13 );
+
+        nlr.setNeuronVariable( NLR::NeuronIndex( 4, 0 ), 14 );
+        nlr.setNeuronVariable( NLR::NeuronIndex( 4, 1 ), 15 );
+        nlr.setNeuronVariable( NLR::NeuronIndex( 4, 2 ), 16 );
+
+        nlr.setNeuronVariable( NLR::NeuronIndex( 5, 0 ), 17 );
+        nlr.setNeuronVariable( NLR::NeuronIndex( 5, 1 ), 18 );
+
+        nlr.setNeuronVariable( NLR::NeuronIndex( 6, 0 ), 19 );
+        nlr.setNeuronVariable( NLR::NeuronIndex( 6, 1 ), 20 );
+
+        nlr.setNeuronVariable( NLR::NeuronIndex( 7, 0 ), 21 );
+
+        // Very loose bounds for neurons except inputs
+        double large = 1000000;
+
+        tableau.getBoundManager().initialize( 22 );
+        tableau.setLowerBound( 3, -large );
+        tableau.setUpperBound( 3, large );
+        tableau.setLowerBound( 4, -large );
+        tableau.setUpperBound( 4, large );
+        tableau.setLowerBound( 5, -large );
+        tableau.setUpperBound( 5, large );
+        tableau.setLowerBound( 6, -large );
+        tableau.setUpperBound( 6, large );
+        tableau.setLowerBound( 7, -large );
+        tableau.setUpperBound( 7, large );
+        tableau.setLowerBound( 8, -large );
+        tableau.setUpperBound( 8, large );
+        tableau.setLowerBound( 9, -large );
+        tableau.setUpperBound( 9, large );
+        tableau.setLowerBound( 10, -large );
+        tableau.setUpperBound( 10, large );
+        tableau.setLowerBound( 11, -large );
+        tableau.setUpperBound( 11, large );
+        tableau.setLowerBound( 12, -large );
+        tableau.setUpperBound( 12, large );
+        tableau.setLowerBound( 13, -large );
+        tableau.setUpperBound( 13, large );
+        tableau.setLowerBound( 14, -large );
+        tableau.setUpperBound( 14, large );
+        tableau.setLowerBound( 15, -large );
+        tableau.setUpperBound( 15, large );
+        tableau.setLowerBound( 16, -large );
+        tableau.setUpperBound( 16, large );
+        tableau.setLowerBound( 17, -large );
+        tableau.setUpperBound( 17, large );
+        tableau.setLowerBound( 18, -large );
+        tableau.setUpperBound( 18, large );
+        tableau.setLowerBound( 19, -large );
+        tableau.setUpperBound( 19, large );
+        tableau.setLowerBound( 20, -large );
+        tableau.setUpperBound( 20, large );
+        tableau.setLowerBound( 21, -large );
+        tableau.setUpperBound( 21, large );
+    }
+
+    void populateNetworkBackwardLeakyReLU( NLR::NetworkLevelReasoner &nlr, MockTableau &tableau )
+    {
+        /*
+
+              1      LR     -1      LR     -1  2
+          x0 --- x2 ---> x4 --- x6 ---> x8 --- x10
+            \    /        \    /          \    /
+           1 \  /        2 \  /          1 \  /
+              \/            \/              \/
+              /\            /\              /\
+          -1 /  \        1 /  \         -1 /  \
+            /    \   LR   /    \    LR    /    \
+          x1 --- x3 ---> x5 --- x7 ---> x9 --- x11
+              1             -1              2
+
+          The example described in Fig. 2 of
+          https://dl.acm.org/doi/10.1145/3563325
+        */
+
+        // Create the layers
+        nlr.addLayer( 0, NLR::Layer::INPUT, 2 );
+        nlr.addLayer( 1, NLR::Layer::WEIGHTED_SUM, 2 );
+        nlr.addLayer( 2, NLR::Layer::LEAKY_RELU, 2 );
+        nlr.addLayer( 3, NLR::Layer::WEIGHTED_SUM, 2 );
+        nlr.addLayer( 4, NLR::Layer::LEAKY_RELU, 2 );
+        nlr.addLayer( 5, NLR::Layer::WEIGHTED_SUM, 2 );
+
+        nlr.getLayer( 2 )->setAlpha( 0.1 );
+        nlr.getLayer( 4 )->setAlpha( 0.1 );
+
+        // Mark layer dependencies
+        for ( unsigned i = 1; i <= 5; ++i )
+            nlr.addLayerDependency( i - 1, i );
+
+        // Set the weights and biases for the weighted sum layers
+        nlr.setWeight( 0, 0, 1, 0, 1 );
+        nlr.setWeight( 0, 0, 1, 1, 1 );
+        nlr.setWeight( 0, 1, 1, 0, -1 );
+        nlr.setWeight( 0, 1, 1, 1, 1 );
+
+        nlr.setWeight( 2, 0, 3, 0, -1 );
+        nlr.setWeight( 2, 0, 3, 1, 2 );
+        nlr.setWeight( 2, 1, 3, 0, 1 );
+        nlr.setWeight( 2, 1, 3, 1, -1 );
+
+        nlr.setWeight( 4, 0, 5, 0, -1 );
+        nlr.setWeight( 4, 0, 5, 1, 1 );
+        nlr.setWeight( 4, 1, 5, 0, -1 );
+        nlr.setWeight( 4, 1, 5, 1, 2 );
+
+        nlr.setBias( 5, 1, 2 );
+
+        // Mark the LeakyReLU sources
+        nlr.addActivationSource( 1, 0, 2, 0 );
+        nlr.addActivationSource( 1, 1, 2, 1 );
+
+        nlr.addActivationSource( 3, 0, 4, 0 );
+        nlr.addActivationSource( 3, 1, 4, 1 );
+
+        // Variable indexing
+        nlr.setNeuronVariable( NLR::NeuronIndex( 0, 0 ), 0 );
+        nlr.setNeuronVariable( NLR::NeuronIndex( 0, 1 ), 1 );
+
+        nlr.setNeuronVariable( NLR::NeuronIndex( 1, 0 ), 2 );
+        nlr.setNeuronVariable( NLR::NeuronIndex( 1, 1 ), 3 );
+
+        nlr.setNeuronVariable( NLR::NeuronIndex( 2, 0 ), 4 );
+        nlr.setNeuronVariable( NLR::NeuronIndex( 2, 1 ), 5 );
+
+        nlr.setNeuronVariable( NLR::NeuronIndex( 3, 0 ), 6 );
+        nlr.setNeuronVariable( NLR::NeuronIndex( 3, 1 ), 7 );
+
+        nlr.setNeuronVariable( NLR::NeuronIndex( 4, 0 ), 8 );
+        nlr.setNeuronVariable( NLR::NeuronIndex( 4, 1 ), 9 );
+
+        nlr.setNeuronVariable( NLR::NeuronIndex( 5, 0 ), 10 );
+        nlr.setNeuronVariable( NLR::NeuronIndex( 5, 1 ), 11 );
+
+        // Very loose bounds for neurons except inputs
+        double large = 1000000;
+
+        tableau.getBoundManager().initialize( 12 );
+        tableau.setLowerBound( 2, -large );
+        tableau.setUpperBound( 2, large );
+        tableau.setLowerBound( 3, -large );
+        tableau.setUpperBound( 3, large );
+        tableau.setLowerBound( 4, -large );
+        tableau.setUpperBound( 4, large );
+        tableau.setLowerBound( 5, -large );
+        tableau.setUpperBound( 5, large );
+        tableau.setLowerBound( 6, -large );
+        tableau.setUpperBound( 6, large );
+        tableau.setLowerBound( 7, -large );
+        tableau.setUpperBound( 7, large );
+        tableau.setLowerBound( 8, -large );
+        tableau.setUpperBound( 8, large );
+        tableau.setLowerBound( 9, -large );
+        tableau.setUpperBound( 9, large );
+        tableau.setLowerBound( 10, -large );
+        tableau.setUpperBound( 10, large );
+        tableau.setLowerBound( 11, -large );
+        tableau.setUpperBound( 11, large );
+    }
+
+    void populateNetworkBackwardLeakyRelu2( NLR::NetworkLevelReasoner &nlr, MockTableau &tableau )
+    {
+        /*
+                x3    x7
+          x0                 x11    x14
+                x4    x8                   x17    x19
+          x1                 x12    x15                  x21
+                x5    x9                   x18    x20
+          x2                 x13    x16
+                x6    x10
+
+          x3 = -x0 + x1
+          x4 = x0 + 2*x1
+          x5 = x0 + x1 + x2
+          x6 = 3*x0 - 2*x1 - x2
+
+          x7 = LeakyReLU( x3 )
+          x8 = LeakyReLU( x4 )
+          x9 = LeakyReLU( x5 )
+          x10 = LeakyReLU( x6 )
+
+          x11 = 2x7 + x9 - x10 + 2
+          x12 = -x7 + 2x8 + x10
+          x13 = x7 - x8 + 2x9 - 2
+
+          x14 = LeakyReLU( x11 )
+          x15 = LeakyReLU( x12 )
+          x16 = LeakyReLU( x13 )
+
+          x17 = -x14 + x15 - x16
+          x18 = x14 + x15 + x16
+
+          x19 = LeakyReLU( x17 )
+          x20 = LeakyReLU( x18 )
+
+          x21 = x19 - x20 - 1
+        */
+
+        // Create the layers
+        nlr.addLayer( 0, NLR::Layer::INPUT, 3 );
+        nlr.addLayer( 1, NLR::Layer::WEIGHTED_SUM, 4 );
+        nlr.addLayer( 2, NLR::Layer::LEAKY_RELU, 4 );
+        nlr.addLayer( 3, NLR::Layer::WEIGHTED_SUM, 3 );
+        nlr.addLayer( 4, NLR::Layer::LEAKY_RELU, 3 );
+        nlr.addLayer( 5, NLR::Layer::WEIGHTED_SUM, 2 );
+        nlr.addLayer( 6, NLR::Layer::LEAKY_RELU, 2 );
+        nlr.addLayer( 7, NLR::Layer::WEIGHTED_SUM, 1 );
+
+        nlr.getLayer( 2 )->setAlpha( 0.1 );
+        nlr.getLayer( 4 )->setAlpha( 0.1 );
+        nlr.getLayer( 6 )->setAlpha( 0.1 );
+
+        // Mark layer dependencies
+        for ( unsigned i = 1; i <= 7; ++i )
+            nlr.addLayerDependency( i - 1, i );
+
+        // Set the weights and biases for the weighted sum layers
+        nlr.setWeight( 0, 0, 1, 0, -1 );
+        nlr.setWeight( 0, 0, 1, 1, 1 );
+        nlr.setWeight( 0, 0, 1, 2, 1 );
+        nlr.setWeight( 0, 0, 1, 3, 3 );
+        nlr.setWeight( 0, 1, 1, 0, 1 );
+        nlr.setWeight( 0, 1, 1, 1, 2 );
+        nlr.setWeight( 0, 1, 1, 2, 1 );
+        nlr.setWeight( 0, 1, 1, 3, -2 );
+        nlr.setWeight( 0, 2, 1, 2, 1 );
+        nlr.setWeight( 0, 2, 1, 3, -1 );
+
+        nlr.setWeight( 2, 0, 3, 0, 2 );
+        nlr.setWeight( 2, 0, 3, 1, -1 );
+        nlr.setWeight( 2, 0, 3, 2, 1 );
+        nlr.setWeight( 2, 1, 3, 1, 2 );
+        nlr.setWeight( 2, 1, 3, 2, -1 );
+        nlr.setWeight( 2, 2, 3, 0, 1 );
+        nlr.setWeight( 2, 2, 3, 2, 2 );
+        nlr.setWeight( 2, 3, 3, 0, -1 );
+        nlr.setWeight( 2, 3, 3, 1, 1 );
+
+        nlr.setWeight( 4, 0, 5, 0, -1 );
+        nlr.setWeight( 4, 0, 5, 1, 1 );
+        nlr.setWeight( 4, 1, 5, 0, 1 );
+        nlr.setWeight( 4, 1, 5, 1, 1 );
+        nlr.setWeight( 4, 2, 5, 0, -1 );
+        nlr.setWeight( 4, 2, 5, 1, 1 );
+
+        nlr.setWeight( 6, 0, 7, 0, 1 );
+        nlr.setWeight( 6, 1, 7, 0, -1 );
+
+        nlr.setBias( 3, 0, 2 );
+        nlr.setBias( 3, 2, -2 );
+        nlr.setBias( 7, 0, -1 );
+
+        // Mark the LeakyReLU sources
+        nlr.addActivationSource( 1, 0, 2, 0 );
+        nlr.addActivationSource( 1, 1, 2, 1 );
+        nlr.addActivationSource( 1, 2, 2, 2 );
+        nlr.addActivationSource( 1, 3, 2, 3 );
+
+        nlr.addActivationSource( 3, 0, 4, 0 );
+        nlr.addActivationSource( 3, 1, 4, 1 );
+        nlr.addActivationSource( 3, 2, 4, 2 );
+
+        nlr.addActivationSource( 5, 0, 6, 0 );
+        nlr.addActivationSource( 5, 1, 6, 1 );
+
+        // Variable indexing
+        nlr.setNeuronVariable( NLR::NeuronIndex( 0, 0 ), 0 );
+        nlr.setNeuronVariable( NLR::NeuronIndex( 0, 1 ), 1 );
+        nlr.setNeuronVariable( NLR::NeuronIndex( 0, 2 ), 2 );
+
+        nlr.setNeuronVariable( NLR::NeuronIndex( 1, 0 ), 3 );
+        nlr.setNeuronVariable( NLR::NeuronIndex( 1, 1 ), 4 );
+        nlr.setNeuronVariable( NLR::NeuronIndex( 1, 2 ), 5 );
+        nlr.setNeuronVariable( NLR::NeuronIndex( 1, 3 ), 6 );
+
+        nlr.setNeuronVariable( NLR::NeuronIndex( 2, 0 ), 7 );
+        nlr.setNeuronVariable( NLR::NeuronIndex( 2, 1 ), 8 );
+        nlr.setNeuronVariable( NLR::NeuronIndex( 2, 2 ), 9 );
+        nlr.setNeuronVariable( NLR::NeuronIndex( 2, 3 ), 10 );
+
+        nlr.setNeuronVariable( NLR::NeuronIndex( 3, 0 ), 11 );
+        nlr.setNeuronVariable( NLR::NeuronIndex( 3, 1 ), 12 );
+        nlr.setNeuronVariable( NLR::NeuronIndex( 3, 2 ), 13 );
+
+        nlr.setNeuronVariable( NLR::NeuronIndex( 4, 0 ), 14 );
+        nlr.setNeuronVariable( NLR::NeuronIndex( 4, 1 ), 15 );
+        nlr.setNeuronVariable( NLR::NeuronIndex( 4, 2 ), 16 );
+
+        nlr.setNeuronVariable( NLR::NeuronIndex( 5, 0 ), 17 );
+        nlr.setNeuronVariable( NLR::NeuronIndex( 5, 1 ), 18 );
+
+        nlr.setNeuronVariable( NLR::NeuronIndex( 6, 0 ), 19 );
+        nlr.setNeuronVariable( NLR::NeuronIndex( 6, 1 ), 20 );
+
+        nlr.setNeuronVariable( NLR::NeuronIndex( 7, 0 ), 21 );
+
+        // Very loose bounds for neurons except inputs
+        double large = 1000000;
+
+        tableau.getBoundManager().initialize( 22 );
+        tableau.setLowerBound( 3, -large );
+        tableau.setUpperBound( 3, large );
+        tableau.setLowerBound( 4, -large );
+        tableau.setUpperBound( 4, large );
+        tableau.setLowerBound( 5, -large );
+        tableau.setUpperBound( 5, large );
+        tableau.setLowerBound( 6, -large );
+        tableau.setUpperBound( 6, large );
+        tableau.setLowerBound( 7, -large );
+        tableau.setUpperBound( 7, large );
+        tableau.setLowerBound( 8, -large );
+        tableau.setUpperBound( 8, large );
+        tableau.setLowerBound( 9, -large );
+        tableau.setUpperBound( 9, large );
+        tableau.setLowerBound( 10, -large );
+        tableau.setUpperBound( 10, large );
+        tableau.setLowerBound( 11, -large );
+        tableau.setUpperBound( 11, large );
+        tableau.setLowerBound( 12, -large );
+        tableau.setUpperBound( 12, large );
+        tableau.setLowerBound( 13, -large );
+        tableau.setUpperBound( 13, large );
+        tableau.setLowerBound( 14, -large );
+        tableau.setUpperBound( 14, large );
+        tableau.setLowerBound( 15, -large );
+        tableau.setUpperBound( 15, large );
+        tableau.setLowerBound( 16, -large );
+        tableau.setUpperBound( 16, large );
+        tableau.setLowerBound( 17, -large );
+        tableau.setUpperBound( 17, large );
+        tableau.setLowerBound( 18, -large );
+        tableau.setUpperBound( 18, large );
+        tableau.setLowerBound( 19, -large );
+        tableau.setUpperBound( 19, large );
+        tableau.setLowerBound( 20, -large );
+        tableau.setUpperBound( 20, large );
+        tableau.setLowerBound( 21, -large );
+        tableau.setUpperBound( 21, large );
+    }
+
+    void populateNetworkBackwardSoftmaxAndMax( NLR::NetworkLevelReasoner &nlr,
+                                               MockTableau &tableau )
+    {
+        /*
+                a    a'
+          x                e
+                b    b'         f    h
+          y                d
+                c    c'
+        */
 
         // Create the layers
         nlr.addLayer( 0, NLR::Layer::INPUT, 2 );
         nlr.addLayer( 1, NLR::Layer::WEIGHTED_SUM, 3 );
-        nlr.addLayer( 2, NLR::Layer::RELU, 3 );
+        nlr.addLayer( 2, NLR::Layer::SOFTMAX, 3 );
         nlr.addLayer( 3, NLR::Layer::WEIGHTED_SUM, 2 );
-        nlr.addLayer( 4, NLR::Layer::RELU, 3 );
+        nlr.addLayer( 4, NLR::Layer::MAX, 1 );
         nlr.addLayer( 5, NLR::Layer::WEIGHTED_SUM, 1 );
-
-        // Mark layer dependencies
-        nlr.addLayerDependency( 0, 1 );
-        nlr.addLayerDependency( 1, 2 );
-        nlr.addLayerDependency( 2, 3 );
-        nlr.addLayerDependency( 0, 3 );
-        nlr.addLayerDependency( 3, 4 );
-        nlr.addLayerDependency( 0, 4 );
-        nlr.addLayerDependency( 4, 5 );
-
-        // Set the weights and relus
-        nlr.setWeight( 0, 0, 1, 0, 1 );
-        nlr.setWeight( 0, 0, 1, 1, 2 );
-        nlr.setWeight( 0, 1, 1, 1, -3 );
-        nlr.setWeight( 0, 1, 1, 2, 1 );
-
-        nlr.addActivationSource( 1, 0, 2, 0 );
-        nlr.addActivationSource( 1, 1, 2, 1 );
-        nlr.addActivationSource( 1, 2, 2, 2 );
-
-        nlr.setWeight( 2, 0, 3, 0, 1 );
-        nlr.setWeight( 2, 1, 3, 0, 2 );
-        nlr.setWeight( 2, 2, 3, 1, -2 );
-        nlr.setWeight( 0, 1, 3, 1, 1 );
-
-        nlr.addActivationSource( 3, 0, 4, 0 );
-        nlr.addActivationSource( 3, 1, 4, 1 );
-        nlr.addActivationSource( 0, 0, 4, 2 );
-
-        nlr.setWeight( 4, 0, 5, 0, 1 );
-        nlr.setWeight( 4, 1, 5, 0, 1 );
-        nlr.setWeight( 4, 2, 5, 0, 1 );
-
-        // Evaluate
-        double input[2];
-        double output;
-
-        input[0] = 1;
-        input[1] = 1;
-
-        TS_ASSERT_THROWS_NOTHING( nlr.evaluate( input, &output ) );
-        TS_ASSERT( FloatUtils::areEqual( output, 2 ) );
-
-        input[0] = -1;
-        input[1] = 2;
-
-        TS_ASSERT_THROWS_NOTHING( nlr.evaluate( input, &output ) );
-        TS_ASSERT( FloatUtils::areEqual( output, 0 ) );
-
-        TS_ASSERT_THROWS_NOTHING( nlr.computeSuccessorLayers() );
-
-        TS_ASSERT_EQUALS( nlr.getLayer( 0 )->getSuccessorLayers(), Set<unsigned>( { 1, 3, 4 } ) );
-        TS_ASSERT_EQUALS( nlr.getLayer( 1 )->getSuccessorLayers(), Set<unsigned>( { 2 } ) );
-        TS_ASSERT_EQUALS( nlr.getLayer( 2 )->getSuccessorLayers(), Set<unsigned>( { 3 } ) );
-        TS_ASSERT_EQUALS( nlr.getLayer( 3 )->getSuccessorLayers(), Set<unsigned>( { 4 } ) );
-        TS_ASSERT_EQUALS( nlr.getLayer( 4 )->getSuccessorLayers(), Set<unsigned>( { 5 } ) );
-    }
-
-    void test_evaluate_abs_and_relu()
-    {
-        NLR::NetworkLevelReasoner nlr;
-
-        populateNetworkWithAbsAndRelu( nlr );
-
-        double input[2];
-        double output[2];
-
-        input[0] = 1;
-        input[1] = 1;
-
-        TS_ASSERT_THROWS_NOTHING( nlr.evaluate( input, output ) );
-
-        TS_ASSERT( FloatUtils::areEqual( output[0], 2 ) );
-        TS_ASSERT( FloatUtils::areEqual( output[1], 2 ) );
-
-        input[0] = 1;
-        input[1] = 2;
-
-        TS_ASSERT_THROWS_NOTHING( nlr.evaluate( input, output ) );
-
-        TS_ASSERT( FloatUtils::areEqual( output[0], 4 ) );
-        TS_ASSERT( FloatUtils::areEqual( output[1], 4 ) );
-    }
-
-    void test_evaluate_round_and_sign()
-    {
-        NLR::NetworkLevelReasoner nlr;
-
-        populateNetworkWithRoundAndSign( nlr );
-
-        double input[2];
-        double output[2];
-
-        input[0] = 1.6;
-        input[1] = 1.4;
-
-        TS_ASSERT_THROWS_NOTHING( nlr.evaluate( input, output ) );
-
-        TS_ASSERT( FloatUtils::areEqual( output[0], 1, 0.0001 ) );
-        TS_ASSERT( FloatUtils::areEqual( output[1], -2, 0.0001 ) );
-
-        input[0] = 1.6;
-        input[1] = 1.6;
-
-        TS_ASSERT_THROWS_NOTHING( nlr.evaluate( input, output ) );
-
-        TS_ASSERT( FloatUtils::areEqual( output[0], -1, 0.0001 ) );
-        TS_ASSERT( FloatUtils::areEqual( output[1], -4, 0.0001 ) );
-    }
-
-    void test_evaluate_leaky_relu_and_sigmoid()
-    {
-        NLR::NetworkLevelReasoner nlr;
-
-        populateNetworkWithLeakyReluAndSigmoid( nlr );
-
-        double input[2];
-        double output[2];
-
-        input[0] = 1;
-        input[1] = 1;
-
-        TS_ASSERT_THROWS_NOTHING( nlr.evaluate( input, output ) );
-
-        TS_ASSERT( FloatUtils::areEqual( output[0], 0.7109, 0.0001 ) );
-        TS_ASSERT( FloatUtils::areEqual( output[1], 1.4602, 0.0001 ) );
-
-        input[0] = 1;
-        input[1] = 2;
-
-        TS_ASSERT_THROWS_NOTHING( nlr.evaluate( input, output ) );
-
-        TS_ASSERT( FloatUtils::areEqual( output[0], 0.4013, 0.0001 ) );
-        TS_ASSERT( FloatUtils::areEqual( output[1], 0.6508, 0.0001 ) );
-    }
-
-    void test_evaluate_softmax_and_max()
-    {
-        NLR::NetworkLevelReasoner nlr;
-
-        populateNetworkWithSoftmaxAndMax( nlr );
-
-        double input[2];
-        double output[1];
-
-        input[0] = 1;
-        input[1] = -3;
-
-        TS_ASSERT_THROWS_NOTHING( nlr.evaluate( input, output ) );
-
-        TS_ASSERT( FloatUtils::areEqual( output[0], -2.9998, 0.0001 ) );
-
-        input[0] = -3;
-        input[1] = 3;
-
-        TS_ASSERT_THROWS_NOTHING( nlr.evaluate( input, output ) );
-
-        TS_ASSERT( FloatUtils::areEqual( output[0], -1.0000, 0.0001 ) );
-    }
-
-    void test_evaluate_relu_and_bilinear()
-    {
-        NLR::NetworkLevelReasoner nlr;
-
-        populateNetworkWithReluAndBilinear( nlr );
-
-        double input[2];
-        double output[1];
-
-        input[0] = 1;
-        input[1] = 1;
-
-        TS_ASSERT_THROWS_NOTHING( nlr.evaluate( input, output ) );
-
-        TS_ASSERT( FloatUtils::areEqual( output[0], 1 ) );
-
-        input[0] = 1;
-        input[1] = 2;
-
-        TS_ASSERT_THROWS_NOTHING( nlr.evaluate( input, output ) );
-
-        TS_ASSERT( FloatUtils::areEqual( output[0], 0 ) );
-    }
-
-    void test_store_into_other()
-    {
-        NLR::NetworkLevelReasoner nlr;
-
-        populateNetwork( nlr );
-
-        NLR::NetworkLevelReasoner nlr2;
-
-        TS_ASSERT_THROWS_NOTHING( nlr.storeIntoOther( nlr2 ) );
-
-        double input[2];
-        double output1[2];
-        double output2[2];
-
-        // Inputs are zeros, only biases count
-        input[0] = 0;
-        input[1] = 0;
-
-        TS_ASSERT_THROWS_NOTHING( nlr.evaluate( input, output1 ) );
-        TS_ASSERT_THROWS_NOTHING( nlr2.evaluate( input, output2 ) );
-
-        TS_ASSERT( FloatUtils::areEqual( output1[0], output2[0] ) );
-        TS_ASSERT( FloatUtils::areEqual( output1[1], output2[1] ) );
-
-        TS_ASSERT_THROWS_NOTHING( nlr.storeIntoOther( nlr2 ) );
-
-        // With ReLUs, Inputs are zeros, only biases count
-        input[0] = 0;
-        input[1] = 0;
-
-        TS_ASSERT_THROWS_NOTHING( nlr.evaluate( input, output1 ) );
-        TS_ASSERT_THROWS_NOTHING( nlr2.evaluate( input, output2 ) );
-
-        TS_ASSERT( FloatUtils::areEqual( output1[0], output2[0] ) );
-        TS_ASSERT( FloatUtils::areEqual( output1[1], output2[1] ) );
-
-        // With ReLUs, case 1
-        input[0] = 1;
-        input[1] = 1;
-
-        TS_ASSERT_THROWS_NOTHING( nlr.evaluate( input, output1 ) );
-        TS_ASSERT_THROWS_NOTHING( nlr2.evaluate( input, output2 ) );
-
-        TS_ASSERT( FloatUtils::areEqual( output1[0], output2[0] ) );
-        TS_ASSERT( FloatUtils::areEqual( output1[1], output2[1] ) );
-    }
-
-    void test_store_into_other_with_sigmoids()
-    {
-        NLR::NetworkLevelReasoner nlr;
-
-        populateNetworkWithSigmoids( nlr );
-
-        NLR::NetworkLevelReasoner nlr2;
-
-        TS_ASSERT_THROWS_NOTHING( nlr.storeIntoOther( nlr2 ) );
-
-        double input[2];
-        double output1[2];
-        double output2[2];
-
-        // case 1
-        input[0] = 0;
-        input[1] = 0;
-
-        TS_ASSERT_THROWS_NOTHING( nlr.evaluate( input, output1 ) );
-        TS_ASSERT_THROWS_NOTHING( nlr2.evaluate( input, output2 ) );
-
-        TS_ASSERT( FloatUtils::areEqual( output1[0], output2[0] ) );
-        TS_ASSERT( FloatUtils::areEqual( output1[1], output2[1] ) );
-
-        // case 2
-        input[0] = 1;
-        input[1] = 1;
-
-        TS_ASSERT_THROWS_NOTHING( nlr.evaluate( input, output1 ) );
-        TS_ASSERT_THROWS_NOTHING( nlr2.evaluate( input, output2 ) );
-
-        TS_ASSERT( FloatUtils::areEqual( output1[0], output2[0] ) );
-        TS_ASSERT( FloatUtils::areEqual( output1[1], output2[1] ) );
-    }
-
-    void test_store_into_other_with_round()
-    {
-        NLR::NetworkLevelReasoner nlr;
-
-        populateNetworkWithRound( nlr );
-
-        NLR::NetworkLevelReasoner nlr2;
-
-        TS_ASSERT_THROWS_NOTHING( nlr.storeIntoOther( nlr2 ) );
-
-        double input[2];
-        double output1[2];
-        double output2[2];
-
-        // case 1
-        input[0] = 0;
-        input[1] = 0;
-
-        TS_ASSERT_THROWS_NOTHING( nlr.evaluate( input, output1 ) );
-        TS_ASSERT_THROWS_NOTHING( nlr2.evaluate( input, output2 ) );
-
-        TS_ASSERT( FloatUtils::areEqual( output1[0], output2[0] ) );
-        TS_ASSERT( FloatUtils::areEqual( output1[1], output2[1] ) );
-
-        // case 2
-        input[0] = 1;
-        input[1] = 1;
-
-        TS_ASSERT_THROWS_NOTHING( nlr.evaluate( input, output1 ) );
-        TS_ASSERT_THROWS_NOTHING( nlr2.evaluate( input, output2 ) );
-
-        TS_ASSERT( FloatUtils::areEqual( output1[0], output2[0] ) );
-        TS_ASSERT( FloatUtils::areEqual( output1[1], output2[1] ) );
-    }
-
-    void test_store_into_other_with_sign()
-    {
-        NLR::NetworkLevelReasoner nlr;
-
-        populateNetworkWithSign( nlr );
-
-        NLR::NetworkLevelReasoner nlr2;
-
-        TS_ASSERT_THROWS_NOTHING( nlr.storeIntoOther( nlr2 ) );
-
-        double input[2];
-        double output1[2];
-        double output2[2];
-
-        // case 1
-        input[0] = 0;
-        input[1] = 0;
-
-        TS_ASSERT_THROWS_NOTHING( nlr.evaluate( input, output1 ) );
-        TS_ASSERT_THROWS_NOTHING( nlr2.evaluate( input, output2 ) );
-
-        TS_ASSERT( FloatUtils::areEqual( output1[0], output2[0] ) );
-        TS_ASSERT( FloatUtils::areEqual( output1[1], output2[1] ) );
-
-        // case 2
-        input[0] = 1;
-        input[1] = 1;
-
-        TS_ASSERT_THROWS_NOTHING( nlr.evaluate( input, output1 ) );
-        TS_ASSERT_THROWS_NOTHING( nlr2.evaluate( input, output2 ) );
-
-        TS_ASSERT( FloatUtils::areEqual( output1[0], output2[0] ) );
-        TS_ASSERT( FloatUtils::areEqual( output1[1], output2[1] ) );
-    }
-
-    void test_store_into_other_with_abs()
-    {
-        NLR::NetworkLevelReasoner nlr;
-
-        populateNetworkWithAbs( nlr );
-
-        NLR::NetworkLevelReasoner nlr2;
-
-        TS_ASSERT_THROWS_NOTHING( nlr.storeIntoOther( nlr2 ) );
-
-        double input[2];
-        double output1[2];
-        double output2[2];
-
-        // case 1
-        input[0] = 0;
-        input[1] = 0;
-
-        TS_ASSERT_THROWS_NOTHING( nlr.evaluate( input, output1 ) );
-        TS_ASSERT_THROWS_NOTHING( nlr2.evaluate( input, output2 ) );
-
-        TS_ASSERT( FloatUtils::areEqual( output1[0], output2[0] ) );
-        TS_ASSERT( FloatUtils::areEqual( output1[1], output2[1] ) );
-
-        // case 2
-        input[0] = 1;
-        input[1] = 1;
-
-        TS_ASSERT_THROWS_NOTHING( nlr.evaluate( input, output1 ) );
-        TS_ASSERT_THROWS_NOTHING( nlr2.evaluate( input, output2 ) );
-
-        TS_ASSERT( FloatUtils::areEqual( output1[0], output2[0] ) );
-        TS_ASSERT( FloatUtils::areEqual( output1[1], output2[1] ) );
-    }
-
-    void test_store_into_other_with_leaky_relu()
-    {
-        NLR::NetworkLevelReasoner nlr;
-
-        populateNetworkWithLeakyRelu( nlr );
-
-        NLR::NetworkLevelReasoner nlr2;
-
-        TS_ASSERT_THROWS_NOTHING( nlr.storeIntoOther( nlr2 ) );
-
-        double input[2];
-        double output1[2];
-        double output2[2];
-
-        // case 1
-        input[0] = 0;
-        input[1] = 0;
-
-        TS_ASSERT_THROWS_NOTHING( nlr.evaluate( input, output1 ) );
-        TS_ASSERT_THROWS_NOTHING( nlr2.evaluate( input, output2 ) );
-
-        TS_ASSERT( FloatUtils::areEqual( output1[0], output2[0] ) );
-        TS_ASSERT( FloatUtils::areEqual( output1[1], output2[1] ) );
-
-        // case 2
-        input[0] = 1;
-        input[1] = 1;
-
-        TS_ASSERT_THROWS_NOTHING( nlr.evaluate( input, output1 ) );
-        TS_ASSERT_THROWS_NOTHING( nlr2.evaluate( input, output2 ) );
-
-        TS_ASSERT( FloatUtils::areEqual( output1[0], output2[0] ) );
-        TS_ASSERT( FloatUtils::areEqual( output1[1], output2[1] ) );
-    }
-
-    void test_store_into_other_with_max()
-    {
-        NLR::NetworkLevelReasoner nlr;
-
-        populateNetworkWithMax( nlr );
-
-        NLR::NetworkLevelReasoner nlr2;
-
-        TS_ASSERT_THROWS_NOTHING( nlr.storeIntoOther( nlr2 ) );
-
-        double input[2];
-        double output1[2];
-        double output2[2];
-
-        // case 1
-        input[0] = 0;
-        input[1] = 0;
-
-        TS_ASSERT_THROWS_NOTHING( nlr.evaluate( input, output1 ) );
-        TS_ASSERT_THROWS_NOTHING( nlr2.evaluate( input, output2 ) );
-
-        TS_ASSERT( FloatUtils::areEqual( output1[0], output2[0] ) );
-
-        // case 2
-        input[0] = 1;
-        input[1] = 1;
-
-        TS_ASSERT_THROWS_NOTHING( nlr.evaluate( input, output1 ) );
-        TS_ASSERT_THROWS_NOTHING( nlr2.evaluate( input, output2 ) );
-
-        TS_ASSERT( FloatUtils::areEqual( output1[0], output2[0] ) );
-    }
-
-    void test_store_into_other_with_softmax()
-    {
-        NLR::NetworkLevelReasoner nlr;
-
-        populateNetworkWithSoftmax( nlr );
-
-        NLR::NetworkLevelReasoner nlr2;
-
-        TS_ASSERT_THROWS_NOTHING( nlr.storeIntoOther( nlr2 ) );
-
-        double input[2];
-        double output1[2];
-        double output2[2];
-
-        // case 1
-        input[0] = 0;
-        input[1] = 0;
-
-        TS_ASSERT_THROWS_NOTHING( nlr.evaluate( input, output1 ) );
-        TS_ASSERT_THROWS_NOTHING( nlr2.evaluate( input, output2 ) );
-
-        TS_ASSERT( FloatUtils::areEqual( output1[0], output2[0] ) );
-        TS_ASSERT( FloatUtils::areEqual( output1[1], output2[1] ) );
-
-        // case 2
-        input[0] = 1;
-        input[1] = 1;
-
-        TS_ASSERT_THROWS_NOTHING( nlr.evaluate( input, output1 ) );
-        TS_ASSERT_THROWS_NOTHING( nlr2.evaluate( input, output2 ) );
-
-        TS_ASSERT( FloatUtils::areEqual( output1[0], output2[0] ) );
-        TS_ASSERT( FloatUtils::areEqual( output1[1], output2[1] ) );
-    }
-
-    void test_store_into_other_with_bilinear()
-    {
-        NLR::NetworkLevelReasoner nlr;
-
-        populateNetworkWithBilinear( nlr );
-
-        NLR::NetworkLevelReasoner nlr2;
-
-        TS_ASSERT_THROWS_NOTHING( nlr.storeIntoOther( nlr2 ) );
-
-        double input[2];
-        double output1[2];
-        double output2[2];
-
-        // case 1
-        input[0] = 0;
-        input[1] = 0;
-
-        TS_ASSERT_THROWS_NOTHING( nlr.evaluate( input, output1 ) );
-        TS_ASSERT_THROWS_NOTHING( nlr2.evaluate( input, output2 ) );
-
-        TS_ASSERT( FloatUtils::areEqual( output1[0], output2[0] ) );
-
-        // case 2
-        input[0] = 1;
-        input[1] = 1;
-
-        TS_ASSERT_THROWS_NOTHING( nlr.evaluate( input, output1 ) );
-        TS_ASSERT_THROWS_NOTHING( nlr2.evaluate( input, output2 ) );
-
-        TS_ASSERT( FloatUtils::areEqual( output1[0], output2[0] ) );
-    }
-
-    void test_generate_input_query()
-    {
-        NLR::NetworkLevelReasoner nlr;
-
-        // Create the layers
-        nlr.addLayer( 0, NLR::Layer::INPUT, 2 );
-        nlr.addLayer( 1, NLR::Layer::WEIGHTED_SUM, 3 );
-        nlr.addLayer( 2, NLR::Layer::ABSOLUTE_VALUE, 3 );
-        nlr.addLayer( 3, NLR::Layer::WEIGHTED_SUM, 2 );
-        nlr.addLayer( 4, NLR::Layer::RELU, 2 );
-        nlr.addLayer( 5, NLR::Layer::WEIGHTED_SUM, 2 );
 
         // Mark layer dependencies
         for ( unsigned i = 1; i <= 5; ++i )
             nlr.addLayerDependency( i - 1, i );
 
-        // Variable indexing
-
-        nlr.setNeuronVariable( NLR::NeuronIndex( 0, 0 ), 0 );
-        nlr.setNeuronVariable( NLR::NeuronIndex( 0, 1 ), 1 );
-
-        nlr.setNeuronVariable( NLR::NeuronIndex( 1, 0 ), 2 );
-        nlr.setNeuronVariable( NLR::NeuronIndex( 1, 1 ), 3 );
-        nlr.setNeuronVariable( NLR::NeuronIndex( 1, 2 ), 4 );
-
-        nlr.setNeuronVariable( NLR::NeuronIndex( 2, 0 ), 5 );
-        nlr.setNeuronVariable( NLR::NeuronIndex( 2, 1 ), 6 );
-        nlr.setNeuronVariable( NLR::NeuronIndex( 2, 2 ), 7 );
-
-        nlr.setNeuronVariable( NLR::NeuronIndex( 3, 0 ), 8 );
-        nlr.setNeuronVariable( NLR::NeuronIndex( 3, 1 ), 9 );
-
-        nlr.setNeuronVariable( NLR::NeuronIndex( 4, 0 ), 10 );
-        nlr.setNeuronVariable( NLR::NeuronIndex( 4, 1 ), 11 );
-
-        nlr.setNeuronVariable( NLR::NeuronIndex( 5, 0 ), 12 );
-        nlr.setNeuronVariable( NLR::NeuronIndex( 5, 1 ), 13 );
-
         // Set the weights and biases for the weighted sum layers
-
         nlr.setWeight( 0, 0, 1, 0, 1 );
         nlr.setWeight( 0, 0, 1, 1, 2 );
         nlr.setWeight( 0, 1, 1, 1, -3 );
@@ -2865,96 +3640,113 @@
         nlr.setWeight( 2, 1, 3, 0, 1 );
         nlr.setWeight( 2, 1, 3, 1, 1 );
         nlr.setWeight( 2, 2, 3, 0, -1 );
-        nlr.setWeight( 2, 2, 3, 1, -5 );
-
-        nlr.setWeight( 4, 0, 5, 0, 1 );
-        nlr.setWeight( 4, 0, 5, 1, 1 );
-        nlr.setWeight( 4, 1, 5, 1, 3 );
+        nlr.setWeight( 2, 2, 3, 1, -1 );
+
+        nlr.setWeight( 4, 0, 5, 0, -1 );
 
         nlr.setBias( 1, 0, 1 );
-        nlr.setBias( 1, 1, 0 );
-        nlr.setBias( 1, 2, 0 );
-
-        nlr.setBias( 3, 0, 0 );
         nlr.setBias( 3, 1, 2 );
 
-        nlr.setBias( 5, 0, 0 );
-        nlr.setBias( 5, 1, 0 );
-
-        // Mark the ReLU/Abs sources
+        // Mark the Softmax/Max sources
         nlr.addActivationSource( 1, 0, 2, 0 );
+        nlr.addActivationSource( 1, 0, 2, 1 );
+        nlr.addActivationSource( 1, 0, 2, 2 );
+        nlr.addActivationSource( 1, 1, 2, 0 );
         nlr.addActivationSource( 1, 1, 2, 1 );
+        nlr.addActivationSource( 1, 1, 2, 2 );
+        nlr.addActivationSource( 1, 2, 2, 0 );
+        nlr.addActivationSource( 1, 2, 2, 1 );
         nlr.addActivationSource( 1, 2, 2, 2 );
 
         nlr.addActivationSource( 3, 0, 4, 0 );
-        nlr.addActivationSource( 3, 1, 4, 1 );
-
-        // Start the testing
-        Query ipq;
-        nlr.generateQuery( ipq );
-        List<Equation> unhandledEquations;
-        Set<unsigned> varsInUnhandledConstraints;
-        TS_ASSERT(
-            ipq.constructNetworkLevelReasoner( unhandledEquations, varsInUnhandledConstraints ) );
-        NLR::NetworkLevelReasoner *reconstructedNlr = ipq.getNetworkLevelReasoner();
-
-        double input[2];
-        double output[2];
-
-        input[0] = 1;
-        input[1] = 1;
-
-        TS_ASSERT_THROWS_NOTHING( reconstructedNlr->evaluate( input, output ) );
-
-        TS_ASSERT( FloatUtils::areEqual( output[0], 2 ) );
-        TS_ASSERT( FloatUtils::areEqual( output[1], 2 ) );
-
-        input[0] = 1;
-        input[1] = 2;
-
-        TS_ASSERT_THROWS_NOTHING( reconstructedNlr->evaluate( input, output ) );
-
-        TS_ASSERT( FloatUtils::areEqual( output[0], 4 ) );
-        TS_ASSERT( FloatUtils::areEqual( output[1], 4 ) );
-    }
-
-    void test_simulate_relu()
-    {
-        NLR::NetworkLevelReasoner nlr;
-
-        populateNetwork( nlr );
-
-        unsigned simulationSize = Options::get()->getInt( Options::NUMBER_OF_SIMULATIONS );
-
-        // With ReLUs, Inputs are zeros, only biases count
-        Vector<Vector<double>> simulations1;
-        simulations1.append( Vector<double>( simulationSize, 0 ) );
-        simulations1.append( Vector<double>( simulationSize, 0 ) );
-
-        TS_ASSERT_THROWS_NOTHING( nlr.simulate( &simulations1 ) );
-
-        for ( unsigned i = 0; i < simulationSize; ++i )
-        {
-            TS_ASSERT( FloatUtils::areEqual(
-                ( *( nlr.getLayer( nlr.getNumberOfLayers() - 1 )->getSimulations() ) )
-                    .get( 0 )
-                    .get( i ),
-                1 ) );
-            TS_ASSERT( FloatUtils::areEqual(
-                ( *( nlr.getLayer( nlr.getNumberOfLayers() - 1 )->getSimulations() ) )
-                    .get( 1 )
-                    .get( i ),
-                4 ) );
-        }
-
-        // With ReLUs, case 1
-        Vector<Vector<double>> simulations2;
-        simulations2.append( Vector<double>( simulationSize, 1 ) );
-        simulations2.append( Vector<double>( simulationSize, 1 ) );
-
-        TS_ASSERT_THROWS_NOTHING( nlr.simulate( &simulations2 ) );
-
-<<<<<<< HEAD
+        nlr.addActivationSource( 3, 1, 4, 0 );
+
+        // Variable indexing
+        nlr.setNeuronVariable( NLR::NeuronIndex( 0, 0 ), 0 );
+        nlr.setNeuronVariable( NLR::NeuronIndex( 0, 1 ), 1 );
+
+        nlr.setNeuronVariable( NLR::NeuronIndex( 1, 0 ), 2 );
+        nlr.setNeuronVariable( NLR::NeuronIndex( 1, 1 ), 4 );
+        nlr.setNeuronVariable( NLR::NeuronIndex( 1, 2 ), 6 );
+
+        nlr.setNeuronVariable( NLR::NeuronIndex( 2, 0 ), 3 );
+        nlr.setNeuronVariable( NLR::NeuronIndex( 2, 1 ), 5 );
+        nlr.setNeuronVariable( NLR::NeuronIndex( 2, 2 ), 7 );
+
+        nlr.setNeuronVariable( NLR::NeuronIndex( 3, 0 ), 8 );
+        nlr.setNeuronVariable( NLR::NeuronIndex( 3, 1 ), 9 );
+
+        nlr.setNeuronVariable( NLR::NeuronIndex( 4, 0 ), 10 );
+
+        nlr.setNeuronVariable( NLR::NeuronIndex( 5, 0 ), 11 );
+
+        // Very loose bounds for neurons except inputs
+        double large = 1000000;
+
+        tableau.getBoundManager().initialize( 12 );
+        tableau.setLowerBound( 2, -large );
+        tableau.setUpperBound( 2, large );
+        tableau.setLowerBound( 3, -large );
+        tableau.setUpperBound( 3, large );
+        tableau.setLowerBound( 4, -large );
+        tableau.setUpperBound( 4, large );
+        tableau.setLowerBound( 5, -large );
+        tableau.setUpperBound( 5, large );
+        tableau.setLowerBound( 6, -large );
+        tableau.setUpperBound( 6, large );
+        tableau.setLowerBound( 7, -large );
+        tableau.setUpperBound( 7, large );
+        tableau.setLowerBound( 8, -large );
+        tableau.setUpperBound( 8, large );
+        tableau.setLowerBound( 9, -large );
+        tableau.setUpperBound( 9, large );
+        tableau.setLowerBound( 10, -large );
+        tableau.setUpperBound( 10, large );
+        tableau.setLowerBound( 11, -large );
+        tableau.setUpperBound( 11, large );
+    }
+
+
+    void populateNetworkBackwardSoftmaxAndMax2( NLR::NetworkLevelReasoner &nlr,
+                                                MockTableau &tableau )
+    {
+        /*
+                x3    x7
+          x0                 x11    x14
+                x4    x8
+          x1                 x12    x15    x17
+                x5    x9
+          x2                 x13    x16
+                x6    x10
+
+          x3 = -x0 + x1
+          x4 = x0 + 2*x1
+          x5 = x0 + x1 + x2
+          x6 = 3*x0 - 2*x1 - x2
+
+          x7, x8, x9, x10 = Softmax( x2, x3, x4, x5 )
+
+          x11 = 2x7 + x9 - x10 + 2
+          x12 = -x7 + 2x8 + x10
+          x13 = x7 - x8 + 2x9 - 2
+
+          x14, x15, x16 = Softmax( x11, x12, x13 )
+
+          x17 = Max( x14, x15, x16 )
+        */
+
+        // Create the layers
+        nlr.addLayer( 0, NLR::Layer::INPUT, 3 );
+        nlr.addLayer( 1, NLR::Layer::WEIGHTED_SUM, 4 );
+        nlr.addLayer( 2, NLR::Layer::SOFTMAX, 4 );
+        nlr.addLayer( 3, NLR::Layer::WEIGHTED_SUM, 3 );
+        nlr.addLayer( 4, NLR::Layer::SOFTMAX, 3 );
+        nlr.addLayer( 5, NLR::Layer::MAX, 1 );
+
+        // Mark layer dependencies
+        for ( unsigned i = 1; i <= 5; ++i )
+            nlr.addLayerDependency( i - 1, i );
+
         // Set the weights and biases for the weighted sum layers
         nlr.setWeight( 0, 0, 1, 0, -1 );
         nlr.setWeight( 0, 0, 1, 1, 1 );
@@ -4257,8 +5049,6 @@
 
         TS_ASSERT_THROWS_NOTHING( nlr.simulate( &simulations1 ) );
 
-=======
->>>>>>> c15b12ea
         for ( unsigned i = 0; i < simulationSize; ++i )
         {
             TS_ASSERT( FloatUtils::areEqual(
@@ -4270,7 +5060,6 @@
                 ( *( nlr.getLayer( nlr.getNumberOfLayers() - 1 )->getSimulations() ) )
                     .get( 1 )
                     .get( i ),
-<<<<<<< HEAD
                 4 ) );
         }
 
@@ -6821,924 +7610,26 @@
 
             Tightening( 8, -3.4, Tightening::LB ),    Tightening( 8, 7.1, Tightening::UB ),
             Tightening( 10, -3.2, Tightening::LB ),   Tightening( 10, 7.3, Tightening::UB ),
-=======
-                1 ) );
-        }
->>>>>>> c15b12ea
-
-        // With ReLUs, case 1 and 2
-        Vector<Vector<double>> simulations3;
-        simulations3.append( Vector<double>( simulationSize, 1 ) );
-        simulations3.append( Vector<double>( simulationSize, 2 ) );
-
-        TS_ASSERT_THROWS_NOTHING( nlr.simulate( &simulations3 ) );
-
-        for ( unsigned i = 0; i < simulationSize; ++i )
-        {
-            TS_ASSERT( FloatUtils::areEqual(
-                ( *( nlr.getLayer( nlr.getNumberOfLayers() - 1 )->getSimulations() ) )
-                    .get( 0 )
-                    .get( i ),
-                0 ) );
-            TS_ASSERT( FloatUtils::areEqual(
-                ( *( nlr.getLayer( nlr.getNumberOfLayers() - 1 )->getSimulations() ) )
-                    .get( 1 )
-                    .get( i ),
-                0 ) );
-        }
-    }
-
-    void test_simulate_sigmoids()
+
+            Tightening( 9, 0.0323, Tightening::LB ),  Tightening( 9, 0.9992, Tightening::UB ),
+            Tightening( 11, 0.0392, Tightening::LB ), Tightening( 11, 0.9993, Tightening::UB ),
+
+            Tightening( 12, 0.0323, Tightening::LB ), Tightening( 12, 0.9992, Tightening::UB ),
+            Tightening( 13, 0.1498, Tightening::LB ), Tightening( 13, 3.9972, Tightening::UB ),
+        } );
+
+        TS_ASSERT_THROWS_NOTHING( nlr.getConstraintTightenings( bounds ) );
+        TS_ASSERT( boundsEqual( bounds, expectedBounds2 ) );
+    }
+
+    void test_interval_arithmetic_bound_propagation_softmax_and_max_constraints()
     {
         NLR::NetworkLevelReasoner nlr;
-
-        populateNetworkWithSigmoids( nlr );
-
-        unsigned simulationSize = Options::get()->getInt( Options::NUMBER_OF_SIMULATIONS );
-
-        // case 1
-        Vector<Vector<double>> simulations1;
-        simulations1.append( Vector<double>( simulationSize, 0 ) );
-        simulations1.append( Vector<double>( simulationSize, 0 ) );
-
-        TS_ASSERT_THROWS_NOTHING( nlr.simulate( &simulations1 ) );
-
-        for ( unsigned i = 0; i < simulationSize; ++i )
-        {
-            TS_ASSERT( FloatUtils::areEqual(
-                ( *( nlr.getLayer( nlr.getNumberOfLayers() - 1 )->getSimulations() ) )
-                    .get( 0 )
-                    .get( i ),
-                0.6750,
-                0.0001 ) );
-            TS_ASSERT( FloatUtils::areEqual(
-                ( *( nlr.getLayer( nlr.getNumberOfLayers() - 1 )->getSimulations() ) )
-                    .get( 1 )
-                    .get( i ),
-                3.0167,
-                0.0001 ) );
-        }
-
-        // case 2
-        Vector<Vector<double>> simulations2;
-        simulations2.append( Vector<double>( simulationSize, 1 ) );
-        simulations2.append( Vector<double>( simulationSize, 1 ) );
-
-        TS_ASSERT_THROWS_NOTHING( nlr.simulate( &simulations2 ) );
-
-        for ( unsigned i = 0; i < simulationSize; ++i )
-        {
-            TS_ASSERT( FloatUtils::areEqual(
-                ( *( nlr.getLayer( nlr.getNumberOfLayers() - 1 )->getSimulations() ) )
-                    .get( 0 )
-                    .get( i ),
-                0.6032,
-                0.0001 ) );
-            TS_ASSERT( FloatUtils::areEqual(
-                ( *( nlr.getLayer( nlr.getNumberOfLayers() - 1 )->getSimulations() ) )
-                    .get( 1 )
-                    .get( i ),
-                2.5790,
-                0.0001 ) );
-        }
-
-        // case 3
-        Vector<Vector<double>> simulations3;
-        simulations3.append( Vector<double>( simulationSize, 1 ) );
-        simulations3.append( Vector<double>( simulationSize, 2 ) );
-
-        TS_ASSERT_THROWS_NOTHING( nlr.simulate( &simulations3 ) );
-
-        for ( unsigned i = 0; i < simulationSize; ++i )
-        {
-            TS_ASSERT( FloatUtils::areEqual(
-                ( *( nlr.getLayer( nlr.getNumberOfLayers() - 1 )->getSimulations() ) )
-                    .get( 0 )
-                    .get( i ),
-                0.5045,
-                0.0001 ) );
-            TS_ASSERT( FloatUtils::areEqual(
-                ( *( nlr.getLayer( nlr.getNumberOfLayers() - 1 )->getSimulations() ) )
-                    .get( 1 )
-                    .get( i ),
-                2.1957,
-                0.0001 ) );
-        }
-    }
-
-    void test_simulate_round()
-    {
-        NLR::NetworkLevelReasoner nlr;
-
-        populateNetworkWithRound( nlr );
-
-        unsigned simulationSize = Options::get()->getInt( Options::NUMBER_OF_SIMULATIONS );
-
-        // With Round, Inputs are zeros, only biases count
-        Vector<Vector<double>> simulations1;
-        simulations1.append( Vector<double>( simulationSize, 0 ) );
-        simulations1.append( Vector<double>( simulationSize, 0 ) );
-
-        TS_ASSERT_THROWS_NOTHING( nlr.simulate( &simulations1 ) );
-
-        for ( unsigned i = 0; i < simulationSize; ++i )
-        {
-            TS_ASSERT( FloatUtils::areEqual(
-                ( *( nlr.getLayer( nlr.getNumberOfLayers() - 1 )->getSimulations() ) )
-                    .get( 0 )
-                    .get( i ),
-                1 ) );
-            TS_ASSERT( FloatUtils::areEqual(
-                ( *( nlr.getLayer( nlr.getNumberOfLayers() - 1 )->getSimulations() ) )
-                    .get( 1 )
-                    .get( i ),
-                4 ) );
-        }
-
-        // With Round, case 1
-        Vector<Vector<double>> simulations2;
-        simulations2.append( Vector<double>( simulationSize, 2.1 ) );
-        simulations2.append( Vector<double>( simulationSize, 1.4 ) );
-
-        TS_ASSERT_THROWS_NOTHING( nlr.simulate( &simulations2 ) );
-
-        for ( unsigned i = 0; i < simulationSize; ++i )
-        {
-            TS_ASSERT( FloatUtils::areEqual(
-                ( *( nlr.getLayer( nlr.getNumberOfLayers() - 1 )->getSimulations() ) )
-                    .get( 0 )
-                    .get( i ),
-                2,
-                0.0001 ) );
-            TS_ASSERT( FloatUtils::areEqual(
-                ( *( nlr.getLayer( nlr.getNumberOfLayers() - 1 )->getSimulations() ) )
-                    .get( 1 )
-                    .get( i ),
-                -4,
-                0.0001 ) );
-        }
-
-        // With Round, case 2
-        Vector<Vector<double>> simulations3;
-        simulations3.append( Vector<double>( simulationSize, 2.1 ) );
-        simulations3.append( Vector<double>( simulationSize, 1.6 ) );
-
-        TS_ASSERT_THROWS_NOTHING( nlr.simulate( &simulations3 ) );
-
-        for ( unsigned i = 0; i < simulationSize; ++i )
-        {
-            TS_ASSERT( FloatUtils::areEqual(
-                ( *( nlr.getLayer( nlr.getNumberOfLayers() - 1 )->getSimulations() ) )
-                    .get( 0 )
-                    .get( i ),
-                0,
-                0.0001 ) );
-            TS_ASSERT( FloatUtils::areEqual(
-                ( *( nlr.getLayer( nlr.getNumberOfLayers() - 1 )->getSimulations() ) )
-                    .get( 1 )
-                    .get( i ),
-                -12,
-                0.0001 ) );
-        }
-    }
-
-    void test_simulate_sign()
-    {
-        NLR::NetworkLevelReasoner nlr;
-
-        populateNetworkWithSign( nlr );
-
-        unsigned simulationSize = Options::get()->getInt( Options::NUMBER_OF_SIMULATIONS );
-
-        // With Sign, Inputs are zeros, only biases count
-        Vector<Vector<double>> simulations1;
-        simulations1.append( Vector<double>( simulationSize, 0 ) );
-        simulations1.append( Vector<double>( simulationSize, 0 ) );
-
-        TS_ASSERT_THROWS_NOTHING( nlr.simulate( &simulations1 ) );
-
-        for ( unsigned i = 0; i < simulationSize; ++i )
-        {
-            TS_ASSERT( FloatUtils::areEqual(
-                ( *( nlr.getLayer( nlr.getNumberOfLayers() - 1 )->getSimulations() ) )
-                    .get( 0 )
-                    .get( i ),
-                1 ) );
-            TS_ASSERT( FloatUtils::areEqual(
-                ( *( nlr.getLayer( nlr.getNumberOfLayers() - 1 )->getSimulations() ) )
-                    .get( 1 )
-                    .get( i ),
-                4 ) );
-        }
-
-        // With Sign, case 1
-        Vector<Vector<double>> simulations2;
-        simulations2.append( Vector<double>( simulationSize, -2 ) );
-        simulations2.append( Vector<double>( simulationSize, -2 ) );
-
-        TS_ASSERT_THROWS_NOTHING( nlr.simulate( &simulations2 ) );
-
-        for ( unsigned i = 0; i < simulationSize; ++i )
-        {
-            TS_ASSERT( FloatUtils::areEqual(
-                ( *( nlr.getLayer( nlr.getNumberOfLayers() - 1 )->getSimulations() ) )
-                    .get( 0 )
-                    .get( i ),
-                1 ) );
-            TS_ASSERT( FloatUtils::areEqual(
-                ( *( nlr.getLayer( nlr.getNumberOfLayers() - 1 )->getSimulations() ) )
-                    .get( 1 )
-                    .get( i ),
-                4 ) );
-        }
-
-        // With Sign, case 2
-        Vector<Vector<double>> simulations3;
-        simulations3.append( Vector<double>( simulationSize, -1 ) );
-        simulations3.append( Vector<double>( simulationSize, 1 ) );
-
-        TS_ASSERT_THROWS_NOTHING( nlr.simulate( &simulations3 ) );
-
-        for ( unsigned i = 0; i < simulationSize; ++i )
-        {
-            TS_ASSERT( FloatUtils::areEqual(
-                ( *( nlr.getLayer( nlr.getNumberOfLayers() - 1 )->getSimulations() ) )
-                    .get( 0 )
-                    .get( i ),
-                -1 ) );
-            TS_ASSERT( FloatUtils::areEqual(
-                ( *( nlr.getLayer( nlr.getNumberOfLayers() - 1 )->getSimulations() ) )
-                    .get( 1 )
-                    .get( i ),
-                -4 ) );
-        }
-    }
-
-    void test_simulate_abs()
-    {
-        NLR::NetworkLevelReasoner nlr;
-
-        populateNetworkWithAbs( nlr );
-
-        unsigned simulationSize = Options::get()->getInt( Options::NUMBER_OF_SIMULATIONS );
-
-        // With Abs, Inputs are zeros, only biases count
-        Vector<Vector<double>> simulations1;
-        simulations1.append( Vector<double>( simulationSize, 0 ) );
-        simulations1.append( Vector<double>( simulationSize, 0 ) );
-
-        TS_ASSERT_THROWS_NOTHING( nlr.simulate( &simulations1 ) );
-
-        for ( unsigned i = 0; i < simulationSize; ++i )
-        {
-            TS_ASSERT( FloatUtils::areEqual(
-                ( *( nlr.getLayer( nlr.getNumberOfLayers() - 1 )->getSimulations() ) )
-                    .get( 0 )
-                    .get( i ),
-                1 ) );
-            TS_ASSERT( FloatUtils::areEqual(
-                ( *( nlr.getLayer( nlr.getNumberOfLayers() - 1 )->getSimulations() ) )
-                    .get( 1 )
-                    .get( i ),
-                4 ) );
-        }
-
-        // With Abs, case 1
-        Vector<Vector<double>> simulations2;
-        simulations2.append( Vector<double>( simulationSize, -2 ) );
-        simulations2.append( Vector<double>( simulationSize, -2 ) );
-
-        TS_ASSERT_THROWS_NOTHING( nlr.simulate( &simulations2 ) );
-
-        for ( unsigned i = 0; i < simulationSize; ++i )
-        {
-            TS_ASSERT( FloatUtils::areEqual(
-                ( *( nlr.getLayer( nlr.getNumberOfLayers() - 1 )->getSimulations() ) )
-                    .get( 0 )
-                    .get( i ),
-                1 ) );
-            TS_ASSERT( FloatUtils::areEqual(
-                ( *( nlr.getLayer( nlr.getNumberOfLayers() - 1 )->getSimulations() ) )
-                    .get( 1 )
-                    .get( i ),
-                4 ) );
-        }
-
-        // With Abs, case 2
-        Vector<Vector<double>> simulations3;
-        simulations3.append( Vector<double>( simulationSize, 1 ) );
-        simulations3.append( Vector<double>( simulationSize, 2 ) );
-
-        TS_ASSERT_THROWS_NOTHING( nlr.simulate( &simulations3 ) );
-
-        for ( unsigned i = 0; i < simulationSize; ++i )
-        {
-            TS_ASSERT( FloatUtils::areEqual(
-                ( *( nlr.getLayer( nlr.getNumberOfLayers() - 1 )->getSimulations() ) )
-                    .get( 0 )
-                    .get( i ),
-                4 ) );
-            TS_ASSERT( FloatUtils::areEqual(
-                ( *( nlr.getLayer( nlr.getNumberOfLayers() - 1 )->getSimulations() ) )
-                    .get( 1 )
-                    .get( i ),
-                10 ) );
-        }
-    }
-
-    void test_simulate_leaky_relu()
-    {
-        NLR::NetworkLevelReasoner nlr;
-
-        populateNetworkWithLeakyRelu( nlr );
-
-        unsigned simulationSize = Options::get()->getInt( Options::NUMBER_OF_SIMULATIONS );
-
-        // With Leaky ReLU, Inputs are zeros, only biases count
-        Vector<Vector<double>> simulations1;
-        simulations1.append( Vector<double>( simulationSize, 0 ) );
-        simulations1.append( Vector<double>( simulationSize, 0 ) );
-
-        TS_ASSERT_THROWS_NOTHING( nlr.simulate( &simulations1 ) );
-
-        for ( unsigned i = 0; i < simulationSize; ++i )
-        {
-            TS_ASSERT( FloatUtils::areEqual(
-                ( *( nlr.getLayer( nlr.getNumberOfLayers() - 1 )->getSimulations() ) )
-                    .get( 0 )
-                    .get( i ),
-                1 ) );
-            TS_ASSERT( FloatUtils::areEqual(
-                ( *( nlr.getLayer( nlr.getNumberOfLayers() - 1 )->getSimulations() ) )
-                    .get( 1 )
-                    .get( i ),
-                4 ) );
-        }
-
-        // With Leaky ReLU, case 1  (alpha=0.1)
-        Vector<Vector<double>> simulations2;
-        simulations2.append( Vector<double>( simulationSize, 1 ) );
-        simulations2.append( Vector<double>( simulationSize, 1 ) );
-
-        TS_ASSERT_THROWS_NOTHING( nlr.simulate( &simulations2 ) );
-
-        for ( unsigned i = 0; i < simulationSize; ++i )
-        {
-            TS_ASSERT( FloatUtils::areEqual(
-                ( *( nlr.getLayer( nlr.getNumberOfLayers() - 1 )->getSimulations() ) )
-                    .get( 0 )
-                    .get( i ),
-                0.9,
-                0.0001 ) );
-            TS_ASSERT( FloatUtils::areEqual(
-                ( *( nlr.getLayer( nlr.getNumberOfLayers() - 1 )->getSimulations() ) )
-                    .get( 1 )
-                    .get( i ),
-                0.57,
-                0.0001 ) );
-        }
-
-        // With Leaky ReLU, case 2
-        Vector<Vector<double>> simulations3;
-        simulations3.append( Vector<double>( simulationSize, 1 ) );
-        simulations3.append( Vector<double>( simulationSize, 2 ) );
-
-        TS_ASSERT_THROWS_NOTHING( nlr.simulate( &simulations3 ) );
-
-        for ( unsigned i = 0; i < simulationSize; ++i )
-        {
-            TS_ASSERT( FloatUtils::areEqual(
-                ( *( nlr.getLayer( nlr.getNumberOfLayers() - 1 )->getSimulations() ) )
-                    .get( 0 )
-                    .get( i ),
-                -0.04,
-                0.0001 ) );
-            TS_ASSERT( FloatUtils::areEqual(
-                ( *( nlr.getLayer( nlr.getNumberOfLayers() - 1 )->getSimulations() ) )
-                    .get( 1 )
-                    .get( i ),
-                -0.76,
-                0.0001 ) );
-        }
-    }
-
-    void test_simulate_max()
-    {
-        NLR::NetworkLevelReasoner nlr;
-
-        populateNetworkWithMax( nlr );
-
-        unsigned simulationSize = Options::get()->getInt( Options::NUMBER_OF_SIMULATIONS );
-
-        // With Max, Inputs are zeros, only biases count
-        Vector<Vector<double>> simulations1;
-        simulations1.append( Vector<double>( simulationSize, 0 ) );
-        simulations1.append( Vector<double>( simulationSize, 0 ) );
-
-        TS_ASSERT_THROWS_NOTHING( nlr.simulate( &simulations1 ) );
-
-        for ( unsigned i = 0; i < simulationSize; ++i )
-        {
-            TS_ASSERT( FloatUtils::areEqual(
-                ( *( nlr.getLayer( nlr.getNumberOfLayers() - 1 )->getSimulations() ) )
-                    .get( 0 )
-                    .get( i ),
-                -3 ) );
-        }
-
-        // With Max, case 1
-        Vector<Vector<double>> simulations2;
-        simulations2.append( Vector<double>( simulationSize, 1 ) );
-        simulations2.append( Vector<double>( simulationSize, -3 ) );
-
-        TS_ASSERT_THROWS_NOTHING( nlr.simulate( &simulations2 ) );
-
-        for ( unsigned i = 0; i < simulationSize; ++i )
-        {
-            TS_ASSERT( FloatUtils::areEqual(
-                ( *( nlr.getLayer( nlr.getNumberOfLayers() - 1 )->getSimulations() ) )
-                    .get( 0 )
-                    .get( i ),
-                -18 ) );
-        }
-
-        // With Max, case 2
-        Vector<Vector<double>> simulations3;
-        simulations3.append( Vector<double>( simulationSize, -3 ) );
-        simulations3.append( Vector<double>( simulationSize, 3 ) );
-
-        TS_ASSERT_THROWS_NOTHING( nlr.simulate( &simulations3 ) );
-
-        for ( unsigned i = 0; i < simulationSize; ++i )
-        {
-            TS_ASSERT( FloatUtils::areEqual(
-                ( *( nlr.getLayer( nlr.getNumberOfLayers() - 1 )->getSimulations() ) )
-                    .get( 0 )
-                    .get( i ),
-                -5 ) );
-        }
-    }
-
-    void test_simulate_softmax()
-    {
-        NLR::NetworkLevelReasoner nlr;
-
-        populateNetworkWithSoftmax( nlr );
-
-        unsigned simulationSize = Options::get()->getInt( Options::NUMBER_OF_SIMULATIONS );
-
-        // With Softmax, Inputs are zeros, only biases count
-        Vector<Vector<double>> simulations1;
-        simulations1.append( Vector<double>( simulationSize, 0 ) );
-        simulations1.append( Vector<double>( simulationSize, 0 ) );
-
-        TS_ASSERT_THROWS_NOTHING( nlr.simulate( &simulations1 ) );
-
-        for ( unsigned i = 0; i < simulationSize; ++i )
-        {
-            TS_ASSERT( FloatUtils::areEqual(
-                ( *( nlr.getLayer( nlr.getNumberOfLayers() - 1 )->getSimulations() ) )
-                    .get( 0 )
-                    .get( i ),
-                0.2999,
-                0.0001 ) );
-            TS_ASSERT( FloatUtils::areEqual(
-                ( *( nlr.getLayer( nlr.getNumberOfLayers() - 1 )->getSimulations() ) )
-                    .get( 1 )
-                    .get( i ),
-                2.4001,
-                0.0001 ) );
-        }
-
-        // With Softmax, case 1
-        Vector<Vector<double>> simulations2;
-        simulations2.append( Vector<double>( simulationSize, 1 ) );
-        simulations2.append( Vector<double>( simulationSize, -3 ) );
-
-        TS_ASSERT_THROWS_NOTHING( nlr.simulate( &simulations2 ) );
-
-        for ( unsigned i = 0; i < simulationSize; ++i )
-        {
-            TS_ASSERT( FloatUtils::areEqual(
-                ( *( nlr.getLayer( nlr.getNumberOfLayers() - 1 )->getSimulations() ) )
-                    .get( 0 )
-                    .get( i ),
-                0.1192,
-                0.0001 ) );
-            TS_ASSERT( FloatUtils::areEqual(
-                ( *( nlr.getLayer( nlr.getNumberOfLayers() - 1 )->getSimulations() ) )
-                    .get( 1 )
-                    .get( i ),
-                2.7615,
-                0.0001 ) );
-        }
-
-        // With Softmax, case 2
-        Vector<Vector<double>> simulations3;
-        simulations3.append( Vector<double>( simulationSize, -3 ) );
-        simulations3.append( Vector<double>( simulationSize, 3 ) );
-
-        TS_ASSERT_THROWS_NOTHING( nlr.simulate( &simulations3 ) );
-
-        for ( unsigned i = 0; i < simulationSize; ++i )
-        {
-            TS_ASSERT( FloatUtils::areEqual(
-                ( *( nlr.getLayer( nlr.getNumberOfLayers() - 1 )->getSimulations() ) )
-                    .get( 0 )
-                    .get( i ),
-                0.1206,
-                0.0001 ) );
-            TS_ASSERT( FloatUtils::areEqual(
-                ( *( nlr.getLayer( nlr.getNumberOfLayers() - 1 )->getSimulations() ) )
-                    .get( 1 )
-                    .get( i ),
-                2.7588,
-                0.0001 ) );
-        }
-    }
-
-    void test_simulate_bilinear()
-    {
-        NLR::NetworkLevelReasoner nlr;
-
-        populateNetworkWithBilinear( nlr );
-
-        unsigned simulationSize = Options::get()->getInt( Options::NUMBER_OF_SIMULATIONS );
-
-        // With Bilinear, Inputs are zeros, only biases count
-        Vector<Vector<double>> simulations1;
-        simulations1.append( Vector<double>( simulationSize, 0 ) );
-        simulations1.append( Vector<double>( simulationSize, 0 ) );
-
-        TS_ASSERT_THROWS_NOTHING( nlr.simulate( &simulations1 ) );
-
-        for ( unsigned i = 0; i < simulationSize; ++i )
-        {
-            TS_ASSERT( FloatUtils::areEqual(
-                ( *( nlr.getLayer( nlr.getNumberOfLayers() - 1 )->getSimulations() ) )
-                    .get( 0 )
-                    .get( i ),
-                0 ) );
-        }
-
-        // With Bilinear, case 1
-        Vector<Vector<double>> simulations2;
-        simulations2.append( Vector<double>( simulationSize, 0.1 ) );
-        simulations2.append( Vector<double>( simulationSize, -0.3 ) );
-
-        TS_ASSERT_THROWS_NOTHING( nlr.simulate( &simulations2 ) );
-
-        for ( unsigned i = 0; i < simulationSize; ++i )
-        {
-            TS_ASSERT( FloatUtils::areEqual(
-                ( *( nlr.getLayer( nlr.getNumberOfLayers() - 1 )->getSimulations() ) )
-                    .get( 0 )
-                    .get( i ),
-                2.8304,
-                0.0001 ) );
-        }
-
-        // With Bilinear, case 2
-        Vector<Vector<double>> simulations3;
-        simulations3.append( Vector<double>( simulationSize, -0.3 ) );
-        simulations3.append( Vector<double>( simulationSize, 0.3 ) );
-
-        TS_ASSERT_THROWS_NOTHING( nlr.simulate( &simulations3 ) );
-
-        for ( unsigned i = 0; i < simulationSize; ++i )
-        {
-            TS_ASSERT( FloatUtils::areEqual(
-                ( *( nlr.getLayer( nlr.getNumberOfLayers() - 1 )->getSimulations() ) )
-                    .get( 0 )
-                    .get( i ),
-                0.0912,
-                0.0001 ) );
-        }
-    }
-
-    void test_simulate_non_consecutive_layers()
-    {
-        NLR::NetworkLevelReasoner nlr;
-
-        // Create the layers
-        nlr.addLayer( 0, NLR::Layer::INPUT, 2 );
-        nlr.addLayer( 1, NLR::Layer::WEIGHTED_SUM, 3 );
-        nlr.addLayer( 2, NLR::Layer::RELU, 3 );
-        nlr.addLayer( 3, NLR::Layer::WEIGHTED_SUM, 2 );
-        nlr.addLayer( 4, NLR::Layer::RELU, 3 );
-        nlr.addLayer( 5, NLR::Layer::WEIGHTED_SUM, 1 );
-
-        // Mark layer dependencies
-        nlr.addLayerDependency( 0, 1 );
-        nlr.addLayerDependency( 1, 2 );
-        nlr.addLayerDependency( 2, 3 );
-        nlr.addLayerDependency( 0, 3 );
-        nlr.addLayerDependency( 3, 4 );
-        nlr.addLayerDependency( 0, 4 );
-        nlr.addLayerDependency( 4, 5 );
-
-        // Set the weights and relus
-        nlr.setWeight( 0, 0, 1, 0, 1 );
-        nlr.setWeight( 0, 0, 1, 1, 2 );
-        nlr.setWeight( 0, 1, 1, 1, -3 );
-        nlr.setWeight( 0, 1, 1, 2, 1 );
-
-        nlr.addActivationSource( 1, 0, 2, 0 );
-        nlr.addActivationSource( 1, 1, 2, 1 );
-        nlr.addActivationSource( 1, 2, 2, 2 );
-
-        nlr.setWeight( 2, 0, 3, 0, 1 );
-        nlr.setWeight( 2, 1, 3, 0, 2 );
-        nlr.setWeight( 2, 2, 3, 1, -2 );
-        nlr.setWeight( 0, 1, 3, 1, 1 );
-
-        nlr.addActivationSource( 3, 0, 4, 0 );
-        nlr.addActivationSource( 3, 1, 4, 1 );
-        nlr.addActivationSource( 0, 0, 4, 2 );
-
-        nlr.setWeight( 4, 0, 5, 0, 1 );
-        nlr.setWeight( 4, 1, 5, 0, 1 );
-        nlr.setWeight( 4, 2, 5, 0, 1 );
-
-        unsigned simulationSize = Options::get()->getInt( Options::NUMBER_OF_SIMULATIONS );
-
-        // Simulate1
-        Vector<Vector<double>> simulations1;
-        simulations1.append( Vector<double>( simulationSize, 1 ) );
-        simulations1.append( Vector<double>( simulationSize, 1 ) );
-
-        TS_ASSERT_THROWS_NOTHING( nlr.simulate( &simulations1 ) );
-
-        for ( unsigned i = 0; i < simulationSize; ++i )
-            TS_ASSERT( FloatUtils::areEqual(
-                ( *( nlr.getLayer( nlr.getNumberOfLayers() - 1 )->getSimulations() ) )
-                    .get( 0 )
-                    .get( i ),
-                2 ) );
-
-        // Simulate2
-        Vector<Vector<double>> simulations2;
-        simulations2.append( Vector<double>( simulationSize, -1 ) );
-        simulations2.append( Vector<double>( simulationSize, 2 ) );
-
-        TS_ASSERT_THROWS_NOTHING( nlr.simulate( &simulations2 ) );
-
-        for ( unsigned i = 0; i < simulationSize; ++i )
-            TS_ASSERT( FloatUtils::areEqual(
-                ( *( nlr.getLayer( nlr.getNumberOfLayers() - 1 )->getSimulations() ) )
-                    .get( 0 )
-                    .get( i ),
-                0 ) );
-    }
-
-    void test_simulate_abs_and_relu()
-    {
-        NLR::NetworkLevelReasoner nlr;
-
-        populateNetworkWithAbsAndRelu( nlr );
-
-        unsigned simulationSize = Options::get()->getInt( Options::NUMBER_OF_SIMULATIONS );
-
-        // Simulate1
-        Vector<Vector<double>> simulations1;
-        simulations1.append( Vector<double>( simulationSize, 1 ) );
-        simulations1.append( Vector<double>( simulationSize, 1 ) );
-
-        TS_ASSERT_THROWS_NOTHING( nlr.simulate( &simulations1 ) );
-
-        for ( unsigned i = 0; i < simulationSize; ++i )
-        {
-            TS_ASSERT( FloatUtils::areEqual(
-                ( *( nlr.getLayer( nlr.getNumberOfLayers() - 1 )->getSimulations() ) )
-                    .get( 0 )
-                    .get( i ),
-                2 ) );
-            TS_ASSERT( FloatUtils::areEqual(
-                ( *( nlr.getLayer( nlr.getNumberOfLayers() - 1 )->getSimulations() ) )
-                    .get( 1 )
-                    .get( i ),
-                2 ) );
-        }
-
-        // Simulate2
-        Vector<Vector<double>> simulations2;
-        simulations2.append( Vector<double>( simulationSize, 1 ) );
-        simulations2.append( Vector<double>( simulationSize, 2 ) );
-
-        TS_ASSERT_THROWS_NOTHING( nlr.simulate( &simulations2 ) );
-
-        for ( unsigned i = 0; i < simulationSize; ++i )
-        {
-            TS_ASSERT( FloatUtils::areEqual(
-                ( *( nlr.getLayer( nlr.getNumberOfLayers() - 1 )->getSimulations() ) )
-                    .get( 0 )
-                    .get( i ),
-                4 ) );
-            TS_ASSERT( FloatUtils::areEqual(
-                ( *( nlr.getLayer( nlr.getNumberOfLayers() - 1 )->getSimulations() ) )
-                    .get( 1 )
-                    .get( i ),
-                4 ) );
-        }
-    }
-
-    void test_simulate_round_and_sign()
-    {
-        NLR::NetworkLevelReasoner nlr;
-
-        populateNetworkWithRoundAndSign( nlr );
-
-        unsigned simulationSize = Options::get()->getInt( Options::NUMBER_OF_SIMULATIONS );
-
-        // With Round/Sign, case 1
-        Vector<Vector<double>> simulations1;
-        simulations1.append( Vector<double>( simulationSize, 1.6 ) );
-        simulations1.append( Vector<double>( simulationSize, 1.4 ) );
-
-        TS_ASSERT_THROWS_NOTHING( nlr.simulate( &simulations1 ) );
-
-        for ( unsigned i = 0; i < simulationSize; ++i )
-        {
-            TS_ASSERT( FloatUtils::areEqual(
-                ( *( nlr.getLayer( nlr.getNumberOfLayers() - 1 )->getSimulations() ) )
-                    .get( 0 )
-                    .get( i ),
-                1 ) );
-            TS_ASSERT( FloatUtils::areEqual(
-                ( *( nlr.getLayer( nlr.getNumberOfLayers() - 1 )->getSimulations() ) )
-                    .get( 1 )
-                    .get( i ),
-                -2 ) );
-        }
-
-        // With Round/Sign, case 2
-        Vector<Vector<double>> simulations2;
-        simulations2.append( Vector<double>( simulationSize, 1.6 ) );
-        simulations2.append( Vector<double>( simulationSize, 1.6 ) );
-
-        TS_ASSERT_THROWS_NOTHING( nlr.simulate( &simulations2 ) );
-
-        for ( unsigned i = 0; i < simulationSize; ++i )
-        {
-            TS_ASSERT( FloatUtils::areEqual(
-                ( *( nlr.getLayer( nlr.getNumberOfLayers() - 1 )->getSimulations() ) )
-                    .get( 0 )
-                    .get( i ),
-                -1 ) );
-            TS_ASSERT( FloatUtils::areEqual(
-                ( *( nlr.getLayer( nlr.getNumberOfLayers() - 1 )->getSimulations() ) )
-                    .get( 1 )
-                    .get( i ),
-                -4 ) );
-        }
-    }
-
-    void test_simulate_leaky_relu_and_sigmoid()
-    {
-        NLR::NetworkLevelReasoner nlr;
-
-        populateNetworkWithLeakyReluAndSigmoid( nlr );
-
-        unsigned simulationSize = Options::get()->getInt( Options::NUMBER_OF_SIMULATIONS );
-
-        // With LeakyReLU/Sigmoid, case 1
-        Vector<Vector<double>> simulations1;
-        simulations1.append( Vector<double>( simulationSize, 1 ) );
-        simulations1.append( Vector<double>( simulationSize, 1 ) );
-
-        TS_ASSERT_THROWS_NOTHING( nlr.simulate( &simulations1 ) );
-
-        for ( unsigned i = 0; i < simulationSize; ++i )
-        {
-            TS_ASSERT( FloatUtils::areEqual(
-                ( *( nlr.getLayer( nlr.getNumberOfLayers() - 1 )->getSimulations() ) )
-                    .get( 0 )
-                    .get( i ),
-                0.7109,
-                0.0001 ) );
-            TS_ASSERT( FloatUtils::areEqual(
-                ( *( nlr.getLayer( nlr.getNumberOfLayers() - 1 )->getSimulations() ) )
-                    .get( 1 )
-                    .get( i ),
-                1.4602,
-                0.0001 ) );
-        }
-
-        // With LeakyReLU/Sigmoid, case 2
-        Vector<Vector<double>> simulations2;
-        simulations2.append( Vector<double>( simulationSize, 1 ) );
-        simulations2.append( Vector<double>( simulationSize, 2 ) );
-
-        TS_ASSERT_THROWS_NOTHING( nlr.simulate( &simulations2 ) );
-
-        for ( unsigned i = 0; i < simulationSize; ++i )
-        {
-            TS_ASSERT( FloatUtils::areEqual(
-                ( *( nlr.getLayer( nlr.getNumberOfLayers() - 1 )->getSimulations() ) )
-                    .get( 0 )
-                    .get( i ),
-                0.4013,
-                0.0001 ) );
-            TS_ASSERT( FloatUtils::areEqual(
-                ( *( nlr.getLayer( nlr.getNumberOfLayers() - 1 )->getSimulations() ) )
-                    .get( 1 )
-                    .get( i ),
-                0.6508,
-                0.0001 ) );
-        }
-    }
-
-    void test_simulate_softmax_and_max()
-    {
-        NLR::NetworkLevelReasoner nlr;
-
         populateNetworkWithSoftmaxAndMax( nlr );
 
-        unsigned simulationSize = Options::get()->getInt( Options::NUMBER_OF_SIMULATIONS );
-
-        // With LeakyReLU/Sigmoid, case 1
-        Vector<Vector<double>> simulations1;
-        simulations1.append( Vector<double>( simulationSize, 1 ) );
-        simulations1.append( Vector<double>( simulationSize, -3 ) );
-
-        TS_ASSERT_THROWS_NOTHING( nlr.simulate( &simulations1 ) );
-
-        for ( unsigned i = 0; i < simulationSize; ++i )
-        {
-            TS_ASSERT( FloatUtils::areEqual(
-                ( *( nlr.getLayer( nlr.getNumberOfLayers() - 1 )->getSimulations() ) )
-                    .get( 0 )
-                    .get( i ),
-                -2.9998,
-                0.0001 ) );
-        }
-
-        // With LeakyReLU/Sigmoid, case 2
-        Vector<Vector<double>> simulations2;
-        simulations2.append( Vector<double>( simulationSize, -3 ) );
-        simulations2.append( Vector<double>( simulationSize, 3 ) );
-
-        TS_ASSERT_THROWS_NOTHING( nlr.simulate( &simulations2 ) );
-
-        for ( unsigned i = 0; i < simulationSize; ++i )
-        {
-            TS_ASSERT( FloatUtils::areEqual(
-                ( *( nlr.getLayer( nlr.getNumberOfLayers() - 1 )->getSimulations() ) )
-                    .get( 0 )
-                    .get( i ),
-                -1,
-                0.0001 ) );
-        }
-    }
-
-    void test_simulate_relu_and_bilinear()
-    {
-        NLR::NetworkLevelReasoner nlr;
-
-        populateNetworkWithReluAndBilinear( nlr );
-
-        unsigned simulationSize = Options::get()->getInt( Options::NUMBER_OF_SIMULATIONS );
-
-        // With Relu/Bilinear, case 1
-        Vector<Vector<double>> simulations1;
-        simulations1.append( Vector<double>( simulationSize, 1 ) );
-        simulations1.append( Vector<double>( simulationSize, 1 ) );
-
-        TS_ASSERT_THROWS_NOTHING( nlr.simulate( &simulations1 ) );
-
-        for ( unsigned i = 0; i < simulationSize; ++i )
-        {
-            TS_ASSERT( FloatUtils::areEqual(
-                ( *( nlr.getLayer( nlr.getNumberOfLayers() - 1 )->getSimulations() ) )
-                    .get( 0 )
-                    .get( i ),
-                1 ) );
-        }
-
-        // With ReLU/Bilinear, case 2
-        Vector<Vector<double>> simulations2;
-        simulations2.append( Vector<double>( simulationSize, 1 ) );
-        simulations2.append( Vector<double>( simulationSize, 2 ) );
-
-        TS_ASSERT_THROWS_NOTHING( nlr.simulate( &simulations2 ) );
-
-        for ( unsigned i = 0; i < simulationSize; ++i )
-        {
-            TS_ASSERT( FloatUtils::areEqual(
-                ( *( nlr.getLayer( nlr.getNumberOfLayers() - 1 )->getSimulations() ) )
-                    .get( 0 )
-                    .get( i ),
-                0 ) );
-        }
-    }
-
-    void test_interval_arithmetic_bound_propagation_relu_constraints()
-    {
-        NLR::NetworkLevelReasoner nlr;
-        populateNetwork( nlr );
 
         MockTableau tableau;
-        tableau.getBoundManager().initialize( 14 );
+        tableau.getBoundManager().initialize( 12 );
 
         // Initialize the bounds
         tableau.setLowerBound( 0, -1 );
@@ -7767,10 +7658,6 @@
         tableau.setUpperBound( 10, large );
         tableau.setLowerBound( 11, -large );
         tableau.setUpperBound( 11, large );
-        tableau.setLowerBound( 12, -large );
-        tableau.setUpperBound( 12, large );
-        tableau.setLowerBound( 13, -large );
-        tableau.setUpperBound( 13, large );
 
         nlr.setTableau( &tableau );
 
@@ -7780,28 +7667,34 @@
         // Perform the tightening pass
         TS_ASSERT_THROWS_NOTHING( nlr.intervalArithmeticBoundPropagation() );
 
-        List<Tightening> expectedBounds( {
-            Tightening( 2, 0, Tightening::LB ),   Tightening( 2, 2, Tightening::UB ),
-            Tightening( 3, 0, Tightening::LB ),   Tightening( 3, 2, Tightening::UB ),
-
-            Tightening( 4, -5, Tightening::LB ),  Tightening( 4, 5, Tightening::UB ),
-            Tightening( 5, 0, Tightening::LB ),   Tightening( 5, 5, Tightening::UB ),
-
-            Tightening( 6, -1, Tightening::LB ),  Tightening( 6, 1, Tightening::UB ),
-            Tightening( 7, 0, Tightening::LB ),   Tightening( 7, 1, Tightening::UB ),
-
-            Tightening( 8, -1, Tightening::LB ),  Tightening( 8, 7, Tightening::UB ),
-            Tightening( 9, 0, Tightening::LB ),   Tightening( 9, 7, Tightening::UB ),
-
-            Tightening( 10, -1, Tightening::LB ), Tightening( 10, 7, Tightening::UB ),
-            Tightening( 11, 0, Tightening::LB ),  Tightening( 11, 7, Tightening::UB ),
-
-            Tightening( 12, 0, Tightening::LB ),  Tightening( 12, 7, Tightening::UB ),
-            Tightening( 13, 0, Tightening::LB ),  Tightening( 13, 28, Tightening::UB ),
-        } );
+        List<Tightening> expectedBounds( { Tightening( 2, 0, Tightening::LB ),
+                                           Tightening( 2, 2, Tightening::UB ),
+                                           Tightening( 4, -5, Tightening::LB ),
+                                           Tightening( 4, 5, Tightening::UB ),
+                                           Tightening( 6, -1, Tightening::LB ),
+                                           Tightening( 6, 1, Tightening::UB ),
+
+                                           Tightening( 3, 0.0066, Tightening::LB ),
+                                           Tightening( 3, 0.9517, Tightening::UB ),
+                                           Tightening( 5, 0.0007, Tightening::LB ),
+                                           Tightening( 5, 0.9909, Tightening::UB ),
+                                           Tightening( 7, 0.0024, Tightening::LB ),
+                                           Tightening( 7, 0.7297, Tightening::UB ),
+
+                                           Tightening( 8, -0.7225, Tightening::LB ),
+                                           Tightening( 8, 1.9403, Tightening::UB ),
+                                           Tightening( 9, 0.3192, Tightening::LB ),
+                                           Tightening( 9, 2.9819, Tightening::UB ),
+
+                                           Tightening( 10, 0.3192, Tightening::LB ),
+                                           Tightening( 10, 2.9819, Tightening::UB ),
+
+                                           Tightening( 11, -2.9819, Tightening::LB ),
+                                           Tightening( 11, -0.3192, Tightening::UB ) } );
 
         List<Tightening> bounds;
         TS_ASSERT_THROWS_NOTHING( nlr.getConstraintTightenings( bounds ) );
+
         TS_ASSERT( boundsEqual( bounds, expectedBounds ) );
 
         // Change the current bounds
@@ -7830,10 +7723,6 @@
         tableau.setUpperBound( 10, large );
         tableau.setLowerBound( 11, -large );
         tableau.setUpperBound( 11, large );
-        tableau.setLowerBound( 12, -large );
-        tableau.setUpperBound( 12, large );
-        tableau.setLowerBound( 13, -large );
-        tableau.setUpperBound( 13, large );
 
         // Initialize
         TS_ASSERT_THROWS_NOTHING( nlr.obtainCurrentBounds() );
@@ -7841,110 +7730,49 @@
         // Perform the tightening pass
         TS_ASSERT_THROWS_NOTHING( nlr.intervalArithmeticBoundPropagation() );
 
-        List<Tightening> expectedBounds2( {
-            Tightening( 2, -2, Tightening::LB ),  Tightening( 2, 2, Tightening::UB ),
-            Tightening( 3, 0, Tightening::LB ),   Tightening( 3, 2, Tightening::UB ),
-
-            Tightening( 4, -12, Tightening::LB ), Tightening( 4, 5, Tightening::UB ),
-            Tightening( 5, 0, Tightening::LB ),   Tightening( 5, 5, Tightening::UB ),
-
-            Tightening( 6, -1, Tightening::LB ),  Tightening( 6, 2, Tightening::UB ),
-            Tightening( 7, 0, Tightening::LB ),   Tightening( 7, 2, Tightening::UB ),
-
-            Tightening( 8, -2, Tightening::LB ),  Tightening( 8, 7, Tightening::UB ),
-            Tightening( 9, 0, Tightening::LB ),   Tightening( 9, 7, Tightening::UB ),
-
-            Tightening( 10, -2, Tightening::LB ), Tightening( 10, 7, Tightening::UB ),
-            Tightening( 11, 0, Tightening::LB ),  Tightening( 11, 7, Tightening::UB ),
-
-            Tightening( 12, 0, Tightening::LB ),  Tightening( 12, 7, Tightening::UB ),
-            Tightening( 13, 0, Tightening::LB ),  Tightening( 13, 28, Tightening::UB ),
-        } );
+        List<Tightening> expectedBounds2( { Tightening( 2, -2, Tightening::LB ),
+                                            Tightening( 2, 2, Tightening::UB ),
+                                            Tightening( 4, -12, Tightening::LB ),
+                                            Tightening( 4, 5, Tightening::UB ),
+                                            Tightening( 6, -1, Tightening::LB ),
+                                            Tightening( 6, 2, Tightening::UB ),
+
+                                            Tightening( 3, 0.0009, Tightening::LB ),
+                                            Tightening( 3, 0.9526, Tightening::UB ),
+                                            Tightening( 5, 0, Tightening::LB ),
+                                            Tightening( 5, 0.9966, Tightening::UB ),
+                                            Tightening( 7, 0.0024, Tightening::LB ),
+                                            Tightening( 7, 0.9820, Tightening::UB ),
+
+                                            Tightening( 8, -0.9811, Tightening::LB ),
+                                            Tightening( 8, 1.9468, Tightening::UB ),
+                                            Tightening( 9, 0.0654, Tightening::LB ),
+                                            Tightening( 9, 2.9933, Tightening::UB ),
+
+                                            Tightening( 10, 0.0654, Tightening::LB ),
+                                            Tightening( 10, 2.9933, Tightening::UB ),
+
+                                            Tightening( 11, -2.9933, Tightening::LB ),
+                                            Tightening( 11, -0.0654, Tightening::UB ) } );
 
         TS_ASSERT_THROWS_NOTHING( nlr.getConstraintTightenings( bounds ) );
+
         TS_ASSERT( boundsEqual( bounds, expectedBounds2 ) );
     }
 
-    void test_interval_arithmetic_bound_propagation_abs_constraints()
+    void test_interval_arithmetic_bound_propagation_relu_and_bilinear_constraints()
     {
         NLR::NetworkLevelReasoner nlr;
-
-        // Create the layers
-        nlr.addLayer( 0, NLR::Layer::INPUT, 2 );
-        nlr.addLayer( 1, NLR::Layer::WEIGHTED_SUM, 3 );
-        nlr.addLayer( 2, NLR::Layer::ABSOLUTE_VALUE, 3 );
-        nlr.addLayer( 3, NLR::Layer::WEIGHTED_SUM, 2 );
-        nlr.addLayer( 4, NLR::Layer::ABSOLUTE_VALUE, 2 );
-        nlr.addLayer( 5, NLR::Layer::WEIGHTED_SUM, 2 );
-
-        // Mark layer dependencies
-        for ( unsigned i = 1; i <= 5; ++i )
-            nlr.addLayerDependency( i - 1, i );
-
-        // Set the weights and biases for the weighted sum layers
-        nlr.setWeight( 0, 0, 1, 0, 1 );
-        nlr.setWeight( 0, 0, 1, 1, 2 );
-        nlr.setWeight( 0, 1, 1, 1, -3 );
-        nlr.setWeight( 0, 1, 1, 2, 1 );
-
-        nlr.setWeight( 2, 0, 3, 0, 1 );
-        nlr.setWeight( 2, 0, 3, 1, -1 );
-        nlr.setWeight( 2, 1, 3, 0, 1 );
-        nlr.setWeight( 2, 1, 3, 1, 1 );
-        nlr.setWeight( 2, 2, 3, 0, -1 );
-        nlr.setWeight( 2, 2, 3, 1, -1 );
-
-        nlr.setWeight( 4, 0, 5, 0, 1 );
-        nlr.setWeight( 4, 0, 5, 1, 1 );
-        nlr.setWeight( 4, 1, 5, 1, 3 );
-
-        nlr.setBias( 1, 0, 1 );
-        nlr.setBias( 3, 1, 2 );
-
-        // Mark the ReLU sources
-        nlr.addActivationSource( 1, 0, 2, 0 );
-        nlr.addActivationSource( 1, 1, 2, 1 );
-        nlr.addActivationSource( 1, 2, 2, 2 );
-
-        nlr.addActivationSource( 3, 0, 4, 0 );
-        nlr.addActivationSource( 3, 1, 4, 1 );
-
-        // Layer dependenices
-        nlr.addLayerDependency( 0, 1 );
-        nlr.addLayerDependency( 1, 2 );
-        nlr.addLayerDependency( 2, 3 );
-        nlr.addLayerDependency( 3, 4 );
-        nlr.addLayerDependency( 4, 5 );
-
-        // Variable indexing
-        nlr.setNeuronVariable( NLR::NeuronIndex( 0, 0 ), 0 );
-        nlr.setNeuronVariable( NLR::NeuronIndex( 0, 1 ), 1 );
-
-        nlr.setNeuronVariable( NLR::NeuronIndex( 1, 0 ), 2 );
-        nlr.setNeuronVariable( NLR::NeuronIndex( 1, 1 ), 4 );
-        nlr.setNeuronVariable( NLR::NeuronIndex( 1, 2 ), 6 );
-
-        nlr.setNeuronVariable( NLR::NeuronIndex( 2, 0 ), 3 );
-        nlr.setNeuronVariable( NLR::NeuronIndex( 2, 1 ), 5 );
-        nlr.setNeuronVariable( NLR::NeuronIndex( 2, 2 ), 7 );
-
-        nlr.setNeuronVariable( NLR::NeuronIndex( 3, 0 ), 8 );
-        nlr.setNeuronVariable( NLR::NeuronIndex( 3, 1 ), 10 );
-
-        nlr.setNeuronVariable( NLR::NeuronIndex( 4, 0 ), 9 );
-        nlr.setNeuronVariable( NLR::NeuronIndex( 4, 1 ), 11 );
-
-        nlr.setNeuronVariable( NLR::NeuronIndex( 5, 0 ), 12 );
-        nlr.setNeuronVariable( NLR::NeuronIndex( 5, 1 ), 13 );
+        populateNetworkWithReluAndBilinear( nlr );
 
         MockTableau tableau;
-        tableau.getBoundManager().initialize( 14 );
+        tableau.getBoundManager().initialize( 12 );
 
         // Initialize the bounds
         tableau.setLowerBound( 0, -1 );
-        tableau.setUpperBound( 0, 2 );
+        tableau.setUpperBound( 0, 1 );
         tableau.setLowerBound( 1, -1 );
-        tableau.setUpperBound( 1, 2 );
+        tableau.setUpperBound( 1, 1 );
 
         double large = 1000;
         tableau.setLowerBound( 2, -large );
@@ -7967,10 +7795,6 @@
         tableau.setUpperBound( 10, large );
         tableau.setLowerBound( 11, -large );
         tableau.setUpperBound( 11, large );
-        tableau.setLowerBound( 12, -large );
-        tableau.setUpperBound( 12, large );
-        tableau.setLowerBound( 13, -large );
-        tableau.setUpperBound( 13, large );
 
         nlr.setTableau( &tableau );
 
@@ -7981,27 +7805,25 @@
         TS_ASSERT_THROWS_NOTHING( nlr.intervalArithmeticBoundPropagation() );
 
         List<Tightening> expectedBounds( {
-            Tightening( 2, 0, Tightening::LB ),   Tightening( 2, 3, Tightening::UB ),
-            Tightening( 3, 0, Tightening::LB ),   Tightening( 3, 3, Tightening::UB ),
-
-            Tightening( 4, -8, Tightening::LB ),  Tightening( 4, 7, Tightening::UB ),
-            Tightening( 5, 0, Tightening::LB ),   Tightening( 5, 8, Tightening::UB ),
-
-            Tightening( 6, -1, Tightening::LB ),  Tightening( 6, 2, Tightening::UB ),
-            Tightening( 7, 0, Tightening::LB ),   Tightening( 7, 2, Tightening::UB ),
-
-            Tightening( 8, -2, Tightening::LB ),  Tightening( 8, 11, Tightening::UB ),
-            Tightening( 9, 0, Tightening::LB ),   Tightening( 9, 11, Tightening::UB ),
-
-            Tightening( 10, -3, Tightening::LB ), Tightening( 10, 10, Tightening::UB ),
-            Tightening( 11, 0, Tightening::LB ),  Tightening( 11, 10, Tightening::UB ),
-
-            Tightening( 12, 0, Tightening::LB ),  Tightening( 12, 11, Tightening::UB ),
-            Tightening( 13, 0, Tightening::LB ),  Tightening( 13, 41, Tightening::UB ),
+            Tightening( 2, 0, Tightening::LB ),    Tightening( 2, 2, Tightening::UB ),
+            Tightening( 4, -5, Tightening::LB ),   Tightening( 4, 5, Tightening::UB ),
+            Tightening( 6, -1, Tightening::LB ),   Tightening( 6, 1, Tightening::UB ),
+
+            Tightening( 3, 0, Tightening::LB ),    Tightening( 3, 2, Tightening::UB ),
+            Tightening( 5, 0, Tightening::LB ),    Tightening( 5, 5, Tightening::UB ),
+            Tightening( 7, 0, Tightening::LB ),    Tightening( 7, 1, Tightening::UB ),
+
+            Tightening( 8, -1, Tightening::LB ),   Tightening( 8, 7, Tightening::UB ),
+            Tightening( 9, -1, Tightening::LB ),   Tightening( 9, 7, Tightening::UB ),
+
+            Tightening( 10, -7, Tightening::LB ),  Tightening( 10, 49, Tightening::UB ),
+
+            Tightening( 11, -49, Tightening::LB ), Tightening( 11, 7, Tightening::UB ),
         } );
 
         List<Tightening> bounds;
         TS_ASSERT_THROWS_NOTHING( nlr.getConstraintTightenings( bounds ) );
+
         TS_ASSERT( boundsEqual( bounds, expectedBounds ) );
 
         // Change the current bounds
@@ -8030,1570 +7852,6 @@
         tableau.setUpperBound( 10, large );
         tableau.setLowerBound( 11, -large );
         tableau.setUpperBound( 11, large );
-        tableau.setLowerBound( 12, -large );
-        tableau.setUpperBound( 12, large );
-        tableau.setLowerBound( 13, -large );
-        tableau.setUpperBound( 13, large );
-
-        // Initialize
-        TS_ASSERT_THROWS_NOTHING( nlr.obtainCurrentBounds() );
-
-        // Perform the tightening pass
-        TS_ASSERT_THROWS_NOTHING( nlr.intervalArithmeticBoundPropagation() );
-
-        List<Tightening> expectedBounds2( {
-            Tightening( 2, -2, Tightening::LB ),  Tightening( 2, 2, Tightening::UB ),
-            Tightening( 3, 0, Tightening::LB ),   Tightening( 3, 2, Tightening::UB ),
-
-            Tightening( 4, -12, Tightening::LB ), Tightening( 4, 5, Tightening::UB ),
-            Tightening( 5, 0, Tightening::LB ),   Tightening( 5, 12, Tightening::UB ),
-
-            Tightening( 6, -1, Tightening::LB ),  Tightening( 6, 2, Tightening::UB ),
-            Tightening( 7, 0, Tightening::LB ),   Tightening( 7, 2, Tightening::UB ),
-
-            Tightening( 8, -2, Tightening::LB ),  Tightening( 8, 14, Tightening::UB ),
-            Tightening( 9, 0, Tightening::LB ),   Tightening( 9, 14, Tightening::UB ),
-
-            Tightening( 10, -2, Tightening::LB ), Tightening( 10, 14, Tightening::UB ),
-            Tightening( 11, 0, Tightening::LB ),  Tightening( 11, 14, Tightening::UB ),
-
-            Tightening( 12, 0, Tightening::LB ),  Tightening( 12, 14, Tightening::UB ),
-            Tightening( 13, 0, Tightening::LB ),  Tightening( 13, 56, Tightening::UB ),
-        } );
-
-        TS_ASSERT_THROWS_NOTHING( nlr.getConstraintTightenings( bounds ) );
-        TS_ASSERT( boundsEqual( bounds, expectedBounds2 ) );
-    }
-
-    void test_interval_arithmetic_bound_propagation_sign_constraints()
-    {
-        NLR::NetworkLevelReasoner nlr;
-        populateNetworkWithSign( nlr );
-
-        MockTableau tableau;
-        tableau.getBoundManager().initialize( 14 );
-
-        // Initialize the bounds
-        tableau.setLowerBound( 0, -1 );
-        tableau.setUpperBound( 0, 1 );
-        tableau.setLowerBound( 1, -1 );
-        tableau.setUpperBound( 1, 1 );
-
-        double large = 1000;
-        tableau.setLowerBound( 2, -large );
-        tableau.setUpperBound( 2, large );
-        tableau.setLowerBound( 3, -large );
-        tableau.setUpperBound( 3, large );
-        tableau.setLowerBound( 4, -large );
-        tableau.setUpperBound( 4, large );
-        tableau.setLowerBound( 5, -large );
-        tableau.setUpperBound( 5, large );
-        tableau.setLowerBound( 6, -large );
-        tableau.setUpperBound( 6, large );
-        tableau.setLowerBound( 7, -large );
-        tableau.setUpperBound( 7, large );
-        tableau.setLowerBound( 8, -large );
-        tableau.setUpperBound( 8, large );
-        tableau.setLowerBound( 9, -large );
-        tableau.setUpperBound( 9, large );
-        tableau.setLowerBound( 10, -large );
-        tableau.setUpperBound( 10, large );
-        tableau.setLowerBound( 11, -large );
-        tableau.setUpperBound( 11, large );
-        tableau.setLowerBound( 12, -large );
-        tableau.setUpperBound( 12, large );
-        tableau.setLowerBound( 13, -large );
-        tableau.setUpperBound( 13, large );
-
-        nlr.setTableau( &tableau );
-
-        // Initialize
-        TS_ASSERT_THROWS_NOTHING( nlr.obtainCurrentBounds() );
-
-        // Perform the tightening pass
-        TS_ASSERT_THROWS_NOTHING( nlr.intervalArithmeticBoundPropagation() );
-
-        List<Tightening> expectedBounds( {
-            Tightening( 2, 0, Tightening::LB ),   Tightening( 2, 2, Tightening::UB ),
-            Tightening( 3, 1, Tightening::LB ),   Tightening( 3, 1, Tightening::UB ),
-
-            Tightening( 4, -5, Tightening::LB ),  Tightening( 4, 5, Tightening::UB ),
-            Tightening( 5, -1, Tightening::LB ),  Tightening( 5, 1, Tightening::UB ),
-
-            Tightening( 6, -1, Tightening::LB ),  Tightening( 6, 1, Tightening::UB ),
-            Tightening( 7, -1, Tightening::LB ),  Tightening( 7, 1, Tightening::UB ),
-
-            Tightening( 8, -1, Tightening::LB ),  Tightening( 8, 3, Tightening::UB ),
-            Tightening( 9, -1, Tightening::LB ),  Tightening( 9, 1, Tightening::UB ),
-
-            Tightening( 10, -1, Tightening::LB ), Tightening( 10, 3, Tightening::UB ),
-            Tightening( 11, -1, Tightening::LB ), Tightening( 11, 1, Tightening::UB ),
-
-            Tightening( 12, -1, Tightening::LB ), Tightening( 12, 1, Tightening::UB ),
-            Tightening( 13, -4, Tightening::LB ), Tightening( 13, 4, Tightening::UB ),
-        } );
-
-        List<Tightening> bounds;
-        TS_ASSERT_THROWS_NOTHING( nlr.getConstraintTightenings( bounds ) );
-        TS_ASSERT( boundsEqual( bounds, expectedBounds ) );
-
-        // Change the current bounds
-        tableau.setLowerBound( 0, 3 );
-        tableau.setUpperBound( 0, 4 );
-        tableau.setLowerBound( 1, -1 );
-        tableau.setUpperBound( 1, 2 );
-
-        tableau.setLowerBound( 2, -large );
-        tableau.setUpperBound( 2, large );
-        tableau.setLowerBound( 3, -large );
-        tableau.setUpperBound( 3, large );
-        tableau.setLowerBound( 4, -large );
-        tableau.setUpperBound( 4, large );
-        tableau.setLowerBound( 5, -large );
-        tableau.setUpperBound( 5, large );
-        tableau.setLowerBound( 6, -large );
-        tableau.setUpperBound( 6, large );
-        tableau.setLowerBound( 7, -large );
-        tableau.setUpperBound( 7, large );
-        tableau.setLowerBound( 8, -large );
-        tableau.setUpperBound( 8, large );
-        tableau.setLowerBound( 9, -large );
-        tableau.setUpperBound( 9, large );
-        tableau.setLowerBound( 10, -large );
-        tableau.setUpperBound( 10, large );
-        tableau.setLowerBound( 11, -large );
-        tableau.setUpperBound( 11, large );
-        tableau.setLowerBound( 12, -large );
-        tableau.setUpperBound( 12, large );
-        tableau.setLowerBound( 13, -large );
-        tableau.setUpperBound( 13, large );
-
-        // Initialize
-        TS_ASSERT_THROWS_NOTHING( nlr.obtainCurrentBounds() );
-
-        // Perform the tightening pass
-        TS_ASSERT_THROWS_NOTHING( nlr.intervalArithmeticBoundPropagation() );
-
-        List<Tightening> expectedBounds2( {
-            Tightening( 2, 4, Tightening::LB ),  Tightening( 2, 5, Tightening::UB ),
-            Tightening( 3, 1, Tightening::LB ),  Tightening( 3, 1, Tightening::UB ),
-
-            Tightening( 4, 0, Tightening::LB ),  Tightening( 4, 11, Tightening::UB ),
-            Tightening( 5, 1, Tightening::LB ),  Tightening( 5, 1, Tightening::UB ),
-
-            Tightening( 6, -1, Tightening::LB ), Tightening( 6, 2, Tightening::UB ),
-            Tightening( 7, -1, Tightening::LB ), Tightening( 7, 1, Tightening::UB ),
-
-            Tightening( 8, 1, Tightening::LB ),  Tightening( 8, 3, Tightening::UB ),
-            Tightening( 9, 1, Tightening::LB ),  Tightening( 9, 1, Tightening::UB ),
-
-            Tightening( 10, 1, Tightening::LB ), Tightening( 10, 3, Tightening::UB ),
-            Tightening( 11, 1, Tightening::LB ), Tightening( 11, 1, Tightening::UB ),
-
-            Tightening( 12, 1, Tightening::LB ), Tightening( 12, 1, Tightening::UB ),
-            Tightening( 13, 4, Tightening::LB ), Tightening( 13, 4, Tightening::UB ),
-        } );
-
-        TS_ASSERT_THROWS_NOTHING( nlr.getConstraintTightenings( bounds ) );
-        TS_ASSERT( boundsEqual( bounds, expectedBounds2 ) );
-    }
-
-    void test_interval_arithmetic_bound_propagation_leaky_relu_constraints()
-    {
-        NLR::NetworkLevelReasoner nlr;
-        populateNetworkWithLeakyRelu( nlr );
-
-        MockTableau tableau;
-        tableau.getBoundManager().initialize( 14 );
-
-        // Initialize the bounds
-        tableau.setLowerBound( 0, -1 );
-        tableau.setUpperBound( 0, 2 );
-        tableau.setLowerBound( 1, -1 );
-        tableau.setUpperBound( 1, 2 );
-
-        double large = 1000;
-        tableau.setLowerBound( 2, -large );
-        tableau.setUpperBound( 2, large );
-        tableau.setLowerBound( 3, -large );
-        tableau.setUpperBound( 3, large );
-        tableau.setLowerBound( 4, -large );
-        tableau.setUpperBound( 4, large );
-        tableau.setLowerBound( 5, -large );
-        tableau.setUpperBound( 5, large );
-        tableau.setLowerBound( 6, -large );
-        tableau.setUpperBound( 6, large );
-        tableau.setLowerBound( 7, -large );
-        tableau.setUpperBound( 7, large );
-        tableau.setLowerBound( 8, -large );
-        tableau.setUpperBound( 8, large );
-        tableau.setLowerBound( 9, -large );
-        tableau.setUpperBound( 9, large );
-        tableau.setLowerBound( 10, -large );
-        tableau.setUpperBound( 10, large );
-        tableau.setLowerBound( 11, -large );
-        tableau.setUpperBound( 11, large );
-        tableau.setLowerBound( 12, -large );
-        tableau.setUpperBound( 12, large );
-        tableau.setLowerBound( 13, -large );
-        tableau.setUpperBound( 13, large );
-
-        nlr.setTableau( &tableau );
-
-        // Initialize
-        TS_ASSERT_THROWS_NOTHING( nlr.obtainCurrentBounds() );
-
-        // Perform the tightening pass
-        TS_ASSERT_THROWS_NOTHING( nlr.intervalArithmeticBoundPropagation() );
-
-        List<Tightening> expectedBounds( {
-            Tightening( 2, 0, Tightening::LB ),      Tightening( 2, 3, Tightening::UB ),
-            Tightening( 4, -8, Tightening::LB ),     Tightening( 4, 7, Tightening::UB ),
-            Tightening( 6, -1, Tightening::LB ),     Tightening( 6, 2, Tightening::UB ),
-
-            Tightening( 3, 0, Tightening::LB ),      Tightening( 3, 3, Tightening::UB ),
-            Tightening( 5, -0.8, Tightening::LB ),   Tightening( 5, 7, Tightening::UB ),
-            Tightening( 7, -0.1, Tightening::LB ),   Tightening( 7, 2, Tightening::UB ),
-
-            Tightening( 8, -2.8, Tightening::LB ),   Tightening( 8, 10.1, Tightening::UB ),
-            Tightening( 10, -3.8, Tightening::LB ),  Tightening( 10, 9.1, Tightening::UB ),
-
-            Tightening( 9, -0.28, Tightening::LB ),  Tightening( 9, 10.1, Tightening::UB ),
-            Tightening( 11, -0.38, Tightening::LB ), Tightening( 11, 9.1, Tightening::UB ),
-
-            Tightening( 12, -0.28, Tightening::LB ), Tightening( 12, 10.1, Tightening::UB ),
-            Tightening( 13, -1.42, Tightening::LB ), Tightening( 13, 37.4, Tightening::UB ),
-        } );
-
-        List<Tightening> bounds;
-        TS_ASSERT_THROWS_NOTHING( nlr.getConstraintTightenings( bounds ) );
-        TS_ASSERT( boundsEqual( bounds, expectedBounds ) );
-
-        // Change the current bounds
-        tableau.setLowerBound( 0, -3 );
-        tableau.setUpperBound( 0, 1 );
-        tableau.setLowerBound( 1, -1 );
-        tableau.setUpperBound( 1, 2 );
-
-        tableau.setLowerBound( 2, -large );
-        tableau.setUpperBound( 2, large );
-        tableau.setLowerBound( 3, -large );
-        tableau.setUpperBound( 3, large );
-        tableau.setLowerBound( 4, -large );
-        tableau.setUpperBound( 4, large );
-        tableau.setLowerBound( 5, -large );
-        tableau.setUpperBound( 5, large );
-        tableau.setLowerBound( 6, -large );
-        tableau.setUpperBound( 6, large );
-        tableau.setLowerBound( 7, -large );
-        tableau.setUpperBound( 7, large );
-        tableau.setLowerBound( 8, -large );
-        tableau.setUpperBound( 8, large );
-        tableau.setLowerBound( 9, -large );
-        tableau.setUpperBound( 9, large );
-        tableau.setLowerBound( 10, -large );
-        tableau.setUpperBound( 10, large );
-        tableau.setLowerBound( 11, -large );
-        tableau.setUpperBound( 11, large );
-        tableau.setLowerBound( 12, -large );
-        tableau.setUpperBound( 12, large );
-        tableau.setLowerBound( 13, -large );
-        tableau.setUpperBound( 13, large );
-
-        // Initialize
-        TS_ASSERT_THROWS_NOTHING( nlr.obtainCurrentBounds() );
-
-        // Perform the tightening pass
-        TS_ASSERT_THROWS_NOTHING( nlr.intervalArithmeticBoundPropagation() );
-
-        List<Tightening> expectedBounds2( {
-            Tightening( 2, -2, Tightening::LB ),     Tightening( 2, 2, Tightening::UB ),
-            Tightening( 4, -12, Tightening::LB ),    Tightening( 4, 5, Tightening::UB ),
-            Tightening( 6, -1, Tightening::LB ),     Tightening( 6, 2, Tightening::UB ),
-
-            Tightening( 3, -0.2, Tightening::LB ),   Tightening( 3, 2, Tightening::UB ),
-            Tightening( 5, -1.2, Tightening::LB ),   Tightening( 5, 5, Tightening::UB ),
-            Tightening( 7, -0.1, Tightening::LB ),   Tightening( 7, 2, Tightening::UB ),
-
-            Tightening( 8, -3.4, Tightening::LB ),   Tightening( 8, 7.1, Tightening::UB ),
-            Tightening( 10, -3.2, Tightening::LB ),  Tightening( 10, 7.3, Tightening::UB ),
-
-            Tightening( 9, -0.34, Tightening::LB ),  Tightening( 9, 7.1, Tightening::UB ),
-            Tightening( 11, -0.32, Tightening::LB ), Tightening( 11, 7.3, Tightening::UB ),
-
-            Tightening( 12, -0.34, Tightening::LB ), Tightening( 12, 7.1, Tightening::UB ),
-            Tightening( 13, -1.3, Tightening::LB ),  Tightening( 13, 29, Tightening::UB ),
-        } );
-
-        TS_ASSERT_THROWS_NOTHING( nlr.getConstraintTightenings( bounds ) );
-        TS_ASSERT( boundsEqual( bounds, expectedBounds2 ) );
-    }
-
-    void test_interval_arithmetic_bound_propagation_round_constraints()
-    {
-        NLR::NetworkLevelReasoner nlr;
-        populateNetworkWithRound( nlr );
-
-
-        MockTableau tableau;
-        tableau.getBoundManager().initialize( 14 );
-
-        // Initialize the bounds
-        tableau.setLowerBound( 0, 1.4 );
-        tableau.setUpperBound( 0, 1.6 );
-        tableau.setLowerBound( 1, -1.4 );
-        tableau.setUpperBound( 1, 2.1 );
-
-        double large = 1000;
-        tableau.setLowerBound( 2, -large );
-        tableau.setUpperBound( 2, large );
-        tableau.setLowerBound( 3, -large );
-        tableau.setUpperBound( 3, large );
-        tableau.setLowerBound( 4, -large );
-        tableau.setUpperBound( 4, large );
-        tableau.setLowerBound( 5, -large );
-        tableau.setUpperBound( 5, large );
-        tableau.setLowerBound( 6, -large );
-        tableau.setUpperBound( 6, large );
-        tableau.setLowerBound( 7, -large );
-        tableau.setUpperBound( 7, large );
-        tableau.setLowerBound( 8, -large );
-        tableau.setUpperBound( 8, large );
-        tableau.setLowerBound( 9, -large );
-        tableau.setUpperBound( 9, large );
-        tableau.setLowerBound( 10, -large );
-        tableau.setUpperBound( 10, large );
-        tableau.setLowerBound( 11, -large );
-        tableau.setUpperBound( 11, large );
-        tableau.setLowerBound( 12, -large );
-        tableau.setUpperBound( 12, large );
-        tableau.setLowerBound( 13, -large );
-        tableau.setUpperBound( 13, large );
-
-        nlr.setTableau( &tableau );
-
-        // Initialize
-        TS_ASSERT_THROWS_NOTHING( nlr.obtainCurrentBounds() );
-
-        // Perform the tightening pass
-        TS_ASSERT_THROWS_NOTHING( nlr.intervalArithmeticBoundPropagation() );
-
-        List<Tightening> expectedBounds( {
-            Tightening( 2, 2.4, Tightening::LB ),  Tightening( 2, 2.6, Tightening::UB ),
-            Tightening( 4, -3.5, Tightening::LB ), Tightening( 4, 7.4, Tightening::UB ),
-            Tightening( 6, -1.4, Tightening::LB ), Tightening( 6, 2.1, Tightening::UB ),
-
-            Tightening( 3, 2, Tightening::LB ),    Tightening( 3, 3, Tightening::UB ),
-            Tightening( 5, -4, Tightening::LB ),   Tightening( 5, 7, Tightening::UB ),
-            Tightening( 7, -1, Tightening::LB ),   Tightening( 7, 2, Tightening::UB ),
-
-            Tightening( 8, -4, Tightening::LB ),   Tightening( 8, 11, Tightening::UB ),
-            Tightening( 10, -7, Tightening::LB ),  Tightening( 10, 8, Tightening::UB ),
-
-            Tightening( 9, -4, Tightening::LB ),   Tightening( 9, 11, Tightening::UB ),
-            Tightening( 11, -7, Tightening::LB ),  Tightening( 11, 8, Tightening::UB ),
-
-            Tightening( 12, -4, Tightening::LB ),  Tightening( 12, 11, Tightening::UB ),
-            Tightening( 13, -25, Tightening::LB ), Tightening( 13, 35, Tightening::UB ),
-        } );
-
-        List<Tightening> bounds;
-        TS_ASSERT_THROWS_NOTHING( nlr.getConstraintTightenings( bounds ) );
-        TS_ASSERT( boundsEqual( bounds, expectedBounds ) );
-
-        // Change the current bounds
-        tableau.setLowerBound( 0, -3.1 );
-        tableau.setUpperBound( 0, 1.6 );
-        tableau.setLowerBound( 1, 1.4 );
-        tableau.setUpperBound( 1, 2.1 );
-
-        tableau.setLowerBound( 2, -large );
-        tableau.setUpperBound( 2, large );
-        tableau.setLowerBound( 3, -large );
-        tableau.setUpperBound( 3, large );
-        tableau.setLowerBound( 4, -large );
-        tableau.setUpperBound( 4, large );
-        tableau.setLowerBound( 5, -large );
-        tableau.setUpperBound( 5, large );
-        tableau.setLowerBound( 6, -large );
-        tableau.setUpperBound( 6, large );
-        tableau.setLowerBound( 7, -large );
-        tableau.setUpperBound( 7, large );
-        tableau.setLowerBound( 8, -large );
-        tableau.setUpperBound( 8, large );
-        tableau.setLowerBound( 9, -large );
-        tableau.setUpperBound( 9, large );
-        tableau.setLowerBound( 10, -large );
-        tableau.setUpperBound( 10, large );
-        tableau.setLowerBound( 11, -large );
-        tableau.setUpperBound( 11, large );
-        tableau.setLowerBound( 12, -large );
-        tableau.setUpperBound( 12, large );
-        tableau.setLowerBound( 13, -large );
-        tableau.setUpperBound( 13, large );
-
-        // Initialize
-        TS_ASSERT_THROWS_NOTHING( nlr.obtainCurrentBounds() );
-
-        // Perform the tightening pass
-        TS_ASSERT_THROWS_NOTHING( nlr.intervalArithmeticBoundPropagation() );
-
-        List<Tightening> expectedBounds2( {
-            Tightening( 2, -2.1, Tightening::LB ),  Tightening( 2, 2.6, Tightening::UB ),
-            Tightening( 4, -12.5, Tightening::LB ), Tightening( 4, -1, Tightening::UB ),
-            Tightening( 6, 1.4, Tightening::LB ),   Tightening( 6, 2.1, Tightening::UB ),
-
-            Tightening( 3, -2, Tightening::LB ),    Tightening( 3, 3, Tightening::UB ),
-            Tightening( 5, -12, Tightening::LB ),   Tightening( 5, -1, Tightening::UB ),
-            Tightening( 7, 1, Tightening::LB ),     Tightening( 7, 2, Tightening::UB ),
-
-            Tightening( 8, -16, Tightening::LB ),   Tightening( 8, 1, Tightening::UB ),
-            Tightening( 10, -15, Tightening::LB ),  Tightening( 10, 2, Tightening::UB ),
-
-            Tightening( 9, -16, Tightening::LB ),   Tightening( 9, 1, Tightening::UB ),
-            Tightening( 11, -15, Tightening::LB ),  Tightening( 11, 2, Tightening::UB ),
-
-            Tightening( 12, -16, Tightening::LB ),  Tightening( 12, 1, Tightening::UB ),
-            Tightening( 13, -61, Tightening::LB ),  Tightening( 13, 7, Tightening::UB ),
-        } );
-
-        TS_ASSERT_THROWS_NOTHING( nlr.getConstraintTightenings( bounds ) );
-        TS_ASSERT( boundsEqual( bounds, expectedBounds2 ) );
-    }
-
-    void test_interval_arithmetic_bound_propagation_sigmoid_constraints()
-    {
-        NLR::NetworkLevelReasoner nlr;
-        populateNetworkWithSigmoids( nlr );
-
-
-        MockTableau tableau;
-        tableau.getBoundManager().initialize( 14 );
-
-        // Initialize the bounds
-        tableau.setLowerBound( 0, -1 );
-        tableau.setUpperBound( 0, 1 );
-        tableau.setLowerBound( 1, -1 );
-        tableau.setUpperBound( 1, 1 );
-
-        double large = 1000;
-        tableau.setLowerBound( 2, -large );
-        tableau.setUpperBound( 2, large );
-        tableau.setLowerBound( 3, -large );
-        tableau.setUpperBound( 3, large );
-        tableau.setLowerBound( 4, -large );
-        tableau.setUpperBound( 4, large );
-        tableau.setLowerBound( 5, -large );
-        tableau.setUpperBound( 5, large );
-        tableau.setLowerBound( 6, -large );
-        tableau.setUpperBound( 6, large );
-        tableau.setLowerBound( 7, -large );
-        tableau.setUpperBound( 7, large );
-        tableau.setLowerBound( 8, -large );
-        tableau.setUpperBound( 8, large );
-        tableau.setLowerBound( 9, -large );
-        tableau.setUpperBound( 9, large );
-        tableau.setLowerBound( 10, -large );
-        tableau.setUpperBound( 10, large );
-        tableau.setLowerBound( 11, -large );
-        tableau.setUpperBound( 11, large );
-        tableau.setLowerBound( 12, -large );
-        tableau.setUpperBound( 12, large );
-        tableau.setLowerBound( 13, -large );
-        tableau.setUpperBound( 13, large );
-
-        nlr.setTableau( &tableau );
-
-        // Initialize
-        TS_ASSERT_THROWS_NOTHING( nlr.obtainCurrentBounds() );
-
-        // Perform the tightening pass
-        TS_ASSERT_THROWS_NOTHING( nlr.intervalArithmeticBoundPropagation() );
-
-        List<Tightening> expectedBounds( {
-            Tightening( 2, 0, Tightening::LB ),       Tightening( 2, 2, Tightening::UB ),
-            Tightening( 4, -5, Tightening::LB ),      Tightening( 4, 5, Tightening::UB ),
-            Tightening( 6, -1, Tightening::LB ),      Tightening( 6, 1, Tightening::UB ),
-
-            Tightening( 3, 0.5000, Tightening::LB ),  Tightening( 3, 0.8808, Tightening::UB ),
-            Tightening( 5, 0.0067, Tightening::LB ),  Tightening( 5, 0.9933, Tightening::UB ),
-            Tightening( 7, 0.2689, Tightening::LB ),  Tightening( 7, 0.7311, Tightening::UB ),
-
-            Tightening( 8, -0.2244, Tightening::LB ), Tightening( 8, 1.6052, Tightening::UB ),
-            Tightening( 10, 0.3948, Tightening::LB ), Tightening( 10, 2.2244, Tightening::UB ),
-
-            Tightening( 9, 0.4441, Tightening::LB ),  Tightening( 9, 0.8327, Tightening::UB ),
-            Tightening( 11, 0.5974, Tightening::LB ), Tightening( 11, 0.9024, Tightening::UB ),
-
-            Tightening( 12, 0.4441, Tightening::LB ), Tightening( 12, 0.8327, Tightening::UB ),
-            Tightening( 13, 2.2364, Tightening::LB ), Tightening( 13, 3.5399, Tightening::UB ),
-        } );
-
-        List<Tightening> bounds;
-        TS_ASSERT_THROWS_NOTHING( nlr.getConstraintTightenings( bounds ) );
-        TS_ASSERT( boundsEqual( bounds, expectedBounds ) );
-
-        // Change the current bounds
-        tableau.setLowerBound( 0, -3 );
-        tableau.setUpperBound( 0, 1 );
-        tableau.setLowerBound( 1, -1 );
-        tableau.setUpperBound( 1, 2 );
-
-        tableau.setLowerBound( 2, -large );
-        tableau.setUpperBound( 2, large );
-        tableau.setLowerBound( 3, -large );
-        tableau.setUpperBound( 3, large );
-        tableau.setLowerBound( 4, -large );
-        tableau.setUpperBound( 4, large );
-        tableau.setLowerBound( 5, -large );
-        tableau.setUpperBound( 5, large );
-        tableau.setLowerBound( 6, -large );
-        tableau.setUpperBound( 6, large );
-        tableau.setLowerBound( 7, -large );
-        tableau.setUpperBound( 7, large );
-        tableau.setLowerBound( 8, -large );
-        tableau.setUpperBound( 8, large );
-        tableau.setLowerBound( 9, -large );
-        tableau.setUpperBound( 9, large );
-        tableau.setLowerBound( 10, -large );
-        tableau.setUpperBound( 10, large );
-        tableau.setLowerBound( 11, -large );
-        tableau.setUpperBound( 11, large );
-        tableau.setLowerBound( 12, -large );
-        tableau.setUpperBound( 12, large );
-        tableau.setLowerBound( 13, -large );
-        tableau.setUpperBound( 13, large );
-
-        // Initialize
-        TS_ASSERT_THROWS_NOTHING( nlr.obtainCurrentBounds() );
-
-        // Perform the tightening pass
-        TS_ASSERT_THROWS_NOTHING( nlr.intervalArithmeticBoundPropagation() );
-
-        List<Tightening> expectedBounds2( {
-            Tightening( 2, -2, Tightening::LB ),      Tightening( 2, 2, Tightening::UB ),
-            Tightening( 4, -12, Tightening::LB ),     Tightening( 4, 5, Tightening::UB ),
-            Tightening( 6, -1, Tightening::LB ),      Tightening( 6, 2, Tightening::UB ),
-
-            Tightening( 3, 0.1192, Tightening::LB ),  Tightening( 3, 0.8808, Tightening::UB ),
-            Tightening( 5, 0, Tightening::LB ),       Tightening( 5, 0.9933, Tightening::UB ),
-            Tightening( 7, 0.2689, Tightening::LB ),  Tightening( 7, 0.8808, Tightening::UB ),
-
-            Tightening( 8, -0.7616, Tightening::LB ), Tightening( 8, 1.6052, Tightening::UB ),
-            Tightening( 10, 0.2384, Tightening::LB ), Tightening( 10, 2.6052, Tightening::UB ),
-
-            Tightening( 9, 0.3183, Tightening::LB ),  Tightening( 9, 0.8327, Tightening::UB ),
-            Tightening( 11, 0.5593, Tightening::LB ), Tightening( 11, 0.9312, Tightening::UB ),
-
-            Tightening( 12, 0.3183, Tightening::LB ), Tightening( 12, 0.8327, Tightening::UB ),
-            Tightening( 13, 1.9963, Tightening::LB ), Tightening( 13, 3.6263, Tightening::UB ),
-        } );
-
-        TS_ASSERT_THROWS_NOTHING( nlr.getConstraintTightenings( bounds ) );
-        TS_ASSERT( boundsEqual( bounds, expectedBounds2 ) );
-    }
-
-    void test_interval_arithmetic_bound_propagation_max_constraints()
-    {
-        NLR::NetworkLevelReasoner nlr;
-        populateNetworkWithMax( nlr );
-
-
-        MockTableau tableau;
-        tableau.getBoundManager().initialize( 12 );
-
-        // Initialize the bounds
-        tableau.setLowerBound( 0, -1 );
-        tableau.setUpperBound( 0, 1 );
-        tableau.setLowerBound( 1, -1 );
-        tableau.setUpperBound( 1, 1 );
-
-        double large = 1000;
-        tableau.setLowerBound( 2, -large );
-        tableau.setUpperBound( 2, large );
-        tableau.setLowerBound( 3, -large );
-        tableau.setUpperBound( 3, large );
-        tableau.setLowerBound( 4, -large );
-        tableau.setUpperBound( 4, large );
-        tableau.setLowerBound( 5, -large );
-        tableau.setUpperBound( 5, large );
-        tableau.setLowerBound( 6, -large );
-        tableau.setUpperBound( 6, large );
-        tableau.setLowerBound( 7, -large );
-        tableau.setUpperBound( 7, large );
-        tableau.setLowerBound( 8, -large );
-        tableau.setUpperBound( 8, large );
-        tableau.setLowerBound( 9, -large );
-        tableau.setUpperBound( 9, large );
-        tableau.setLowerBound( 10, -large );
-        tableau.setUpperBound( 10, large );
-        tableau.setLowerBound( 11, -large );
-        tableau.setUpperBound( 11, large );
-
-        nlr.setTableau( &tableau );
-
-        // Initialize
-        TS_ASSERT_THROWS_NOTHING( nlr.obtainCurrentBounds() );
-
-        // Perform the tightening pass
-        TS_ASSERT_THROWS_NOTHING( nlr.intervalArithmeticBoundPropagation() );
-
-        List<Tightening> expectedBounds( {
-            Tightening( 2, 0, Tightening::LB ),    Tightening( 2, 2, Tightening::UB ),
-            Tightening( 3, -5, Tightening::LB ),   Tightening( 3, 5, Tightening::UB ),
-            Tightening( 4, -3, Tightening::LB ),   Tightening( 4, 3, Tightening::UB ),
-            Tightening( 5, -3, Tightening::LB ),   Tightening( 5, 3, Tightening::UB ),
-
-            Tightening( 6, 0, Tightening::LB ),    Tightening( 6, 5, Tightening::UB ),
-            Tightening( 7, -3, Tightening::LB ),   Tightening( 7, 3, Tightening::UB ),
-
-            Tightening( 8, -1, Tightening::LB ),   Tightening( 8, 10, Tightening::UB ),
-            Tightening( 9, -8, Tightening::LB ),   Tightening( 9, 3, Tightening::UB ),
-
-            Tightening( 10, -1, Tightening::LB ),  Tightening( 10, 10, Tightening::UB ),
-
-            Tightening( 11, -10, Tightening::LB ), Tightening( 11, 1, Tightening::UB ),
-        } );
-
-        List<Tightening> bounds;
-        TS_ASSERT_THROWS_NOTHING( nlr.getConstraintTightenings( bounds ) );
-
-        TS_ASSERT( boundsEqual( bounds, expectedBounds ) );
-
-        // Change the current bounds
-        tableau.setLowerBound( 0, -3 );
-        tableau.setUpperBound( 0, 1 );
-        tableau.setLowerBound( 1, -1 );
-        tableau.setUpperBound( 1, 2 );
-
-        tableau.setLowerBound( 2, -large );
-        tableau.setUpperBound( 2, large );
-        tableau.setLowerBound( 3, -large );
-        tableau.setUpperBound( 3, large );
-        tableau.setLowerBound( 4, -large );
-        tableau.setUpperBound( 4, large );
-        tableau.setLowerBound( 5, -large );
-        tableau.setUpperBound( 5, large );
-        tableau.setLowerBound( 6, -large );
-        tableau.setUpperBound( 6, large );
-        tableau.setLowerBound( 7, -large );
-        tableau.setUpperBound( 7, large );
-        tableau.setLowerBound( 8, -large );
-        tableau.setUpperBound( 8, large );
-        tableau.setLowerBound( 9, -large );
-        tableau.setUpperBound( 9, large );
-        tableau.setLowerBound( 10, -large );
-        tableau.setUpperBound( 10, large );
-        tableau.setLowerBound( 11, -large );
-        tableau.setUpperBound( 11, large );
-
-        // Initialize
-        TS_ASSERT_THROWS_NOTHING( nlr.obtainCurrentBounds() );
-
-        // Perform the tightening pass
-        TS_ASSERT_THROWS_NOTHING( nlr.intervalArithmeticBoundPropagation() );
-
-        List<Tightening> expectedBounds2( {
-            Tightening( 2, -2, Tightening::LB ),   Tightening( 2, 2, Tightening::UB ),
-            Tightening( 3, -8, Tightening::LB ),   Tightening( 3, 9, Tightening::UB ),
-            Tightening( 4, -5, Tightening::LB ),   Tightening( 4, 5, Tightening::UB ),
-            Tightening( 5, -6, Tightening::LB ),   Tightening( 5, 3, Tightening::UB ),
-
-            Tightening( 6, -2, Tightening::LB ),   Tightening( 6, 9, Tightening::UB ),
-            Tightening( 7, -5, Tightening::LB ),   Tightening( 7, 5, Tightening::UB ),
-
-            Tightening( 8, -5, Tightening::LB ),   Tightening( 8, 16, Tightening::UB ),
-            Tightening( 9, -14, Tightening::LB ),  Tightening( 9, 7, Tightening::UB ),
-
-            Tightening( 10, -5, Tightening::LB ),  Tightening( 10, 16, Tightening::UB ),
-
-            Tightening( 11, -16, Tightening::LB ), Tightening( 11, 5, Tightening::UB ),
-        } );
-
-        TS_ASSERT_THROWS_NOTHING( nlr.getConstraintTightenings( bounds ) );
-        TS_ASSERT( boundsEqual( bounds, expectedBounds2 ) );
-    }
-
-    void test_interval_arithmetic_bound_propagation_softmax_constraints()
-    {
-        NLR::NetworkLevelReasoner nlr;
-        populateNetworkWithSoftmax( nlr );
-
-
-        MockTableau tableau;
-        tableau.getBoundManager().initialize( 14 );
-
-        // Initialize the bounds
-        tableau.setLowerBound( 0, -1 );
-        tableau.setUpperBound( 0, 1 );
-        tableau.setLowerBound( 1, -1 );
-        tableau.setUpperBound( 1, 1 );
-
-        double large = 1000;
-        tableau.setLowerBound( 2, -large );
-        tableau.setUpperBound( 2, large );
-        tableau.setLowerBound( 3, -large );
-        tableau.setUpperBound( 3, large );
-        tableau.setLowerBound( 4, -large );
-        tableau.setUpperBound( 4, large );
-        tableau.setLowerBound( 5, -large );
-        tableau.setUpperBound( 5, large );
-        tableau.setLowerBound( 6, -large );
-        tableau.setUpperBound( 6, large );
-        tableau.setLowerBound( 7, -large );
-        tableau.setUpperBound( 7, large );
-        tableau.setLowerBound( 8, -large );
-        tableau.setUpperBound( 8, large );
-        tableau.setLowerBound( 9, -large );
-        tableau.setUpperBound( 9, large );
-        tableau.setLowerBound( 10, -large );
-        tableau.setUpperBound( 10, large );
-        tableau.setLowerBound( 11, -large );
-        tableau.setUpperBound( 11, large );
-        tableau.setLowerBound( 12, -large );
-        tableau.setUpperBound( 12, large );
-        tableau.setLowerBound( 13, -large );
-        tableau.setUpperBound( 13, large );
-
-        nlr.setTableau( &tableau );
-
-        // Initialize
-        TS_ASSERT_THROWS_NOTHING( nlr.obtainCurrentBounds() );
-
-        // Perform the tightening pass
-        TS_ASSERT_THROWS_NOTHING( nlr.intervalArithmeticBoundPropagation() );
-
-        List<Tightening> expectedBounds( {
-            Tightening( 2, 0, Tightening::LB ),       Tightening( 2, 2, Tightening::UB ),
-            Tightening( 4, -5, Tightening::LB ),      Tightening( 4, 5, Tightening::UB ),
-            Tightening( 6, -1, Tightening::LB ),      Tightening( 6, 1, Tightening::UB ),
-
-            Tightening( 3, 0.0066, Tightening::LB ),  Tightening( 3, 0.9517, Tightening::UB ),
-            Tightening( 5, 0.0007, Tightening::LB ),  Tightening( 5, 0.9909, Tightening::UB ),
-            Tightening( 7, 0.0024, Tightening::LB ),  Tightening( 7, 0.7297, Tightening::UB ),
-
-            Tightening( 8, -0.7225, Tightening::LB ), Tightening( 8, 1.9403, Tightening::UB ),
-            Tightening( 10, 0.3192, Tightening::LB ), Tightening( 10, 2.9819, Tightening::UB ),
-
-            Tightening( 9, 0.0240, Tightening::LB ),  Tightening( 9, 0.8349, Tightening::UB ),
-            Tightening( 11, 0.1651, Tightening::LB ), Tightening( 11, 0.9759, Tightening::UB ),
-
-            Tightening( 12, 0.0240, Tightening::LB ), Tightening( 12, 0.8349, Tightening::UB ),
-            Tightening( 13, 0.5192, Tightening::LB ), Tightening( 13, 3.7629, Tightening::UB ),
-        } );
-
-        List<Tightening> bounds;
-        TS_ASSERT_THROWS_NOTHING( nlr.getConstraintTightenings( bounds ) );
-        TS_ASSERT( boundsEqual( bounds, expectedBounds ) );
-
-        // Change the current bounds
-        tableau.setLowerBound( 0, -3 );
-        tableau.setUpperBound( 0, 1 );
-        tableau.setLowerBound( 1, -1 );
-        tableau.setUpperBound( 1, 2 );
-
-        tableau.setLowerBound( 2, -large );
-        tableau.setUpperBound( 2, large );
-        tableau.setLowerBound( 3, -large );
-        tableau.setUpperBound( 3, large );
-        tableau.setLowerBound( 4, -large );
-        tableau.setUpperBound( 4, large );
-        tableau.setLowerBound( 5, -large );
-        tableau.setUpperBound( 5, large );
-        tableau.setLowerBound( 6, -large );
-        tableau.setUpperBound( 6, large );
-        tableau.setLowerBound( 7, -large );
-        tableau.setUpperBound( 7, large );
-        tableau.setLowerBound( 8, -large );
-        tableau.setUpperBound( 8, large );
-        tableau.setLowerBound( 9, -large );
-        tableau.setUpperBound( 9, large );
-        tableau.setLowerBound( 10, -large );
-        tableau.setUpperBound( 10, large );
-        tableau.setLowerBound( 11, -large );
-        tableau.setUpperBound( 11, large );
-        tableau.setLowerBound( 12, -large );
-        tableau.setUpperBound( 12, large );
-        tableau.setLowerBound( 13, -large );
-        tableau.setUpperBound( 13, large );
-
-        // Initialize
-        TS_ASSERT_THROWS_NOTHING( nlr.obtainCurrentBounds() );
-
-        // Perform the tightening pass
-        TS_ASSERT_THROWS_NOTHING( nlr.intervalArithmeticBoundPropagation() );
-
-        List<Tightening> expectedBounds2( {
-            Tightening( 2, -2, Tightening::LB ),      Tightening( 2, 2, Tightening::UB ),
-            Tightening( 4, -12, Tightening::LB ),     Tightening( 4, 5, Tightening::UB ),
-            Tightening( 6, -1, Tightening::LB ),      Tightening( 6, 2, Tightening::UB ),
-
-            Tightening( 3, 0.0009, Tightening::LB ),  Tightening( 3, 0.9526, Tightening::UB ),
-            Tightening( 5, 0, Tightening::LB ),       Tightening( 5, 0.9966, Tightening::UB ),
-            Tightening( 7, 0.0024, Tightening::LB ),  Tightening( 7, 0.9820, Tightening::UB ),
-
-            Tightening( 8, -0.9811, Tightening::LB ), Tightening( 8, 1.9468, Tightening::UB ),
-            Tightening( 10, 0.0654, Tightening::LB ), Tightening( 10, 2.9933, Tightening::UB ),
-
-            Tightening( 9, 0.0184, Tightening::LB ),  Tightening( 9, 0.8678, Tightening::UB ),
-            Tightening( 11, 0.1322, Tightening::LB ), Tightening( 11, 0.9816, Tightening::UB ),
-
-            Tightening( 12, 0.0184, Tightening::LB ), Tightening( 12, 0.8678, Tightening::UB ),
-            Tightening( 13, 0.4151, Tightening::LB ), Tightening( 13, 3.8125, Tightening::UB ),
-        } );
-
-        TS_ASSERT_THROWS_NOTHING( nlr.getConstraintTightenings( bounds ) );
-        TS_ASSERT( boundsEqual( bounds, expectedBounds2 ) );
-    }
-
-    void test_interval_arithmetic_bound_propagation_bilinear_constraints()
-    {
-        NLR::NetworkLevelReasoner nlr;
-        populateNetworkWithBilinear( nlr );
-
-
-        MockTableau tableau;
-        tableau.getBoundManager().initialize( 12 );
-
-        // Initialize the bounds
-        tableau.setLowerBound( 0, -0.1 );
-        tableau.setUpperBound( 0, 0.1 );
-        tableau.setLowerBound( 1, -0.1 );
-        tableau.setUpperBound( 1, 0.1 );
-
-        double large = 1000;
-        tableau.setLowerBound( 2, -large );
-        tableau.setUpperBound( 2, large );
-        tableau.setLowerBound( 3, -large );
-        tableau.setUpperBound( 3, large );
-        tableau.setLowerBound( 4, -large );
-        tableau.setUpperBound( 4, large );
-        tableau.setLowerBound( 5, -large );
-        tableau.setUpperBound( 5, large );
-        tableau.setLowerBound( 6, -large );
-        tableau.setUpperBound( 6, large );
-        tableau.setLowerBound( 7, -large );
-        tableau.setUpperBound( 7, large );
-        tableau.setLowerBound( 8, -large );
-        tableau.setUpperBound( 8, large );
-        tableau.setLowerBound( 9, -large );
-        tableau.setUpperBound( 9, large );
-        tableau.setLowerBound( 10, -large );
-        tableau.setUpperBound( 10, large );
-        tableau.setLowerBound( 11, -large );
-        tableau.setUpperBound( 11, large );
-
-        nlr.setTableau( &tableau );
-
-        // Initialize
-        TS_ASSERT_THROWS_NOTHING( nlr.obtainCurrentBounds() );
-
-        // Perform the tightening pass
-        TS_ASSERT_THROWS_NOTHING( nlr.intervalArithmeticBoundPropagation() );
-
-        List<Tightening> expectedBounds( {
-            Tightening( 2, 0.9, Tightening::LB ),      Tightening( 2, 1.1, Tightening::UB ),
-            Tightening( 3, -0.5, Tightening::LB ),     Tightening( 3, 0.5, Tightening::UB ),
-            Tightening( 4, -0.3, Tightening::LB ),     Tightening( 4, 0.3, Tightening::UB ),
-            Tightening( 5, -0.3, Tightening::LB ),     Tightening( 5, 0.3, Tightening::UB ),
-
-            Tightening( 6, -0.55, Tightening::LB ),    Tightening( 6, 0.55, Tightening::UB ),
-            Tightening( 7, -0.09, Tightening::LB ),    Tightening( 7, 0.09, Tightening::UB ),
-
-            Tightening( 8, 1.36, Tightening::LB ),     Tightening( 8, 2.64, Tightening::UB ),
-            Tightening( 9, -0.64, Tightening::LB ),    Tightening( 9, 0.64, Tightening::UB ),
-
-            Tightening( 10, -1.6896, Tightening::LB ), Tightening( 10, 1.6896, Tightening::UB ),
-
-            Tightening( 11, -1.6896, Tightening::LB ), Tightening( 11, 1.6896, Tightening::UB ),
-        } );
-
-        List<Tightening> bounds;
-        TS_ASSERT_THROWS_NOTHING( nlr.getConstraintTightenings( bounds ) );
-
-        TS_ASSERT( boundsEqual( bounds, expectedBounds ) );
-
-        // Change the current bounds
-        tableau.setLowerBound( 0, -0.3 );
-        tableau.setUpperBound( 0, 0.1 );
-        tableau.setLowerBound( 1, -0.1 );
-        tableau.setUpperBound( 1, 0.2 );
-
-        tableau.setLowerBound( 2, -large );
-        tableau.setUpperBound( 2, large );
-        tableau.setLowerBound( 3, -large );
-        tableau.setUpperBound( 3, large );
-        tableau.setLowerBound( 4, -large );
-        tableau.setUpperBound( 4, large );
-        tableau.setLowerBound( 5, -large );
-        tableau.setUpperBound( 5, large );
-        tableau.setLowerBound( 6, -large );
-        tableau.setUpperBound( 6, large );
-        tableau.setLowerBound( 7, -large );
-        tableau.setUpperBound( 7, large );
-        tableau.setLowerBound( 8, -large );
-        tableau.setUpperBound( 8, large );
-        tableau.setLowerBound( 9, -large );
-        tableau.setUpperBound( 9, large );
-        tableau.setLowerBound( 10, -large );
-        tableau.setUpperBound( 10, large );
-        tableau.setLowerBound( 11, -large );
-        tableau.setUpperBound( 11, large );
-
-        // Initialize
-        TS_ASSERT_THROWS_NOTHING( nlr.obtainCurrentBounds() );
-
-        // Perform the tightening pass
-        TS_ASSERT_THROWS_NOTHING( nlr.intervalArithmeticBoundPropagation() );
-
-        List<Tightening> expectedBounds2( {
-            Tightening( 2, 0.7, Tightening::LB ),      Tightening( 2, 1.1, Tightening::UB ),
-            Tightening( 3, -0.8, Tightening::LB ),     Tightening( 3, 0.9, Tightening::UB ),
-            Tightening( 4, -0.5, Tightening::LB ),     Tightening( 4, 0.5, Tightening::UB ),
-            Tightening( 5, -0.6, Tightening::LB ),     Tightening( 5, 0.3, Tightening::UB ),
-
-            Tightening( 6, -0.88, Tightening::LB ),    Tightening( 6, 0.99, Tightening::UB ),
-            Tightening( 7, -0.3, Tightening::LB ),     Tightening( 7, 0.3, Tightening::UB ),
-
-            Tightening( 8, 0.82, Tightening::LB ),     Tightening( 8, 3.29, Tightening::UB ),
-            Tightening( 9, -1.29, Tightening::LB ),    Tightening( 9, 1.18, Tightening::UB ),
-
-            Tightening( 10, -4.2441, Tightening::LB ), Tightening( 10, 3.8822, Tightening::UB ),
-
-            Tightening( 11, -3.8822, Tightening::LB ), Tightening( 11, 4.2441, Tightening::UB ),
-        } );
-
-        TS_ASSERT_THROWS_NOTHING( nlr.getConstraintTightenings( bounds ) );
-        TS_ASSERT( boundsEqual( bounds, expectedBounds2 ) );
-    }
-
-    void test_interval_arithmetic_bound_propagation_abs_and_relu_constraints()
-    {
-        NLR::NetworkLevelReasoner nlr;
-        populateNetworkWithAbsAndRelu( nlr );
-
-        MockTableau tableau;
-        tableau.getBoundManager().initialize( 14 );
-
-        // Initialize the bounds
-        tableau.setLowerBound( 0, -1 );
-        tableau.setUpperBound( 0, 1 );
-        tableau.setLowerBound( 1, -1 );
-        tableau.setUpperBound( 1, 1 );
-
-        double large = 1000;
-        tableau.setLowerBound( 2, -large );
-        tableau.setUpperBound( 2, large );
-        tableau.setLowerBound( 3, -large );
-        tableau.setUpperBound( 3, large );
-        tableau.setLowerBound( 4, -large );
-        tableau.setUpperBound( 4, large );
-        tableau.setLowerBound( 5, -large );
-        tableau.setUpperBound( 5, large );
-        tableau.setLowerBound( 6, -large );
-        tableau.setUpperBound( 6, large );
-        tableau.setLowerBound( 7, -large );
-        tableau.setUpperBound( 7, large );
-        tableau.setLowerBound( 8, -large );
-        tableau.setUpperBound( 8, large );
-        tableau.setLowerBound( 9, -large );
-        tableau.setUpperBound( 9, large );
-        tableau.setLowerBound( 10, -large );
-        tableau.setUpperBound( 10, large );
-        tableau.setLowerBound( 11, -large );
-        tableau.setUpperBound( 11, large );
-        tableau.setLowerBound( 12, -large );
-        tableau.setUpperBound( 12, large );
-        tableau.setLowerBound( 13, -large );
-        tableau.setUpperBound( 13, large );
-
-        nlr.setTableau( &tableau );
-
-        // Initialize
-        TS_ASSERT_THROWS_NOTHING( nlr.obtainCurrentBounds() );
-
-        // Perform the tightening pass
-        TS_ASSERT_THROWS_NOTHING( nlr.intervalArithmeticBoundPropagation() );
-
-        List<Tightening> expectedBounds( {
-            Tightening( 2, 0, Tightening::LB ),   Tightening( 2, 2, Tightening::UB ),
-            Tightening( 3, 0, Tightening::LB ),   Tightening( 3, 2, Tightening::UB ),
-
-            Tightening( 4, -5, Tightening::LB ),  Tightening( 4, 5, Tightening::UB ),
-            Tightening( 5, 0, Tightening::LB ),   Tightening( 5, 5, Tightening::UB ),
-
-            Tightening( 6, -1, Tightening::LB ),  Tightening( 6, 1, Tightening::UB ),
-            Tightening( 7, 0, Tightening::LB ),   Tightening( 7, 1, Tightening::UB ),
-
-            Tightening( 8, -1, Tightening::LB ),  Tightening( 8, 7, Tightening::UB ),
-            Tightening( 9, 0, Tightening::LB ),   Tightening( 9, 7, Tightening::UB ),
-
-            Tightening( 10, -5, Tightening::LB ), Tightening( 10, 7, Tightening::UB ),
-            Tightening( 11, 0, Tightening::LB ),  Tightening( 11, 7, Tightening::UB ),
-
-            Tightening( 12, 0, Tightening::LB ),  Tightening( 12, 7, Tightening::UB ),
-            Tightening( 13, 0, Tightening::LB ),  Tightening( 13, 28, Tightening::UB ),
-        } );
-
-        List<Tightening> bounds;
-        TS_ASSERT_THROWS_NOTHING( nlr.getConstraintTightenings( bounds ) );
-        TS_ASSERT( boundsEqual( bounds, expectedBounds ) );
-
-        // Change the current bounds
-        tableau.setLowerBound( 0, -3 );
-        tableau.setUpperBound( 0, 1 );
-        tableau.setLowerBound( 1, -1 );
-        tableau.setUpperBound( 1, 2 );
-
-        tableau.setLowerBound( 2, -large );
-        tableau.setUpperBound( 2, large );
-        tableau.setLowerBound( 3, -large );
-        tableau.setUpperBound( 3, large );
-        tableau.setLowerBound( 4, -large );
-        tableau.setUpperBound( 4, large );
-        tableau.setLowerBound( 5, -large );
-        tableau.setUpperBound( 5, large );
-        tableau.setLowerBound( 6, -large );
-        tableau.setUpperBound( 6, large );
-        tableau.setLowerBound( 7, -large );
-        tableau.setUpperBound( 7, large );
-        tableau.setLowerBound( 8, -large );
-        tableau.setUpperBound( 8, large );
-        tableau.setLowerBound( 9, -large );
-        tableau.setUpperBound( 9, large );
-        tableau.setLowerBound( 10, -large );
-        tableau.setUpperBound( 10, large );
-        tableau.setLowerBound( 11, -large );
-        tableau.setUpperBound( 11, large );
-        tableau.setLowerBound( 12, -large );
-        tableau.setUpperBound( 12, large );
-        tableau.setLowerBound( 13, -large );
-        tableau.setUpperBound( 13, large );
-
-        // Initialize
-        TS_ASSERT_THROWS_NOTHING( nlr.obtainCurrentBounds() );
-
-        // Perform the tightening pass
-        TS_ASSERT_THROWS_NOTHING( nlr.intervalArithmeticBoundPropagation() );
-
-        List<Tightening> expectedBounds2( {
-            Tightening( 2, -2, Tightening::LB ),   Tightening( 2, 2, Tightening::UB ),
-            Tightening( 3, 0, Tightening::LB ),    Tightening( 3, 2, Tightening::UB ),
-
-            Tightening( 4, -12, Tightening::LB ),  Tightening( 4, 5, Tightening::UB ),
-            Tightening( 5, 0, Tightening::LB ),    Tightening( 5, 12, Tightening::UB ),
-
-            Tightening( 6, -1, Tightening::LB ),   Tightening( 6, 2, Tightening::UB ),
-            Tightening( 7, 0, Tightening::LB ),    Tightening( 7, 2, Tightening::UB ),
-
-            Tightening( 8, -2, Tightening::LB ),   Tightening( 8, 14, Tightening::UB ),
-            Tightening( 9, 0, Tightening::LB ),    Tightening( 9, 14, Tightening::UB ),
-
-            Tightening( 10, -10, Tightening::LB ), Tightening( 10, 14, Tightening::UB ),
-            Tightening( 11, 0, Tightening::LB ),   Tightening( 11, 14, Tightening::UB ),
-
-            Tightening( 12, 0, Tightening::LB ),   Tightening( 12, 14, Tightening::UB ),
-            Tightening( 13, 0, Tightening::LB ),   Tightening( 13, 56, Tightening::UB ),
-        } );
-
-        TS_ASSERT_THROWS_NOTHING( nlr.getConstraintTightenings( bounds ) );
-        TS_ASSERT( boundsEqual( bounds, expectedBounds2 ) );
-    }
-
-    void test_interval_arithmetic_bound_propagation_round_and_sign_constraints()
-    {
-        NLR::NetworkLevelReasoner nlr;
-        populateNetworkWithRoundAndSign( nlr );
-
-        MockTableau tableau;
-        tableau.getBoundManager().initialize( 14 );
-
-        // Initialize the bounds
-        tableau.setLowerBound( 0, 1.4 );
-        tableau.setUpperBound( 0, 1.6 );
-        tableau.setLowerBound( 1, -1.4 );
-        tableau.setUpperBound( 1, 2.1 );
-
-        double large = 1000;
-        tableau.setLowerBound( 2, -large );
-        tableau.setUpperBound( 2, large );
-        tableau.setLowerBound( 3, -large );
-        tableau.setUpperBound( 3, large );
-        tableau.setLowerBound( 4, -large );
-        tableau.setUpperBound( 4, large );
-        tableau.setLowerBound( 5, -large );
-        tableau.setUpperBound( 5, large );
-        tableau.setLowerBound( 6, -large );
-        tableau.setUpperBound( 6, large );
-        tableau.setLowerBound( 7, -large );
-        tableau.setUpperBound( 7, large );
-        tableau.setLowerBound( 8, -large );
-        tableau.setUpperBound( 8, large );
-        tableau.setLowerBound( 9, -large );
-        tableau.setUpperBound( 9, large );
-        tableau.setLowerBound( 10, -large );
-        tableau.setUpperBound( 10, large );
-        tableau.setLowerBound( 11, -large );
-        tableau.setUpperBound( 11, large );
-        tableau.setLowerBound( 12, -large );
-        tableau.setUpperBound( 12, large );
-        tableau.setLowerBound( 13, -large );
-        tableau.setUpperBound( 13, large );
-
-        nlr.setTableau( &tableau );
-
-        // Initialize
-        TS_ASSERT_THROWS_NOTHING( nlr.obtainCurrentBounds() );
-
-        // Perform the tightening pass
-        TS_ASSERT_THROWS_NOTHING( nlr.intervalArithmeticBoundPropagation() );
-
-        List<Tightening> expectedBounds( {
-            Tightening( 2, 2.4, Tightening::LB ),  Tightening( 2, 2.6, Tightening::UB ),
-            Tightening( 4, -3.5, Tightening::LB ), Tightening( 4, 7.4, Tightening::UB ),
-            Tightening( 6, -1.4, Tightening::LB ), Tightening( 6, 2.1, Tightening::UB ),
-
-            Tightening( 3, 2, Tightening::LB ),    Tightening( 3, 3, Tightening::UB ),
-            Tightening( 5, -4, Tightening::LB ),   Tightening( 5, 7, Tightening::UB ),
-            Tightening( 7, -1, Tightening::LB ),   Tightening( 7, 2, Tightening::UB ),
-
-            Tightening( 8, -4, Tightening::LB ),   Tightening( 8, 11, Tightening::UB ),
-            Tightening( 10, -7, Tightening::LB ),  Tightening( 10, 8, Tightening::UB ),
-
-            Tightening( 9, -1, Tightening::LB ),   Tightening( 9, 1, Tightening::UB ),
-            Tightening( 11, -1, Tightening::LB ),  Tightening( 11, 1, Tightening::UB ),
-
-            Tightening( 12, -1, Tightening::LB ),  Tightening( 12, 1, Tightening::UB ),
-            Tightening( 13, -4, Tightening::LB ),  Tightening( 13, 4, Tightening::UB ),
-        } );
-
-        List<Tightening> bounds;
-        TS_ASSERT_THROWS_NOTHING( nlr.getConstraintTightenings( bounds ) );
-
-        TS_ASSERT( boundsEqual( bounds, expectedBounds ) );
-
-        // Change the current bounds
-        tableau.setLowerBound( 0, -3.1 );
-        tableau.setUpperBound( 0, 1.6 );
-        tableau.setLowerBound( 1, 1.4 );
-        tableau.setUpperBound( 1, 2.1 );
-
-        tableau.setLowerBound( 2, -large );
-        tableau.setUpperBound( 2, large );
-        tableau.setLowerBound( 3, -large );
-        tableau.setUpperBound( 3, large );
-        tableau.setLowerBound( 4, -large );
-        tableau.setUpperBound( 4, large );
-        tableau.setLowerBound( 5, -large );
-        tableau.setUpperBound( 5, large );
-        tableau.setLowerBound( 6, -large );
-        tableau.setUpperBound( 6, large );
-        tableau.setLowerBound( 7, -large );
-        tableau.setUpperBound( 7, large );
-        tableau.setLowerBound( 8, -large );
-        tableau.setUpperBound( 8, large );
-        tableau.setLowerBound( 9, -large );
-        tableau.setUpperBound( 9, large );
-        tableau.setLowerBound( 10, -large );
-        tableau.setUpperBound( 10, large );
-        tableau.setLowerBound( 11, -large );
-        tableau.setUpperBound( 11, large );
-        tableau.setLowerBound( 12, -large );
-        tableau.setUpperBound( 12, large );
-        tableau.setLowerBound( 13, -large );
-        tableau.setUpperBound( 13, large );
-
-        // Initialize
-        TS_ASSERT_THROWS_NOTHING( nlr.obtainCurrentBounds() );
-
-        // Perform the tightening pass
-        TS_ASSERT_THROWS_NOTHING( nlr.intervalArithmeticBoundPropagation() );
-
-        List<Tightening> expectedBounds2( {
-            Tightening( 2, -2.1, Tightening::LB ),  Tightening( 2, 2.6, Tightening::UB ),
-            Tightening( 4, -12.5, Tightening::LB ), Tightening( 4, -1, Tightening::UB ),
-            Tightening( 6, 1.4, Tightening::LB ),   Tightening( 6, 2.1, Tightening::UB ),
-
-            Tightening( 3, -2, Tightening::LB ),    Tightening( 3, 3, Tightening::UB ),
-            Tightening( 5, -12, Tightening::LB ),   Tightening( 5, -1, Tightening::UB ),
-            Tightening( 7, 1, Tightening::LB ),     Tightening( 7, 2, Tightening::UB ),
-
-            Tightening( 8, -16, Tightening::LB ),   Tightening( 8, 1, Tightening::UB ),
-            Tightening( 10, -15, Tightening::LB ),  Tightening( 10, 2, Tightening::UB ),
-
-            Tightening( 9, -1, Tightening::LB ),    Tightening( 9, 1, Tightening::UB ),
-            Tightening( 11, -1, Tightening::LB ),   Tightening( 11, 1, Tightening::UB ),
-
-            Tightening( 12, -1, Tightening::LB ),   Tightening( 12, 1, Tightening::UB ),
-            Tightening( 13, -4, Tightening::LB ),   Tightening( 13, 4, Tightening::UB ),
-        } );
-
-        TS_ASSERT_THROWS_NOTHING( nlr.getConstraintTightenings( bounds ) );
-        TS_ASSERT( boundsEqual( bounds, expectedBounds2 ) );
-    }
-
-    void test_interval_arithmetic_bound_propagation_leaky_relu_and_sigmoid_constraints()
-    {
-        NLR::NetworkLevelReasoner nlr;
-        populateNetworkWithLeakyReluAndSigmoid( nlr );
-
-        MockTableau tableau;
-        tableau.getBoundManager().initialize( 14 );
-
-        // Initialize the bounds
-        tableau.setLowerBound( 0, -1 );
-        tableau.setUpperBound( 0, 2 );
-        tableau.setLowerBound( 1, -1 );
-        tableau.setUpperBound( 1, 2 );
-
-        double large = 1000;
-        tableau.setLowerBound( 2, -large );
-        tableau.setUpperBound( 2, large );
-        tableau.setLowerBound( 3, -large );
-        tableau.setUpperBound( 3, large );
-        tableau.setLowerBound( 4, -large );
-        tableau.setUpperBound( 4, large );
-        tableau.setLowerBound( 5, -large );
-        tableau.setUpperBound( 5, large );
-        tableau.setLowerBound( 6, -large );
-        tableau.setUpperBound( 6, large );
-        tableau.setLowerBound( 7, -large );
-        tableau.setUpperBound( 7, large );
-        tableau.setLowerBound( 8, -large );
-        tableau.setUpperBound( 8, large );
-        tableau.setLowerBound( 9, -large );
-        tableau.setUpperBound( 9, large );
-        tableau.setLowerBound( 10, -large );
-        tableau.setUpperBound( 10, large );
-        tableau.setLowerBound( 11, -large );
-        tableau.setUpperBound( 11, large );
-        tableau.setLowerBound( 12, -large );
-        tableau.setUpperBound( 12, large );
-        tableau.setLowerBound( 13, -large );
-        tableau.setUpperBound( 13, large );
-
-        nlr.setTableau( &tableau );
-
-        // Initialize
-        TS_ASSERT_THROWS_NOTHING( nlr.obtainCurrentBounds() );
-
-        // Perform the tightening pass
-        TS_ASSERT_THROWS_NOTHING( nlr.intervalArithmeticBoundPropagation() );
-
-        List<Tightening> expectedBounds( {
-            Tightening( 2, 0, Tightening::LB ),       Tightening( 2, 3, Tightening::UB ),
-            Tightening( 4, -8, Tightening::LB ),      Tightening( 4, 7, Tightening::UB ),
-            Tightening( 6, -1, Tightening::LB ),      Tightening( 6, 2, Tightening::UB ),
-
-            Tightening( 3, 0, Tightening::LB ),       Tightening( 3, 3, Tightening::UB ),
-            Tightening( 5, -0.8, Tightening::LB ),    Tightening( 5, 7, Tightening::UB ),
-            Tightening( 7, -0.1, Tightening::LB ),    Tightening( 7, 2, Tightening::UB ),
-
-            Tightening( 8, -2.8, Tightening::LB ),    Tightening( 8, 10.1, Tightening::UB ),
-            Tightening( 10, -3.8, Tightening::LB ),   Tightening( 10, 9.1, Tightening::UB ),
-
-            Tightening( 9, 0.0573, Tightening::LB ),  Tightening( 9, 0.9999, Tightening::UB ),
-            Tightening( 11, 0.0219, Tightening::LB ), Tightening( 11, 0.9999, Tightening::UB ),
-
-            Tightening( 12, 0.0573, Tightening::LB ), Tightening( 12, 0.9999, Tightening::UB ),
-            Tightening( 13, 0.1229, Tightening::LB ), Tightening( 13, 3.9996, Tightening::UB ),
-        } );
-
-        List<Tightening> bounds;
-        TS_ASSERT_THROWS_NOTHING( nlr.getConstraintTightenings( bounds ) );
-
-        TS_ASSERT( boundsEqual( bounds, expectedBounds ) );
-
-        // Change the current bounds
-        tableau.setLowerBound( 0, -3 );
-        tableau.setUpperBound( 0, 1 );
-        tableau.setLowerBound( 1, -1 );
-        tableau.setUpperBound( 1, 2 );
-
-        tableau.setLowerBound( 2, -large );
-        tableau.setUpperBound( 2, large );
-        tableau.setLowerBound( 3, -large );
-        tableau.setUpperBound( 3, large );
-        tableau.setLowerBound( 4, -large );
-        tableau.setUpperBound( 4, large );
-        tableau.setLowerBound( 5, -large );
-        tableau.setUpperBound( 5, large );
-        tableau.setLowerBound( 6, -large );
-        tableau.setUpperBound( 6, large );
-        tableau.setLowerBound( 7, -large );
-        tableau.setUpperBound( 7, large );
-        tableau.setLowerBound( 8, -large );
-        tableau.setUpperBound( 8, large );
-        tableau.setLowerBound( 9, -large );
-        tableau.setUpperBound( 9, large );
-        tableau.setLowerBound( 10, -large );
-        tableau.setUpperBound( 10, large );
-        tableau.setLowerBound( 11, -large );
-        tableau.setUpperBound( 11, large );
-        tableau.setLowerBound( 12, -large );
-        tableau.setUpperBound( 12, large );
-        tableau.setLowerBound( 13, -large );
-        tableau.setUpperBound( 13, large );
-
-        // Initialize
-        TS_ASSERT_THROWS_NOTHING( nlr.obtainCurrentBounds() );
-
-        // Perform the tightening pass
-        TS_ASSERT_THROWS_NOTHING( nlr.intervalArithmeticBoundPropagation() );
-
-        List<Tightening> expectedBounds2( {
-            Tightening( 2, -2, Tightening::LB ),      Tightening( 2, 2, Tightening::UB ),
-            Tightening( 4, -12, Tightening::LB ),     Tightening( 4, 5, Tightening::UB ),
-            Tightening( 6, -1, Tightening::LB ),      Tightening( 6, 2, Tightening::UB ),
-
-            Tightening( 3, -0.2, Tightening::LB ),    Tightening( 3, 2, Tightening::UB ),
-            Tightening( 5, -1.2, Tightening::LB ),    Tightening( 5, 5, Tightening::UB ),
-            Tightening( 7, -0.1, Tightening::LB ),    Tightening( 7, 2, Tightening::UB ),
-
-            Tightening( 8, -3.4, Tightening::LB ),    Tightening( 8, 7.1, Tightening::UB ),
-            Tightening( 10, -3.2, Tightening::LB ),   Tightening( 10, 7.3, Tightening::UB ),
-
-            Tightening( 9, 0.0323, Tightening::LB ),  Tightening( 9, 0.9992, Tightening::UB ),
-            Tightening( 11, 0.0392, Tightening::LB ), Tightening( 11, 0.9993, Tightening::UB ),
-
-            Tightening( 12, 0.0323, Tightening::LB ), Tightening( 12, 0.9992, Tightening::UB ),
-            Tightening( 13, 0.1498, Tightening::LB ), Tightening( 13, 3.9972, Tightening::UB ),
-        } );
-
-        TS_ASSERT_THROWS_NOTHING( nlr.getConstraintTightenings( bounds ) );
-        TS_ASSERT( boundsEqual( bounds, expectedBounds2 ) );
-    }
-
-    void test_interval_arithmetic_bound_propagation_softmax_and_max_constraints()
-    {
-        NLR::NetworkLevelReasoner nlr;
-        populateNetworkWithSoftmaxAndMax( nlr );
-
-
-        MockTableau tableau;
-        tableau.getBoundManager().initialize( 12 );
-
-        // Initialize the bounds
-        tableau.setLowerBound( 0, -1 );
-        tableau.setUpperBound( 0, 1 );
-        tableau.setLowerBound( 1, -1 );
-        tableau.setUpperBound( 1, 1 );
-
-        double large = 1000;
-        tableau.setLowerBound( 2, -large );
-        tableau.setUpperBound( 2, large );
-        tableau.setLowerBound( 3, -large );
-        tableau.setUpperBound( 3, large );
-        tableau.setLowerBound( 4, -large );
-        tableau.setUpperBound( 4, large );
-        tableau.setLowerBound( 5, -large );
-        tableau.setUpperBound( 5, large );
-        tableau.setLowerBound( 6, -large );
-        tableau.setUpperBound( 6, large );
-        tableau.setLowerBound( 7, -large );
-        tableau.setUpperBound( 7, large );
-        tableau.setLowerBound( 8, -large );
-        tableau.setUpperBound( 8, large );
-        tableau.setLowerBound( 9, -large );
-        tableau.setUpperBound( 9, large );
-        tableau.setLowerBound( 10, -large );
-        tableau.setUpperBound( 10, large );
-        tableau.setLowerBound( 11, -large );
-        tableau.setUpperBound( 11, large );
-
-        nlr.setTableau( &tableau );
-
-        // Initialize
-        TS_ASSERT_THROWS_NOTHING( nlr.obtainCurrentBounds() );
-
-        // Perform the tightening pass
-        TS_ASSERT_THROWS_NOTHING( nlr.intervalArithmeticBoundPropagation() );
-
-        List<Tightening> expectedBounds( { Tightening( 2, 0, Tightening::LB ),
-                                           Tightening( 2, 2, Tightening::UB ),
-                                           Tightening( 4, -5, Tightening::LB ),
-                                           Tightening( 4, 5, Tightening::UB ),
-                                           Tightening( 6, -1, Tightening::LB ),
-                                           Tightening( 6, 1, Tightening::UB ),
-
-                                           Tightening( 3, 0.0066, Tightening::LB ),
-                                           Tightening( 3, 0.9517, Tightening::UB ),
-                                           Tightening( 5, 0.0007, Tightening::LB ),
-                                           Tightening( 5, 0.9909, Tightening::UB ),
-                                           Tightening( 7, 0.0024, Tightening::LB ),
-                                           Tightening( 7, 0.7297, Tightening::UB ),
-
-                                           Tightening( 8, -0.7225, Tightening::LB ),
-                                           Tightening( 8, 1.9403, Tightening::UB ),
-                                           Tightening( 9, 0.3192, Tightening::LB ),
-                                           Tightening( 9, 2.9819, Tightening::UB ),
-
-                                           Tightening( 10, 0.3192, Tightening::LB ),
-                                           Tightening( 10, 2.9819, Tightening::UB ),
-
-                                           Tightening( 11, -2.9819, Tightening::LB ),
-                                           Tightening( 11, -0.3192, Tightening::UB ) } );
-
-        List<Tightening> bounds;
-        TS_ASSERT_THROWS_NOTHING( nlr.getConstraintTightenings( bounds ) );
-
-        TS_ASSERT( boundsEqual( bounds, expectedBounds ) );
-
-        // Change the current bounds
-        tableau.setLowerBound( 0, -3 );
-        tableau.setUpperBound( 0, 1 );
-        tableau.setLowerBound( 1, -1 );
-        tableau.setUpperBound( 1, 2 );
-
-        tableau.setLowerBound( 2, -large );
-        tableau.setUpperBound( 2, large );
-        tableau.setLowerBound( 3, -large );
-        tableau.setUpperBound( 3, large );
-        tableau.setLowerBound( 4, -large );
-        tableau.setUpperBound( 4, large );
-        tableau.setLowerBound( 5, -large );
-        tableau.setUpperBound( 5, large );
-        tableau.setLowerBound( 6, -large );
-        tableau.setUpperBound( 6, large );
-        tableau.setLowerBound( 7, -large );
-        tableau.setUpperBound( 7, large );
-        tableau.setLowerBound( 8, -large );
-        tableau.setUpperBound( 8, large );
-        tableau.setLowerBound( 9, -large );
-        tableau.setUpperBound( 9, large );
-        tableau.setLowerBound( 10, -large );
-        tableau.setUpperBound( 10, large );
-        tableau.setLowerBound( 11, -large );
-        tableau.setUpperBound( 11, large );
-
-        // Initialize
-        TS_ASSERT_THROWS_NOTHING( nlr.obtainCurrentBounds() );
-
-        // Perform the tightening pass
-        TS_ASSERT_THROWS_NOTHING( nlr.intervalArithmeticBoundPropagation() );
-
-        List<Tightening> expectedBounds2( { Tightening( 2, -2, Tightening::LB ),
-                                            Tightening( 2, 2, Tightening::UB ),
-                                            Tightening( 4, -12, Tightening::LB ),
-                                            Tightening( 4, 5, Tightening::UB ),
-                                            Tightening( 6, -1, Tightening::LB ),
-                                            Tightening( 6, 2, Tightening::UB ),
-
-                                            Tightening( 3, 0.0009, Tightening::LB ),
-                                            Tightening( 3, 0.9526, Tightening::UB ),
-                                            Tightening( 5, 0, Tightening::LB ),
-                                            Tightening( 5, 0.9966, Tightening::UB ),
-                                            Tightening( 7, 0.0024, Tightening::LB ),
-                                            Tightening( 7, 0.9820, Tightening::UB ),
-
-                                            Tightening( 8, -0.9811, Tightening::LB ),
-                                            Tightening( 8, 1.9468, Tightening::UB ),
-                                            Tightening( 9, 0.0654, Tightening::LB ),
-                                            Tightening( 9, 2.9933, Tightening::UB ),
-
-                                            Tightening( 10, 0.0654, Tightening::LB ),
-                                            Tightening( 10, 2.9933, Tightening::UB ),
-
-                                            Tightening( 11, -2.9933, Tightening::LB ),
-                                            Tightening( 11, -0.0654, Tightening::UB ) } );
-
-        TS_ASSERT_THROWS_NOTHING( nlr.getConstraintTightenings( bounds ) );
-
-        TS_ASSERT( boundsEqual( bounds, expectedBounds2 ) );
-    }
-
-    void test_interval_arithmetic_bound_propagation_relu_and_bilinear_constraints()
-    {
-        NLR::NetworkLevelReasoner nlr;
-        populateNetworkWithReluAndBilinear( nlr );
-
-        MockTableau tableau;
-        tableau.getBoundManager().initialize( 12 );
-
-        // Initialize the bounds
-        tableau.setLowerBound( 0, -1 );
-        tableau.setUpperBound( 0, 1 );
-        tableau.setLowerBound( 1, -1 );
-        tableau.setUpperBound( 1, 1 );
-
-        double large = 1000;
-        tableau.setLowerBound( 2, -large );
-        tableau.setUpperBound( 2, large );
-        tableau.setLowerBound( 3, -large );
-        tableau.setUpperBound( 3, large );
-        tableau.setLowerBound( 4, -large );
-        tableau.setUpperBound( 4, large );
-        tableau.setLowerBound( 5, -large );
-        tableau.setUpperBound( 5, large );
-        tableau.setLowerBound( 6, -large );
-        tableau.setUpperBound( 6, large );
-        tableau.setLowerBound( 7, -large );
-        tableau.setUpperBound( 7, large );
-        tableau.setLowerBound( 8, -large );
-        tableau.setUpperBound( 8, large );
-        tableau.setLowerBound( 9, -large );
-        tableau.setUpperBound( 9, large );
-        tableau.setLowerBound( 10, -large );
-        tableau.setUpperBound( 10, large );
-        tableau.setLowerBound( 11, -large );
-        tableau.setUpperBound( 11, large );
-
-        nlr.setTableau( &tableau );
-
-        // Initialize
-        TS_ASSERT_THROWS_NOTHING( nlr.obtainCurrentBounds() );
-
-        // Perform the tightening pass
-        TS_ASSERT_THROWS_NOTHING( nlr.intervalArithmeticBoundPropagation() );
-
-        List<Tightening> expectedBounds( {
-            Tightening( 2, 0, Tightening::LB ),    Tightening( 2, 2, Tightening::UB ),
-            Tightening( 4, -5, Tightening::LB ),   Tightening( 4, 5, Tightening::UB ),
-            Tightening( 6, -1, Tightening::LB ),   Tightening( 6, 1, Tightening::UB ),
-
-            Tightening( 3, 0, Tightening::LB ),    Tightening( 3, 2, Tightening::UB ),
-            Tightening( 5, 0, Tightening::LB ),    Tightening( 5, 5, Tightening::UB ),
-            Tightening( 7, 0, Tightening::LB ),    Tightening( 7, 1, Tightening::UB ),
-
-            Tightening( 8, -1, Tightening::LB ),   Tightening( 8, 7, Tightening::UB ),
-            Tightening( 9, -1, Tightening::LB ),   Tightening( 9, 7, Tightening::UB ),
-
-            Tightening( 10, -7, Tightening::LB ),  Tightening( 10, 49, Tightening::UB ),
-
-            Tightening( 11, -49, Tightening::LB ), Tightening( 11, 7, Tightening::UB ),
-        } );
-
-        List<Tightening> bounds;
-        TS_ASSERT_THROWS_NOTHING( nlr.getConstraintTightenings( bounds ) );
-
-        TS_ASSERT( boundsEqual( bounds, expectedBounds ) );
-
-        // Change the current bounds
-        tableau.setLowerBound( 0, -3 );
-        tableau.setUpperBound( 0, 1 );
-        tableau.setLowerBound( 1, -1 );
-        tableau.setUpperBound( 1, 2 );
-
-        tableau.setLowerBound( 2, -large );
-        tableau.setUpperBound( 2, large );
-        tableau.setLowerBound( 3, -large );
-        tableau.setUpperBound( 3, large );
-        tableau.setLowerBound( 4, -large );
-        tableau.setUpperBound( 4, large );
-        tableau.setLowerBound( 5, -large );
-        tableau.setUpperBound( 5, large );
-        tableau.setLowerBound( 6, -large );
-        tableau.setUpperBound( 6, large );
-        tableau.setLowerBound( 7, -large );
-        tableau.setUpperBound( 7, large );
-        tableau.setLowerBound( 8, -large );
-        tableau.setUpperBound( 8, large );
-        tableau.setLowerBound( 9, -large );
-        tableau.setUpperBound( 9, large );
-        tableau.setLowerBound( 10, -large );
-        tableau.setUpperBound( 10, large );
-        tableau.setLowerBound( 11, -large );
-        tableau.setUpperBound( 11, large );
 
         // Initialize
         TS_ASSERT_THROWS_NOTHING( nlr.obtainCurrentBounds() );
@@ -9759,98 +8017,6 @@
         TS_ASSERT( boundsEqual( bounds, expectedBounds ) );
     }
 
-<<<<<<< HEAD
-    void test_get_previous_bias()
-    {
-        NLR::NetworkLevelReasoner nlr;
-        populateNetwork( nlr );
-
-        // Generate query to create ReLU constraints
-        Query query;
-        nlr.generateQuery( query );
-
-        // Find ReLU constraints from the query
-        List<PiecewiseLinearConstraint *> constraints = query.getPiecewiseLinearConstraints();
-
-        for ( const auto &constraint : constraints )
-        {
-            ReluConstraint *relu = dynamic_cast<ReluConstraint *>( constraint );
-            TS_ASSERT( relu );
-
-            nlr.addConstraintInTopologicalOrder( relu );
-
-            // First ReLU layer (nodes 2,0 through 2,2) has previous bias 1
-            if ( relu->getB() == 3 || relu->getB() == 5 || relu->getB() == 7 )
-            {
-                TS_ASSERT_EQUALS( nlr.getPreviousBias( relu ), 1 );
-            }
-            // Second ReLU layer (nodes 4,0 and 4,1) has previous bias 2
-            else if ( relu->getB() == 9 || relu->getB() == 11 )
-            {
-                TS_ASSERT_EQUALS( nlr.getPreviousBias( relu ), 2 );
-            }
-        }
-    }
-
-    void test_get_previous_bias_error_handling()
-    {
-        NLR::NetworkLevelReasoner nlr;
-        populateNetwork( nlr );
-
-        // Generate invalid ReLU constraint
-        ReluConstraint invalidRelu( 15, 16 ); // Variables not in network
-
-        // Should throw since variables don't exist in network
-        TS_ASSERT_THROWS_EQUALS( nlr.getPreviousBias( &invalidRelu ),
-                                 const NLRError &e,
-                                 e.getCode(),
-                                 NLRError::RELU_NOT_FOUND );
-
-        // Test missing activation source using fresh network
-        NLR::NetworkLevelReasoner nlrNoActivations;
-        // Create minimal network without activation sources
-        nlrNoActivations.addLayer( 0, NLR::Layer::INPUT, 2 );
-        nlrNoActivations.addLayer( 1, NLR::Layer::WEIGHTED_SUM, 2 );
-        nlrNoActivations.addLayer( 2, NLR::Layer::RELU, 2 );
-
-        ReluConstraint missingActivation( 2, 3 );
-
-        TS_ASSERT_THROWS_EQUALS( nlrNoActivations.getPreviousBias( &missingActivation ),
-                                 const NLRError &e,
-                                 e.getCode(),
-                                 NLRError::RELU_NOT_FOUND );
-    }
-
-    bool boundsEqual( const List<Tightening> &bounds, const List<Tightening> &expectedBounds )
-    {
-        if ( bounds.size() < expectedBounds.size() )
-            return false;
-
-        bool allFound = true;
-        for ( const auto &bound : bounds )
-        {
-            bool currentFound = false;
-            for ( const auto &expectedBound : expectedBounds )
-            {
-                currentFound |=
-                    ( bound._type == expectedBound._type &&
-                      bound._variable == expectedBound._variable &&
-                      FloatUtils::areEqual( bound._value, expectedBound._value, 0.0001 ) );
-            }
-            allFound &= currentFound;
-        }
-        return allFound;
-    }
-
-    void updateTableau( MockTableau &tableau, List<Tightening> &tightenings )
-    {
-        for ( const auto &tightening : tightenings )
-        {
-            if ( tightening._type == Tightening::LB )
-            {
-                tableau.setLowerBound( tightening._variable, tightening._value );
-            }
-=======
     void test_sbt_relus_active_and_not_fixed()
     {
         Options::get()->setString( Options::SYMBOLIC_BOUND_TIGHTENING_TYPE, "sbt" );
@@ -11706,14 +9872,11 @@
 
         List<Tightening> bounds;
         TS_ASSERT_THROWS_NOTHING( nlr.getConstraintTightenings( bounds ) );
->>>>>>> c15b12ea
 
         TS_ASSERT_EQUALS( expectedBounds.size(), bounds.size() );
         for ( const auto &bound : expectedBounds )
             TS_ASSERT( bounds.exists( bound ) );
     }
-<<<<<<< HEAD
-=======
 
     void test_get_previous_bias()
     {
@@ -11812,5 +9975,4 @@
             }
         }
     }
->>>>>>> c15b12ea
 };