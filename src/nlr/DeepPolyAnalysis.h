--- conflicted
+++ resolved
@@ -31,16 +31,6 @@
     DeepPolyAnalysis( LayerOwner *layerOwner,
                       bool storeOutputLayerSymbolicBounds = false,
                       bool storeSymbolicBoundsInTermsOfPredecessor = false,
-<<<<<<< HEAD
-                      Map<unsigned, double *> *outputLayerSymbolicLb = NULL,
-                      Map<unsigned, double *> *outputLayerSymbolicUb = NULL,
-                      Map<unsigned, double *> *outputLayerSymbolicLowerBias = NULL,
-                      Map<unsigned, double *> *outputLayerSymbolicUpperBias = NULL,
-                      Map<unsigned, double *> *symbolicLbInTermsOfPredecessor = NULL,
-                      Map<unsigned, double *> *symbolicUbInTermsOfPredecessor = NULL,
-                      Map<unsigned, double *> *symbolicLowerBiasInTermsOfPredecessor = NULL,
-                      Map<unsigned, double *> *symbolicUpperBiasInTermsOfPredecessor = NULL );
-=======
                       bool useParameterisedSBT = false,
                       Map<unsigned, Vector<double>> *layerIndicesToParameters = NULL,
                       Map<unsigned, Vector<double>> *outputLayerSymbolicLb = NULL,
@@ -51,7 +41,6 @@
                       Map<unsigned, Vector<double>> *symbolicUbInTermsOfPredecessor = NULL,
                       Map<unsigned, Vector<double>> *symbolicLowerBiasInTermsOfPredecessor = NULL,
                       Map<unsigned, Vector<double>> *symbolicUpperBiasInTermsOfPredecessor = NULL );
->>>>>>> 4cf1ca4c
     ~DeepPolyAnalysis();
 
     void run();
@@ -60,11 +49,8 @@
     LayerOwner *_layerOwner;
     bool _storeOutputLayerSymbolicBounds;
     bool _storeSymbolicBoundsInTermsOfPredecessor;
-<<<<<<< HEAD
-=======
     bool _useParameterisedSBT;
     Map<unsigned, Vector<double>> *_layerIndicesToParameters;
->>>>>>> 4cf1ca4c
 
     /*
       Maps layer index to the abstract element
@@ -81,17 +67,6 @@
     double *_workSymbolicLowerBias;
     double *_workSymbolicUpperBias;
 
-<<<<<<< HEAD
-    Map<unsigned, double *> *_outputLayerSymbolicLb;
-    Map<unsigned, double *> *_outputLayerSymbolicUb;
-    Map<unsigned, double *> *_outputLayerSymbolicLowerBias;
-    Map<unsigned, double *> *_outputLayerSymbolicUpperBias;
-
-    Map<unsigned, double *> *_symbolicLbInTermsOfPredecessor;
-    Map<unsigned, double *> *_symbolicUbInTermsOfPredecessor;
-    Map<unsigned, double *> *_symbolicLowerBiasInTermsOfPredecessor;
-    Map<unsigned, double *> *_symbolicUpperBiasInTermsOfPredecessor;
-=======
     Map<unsigned, Vector<double>> *_outputLayerSymbolicLb;
     Map<unsigned, Vector<double>> *_outputLayerSymbolicUb;
     Map<unsigned, Vector<double>> *_outputLayerSymbolicLowerBias;
@@ -101,7 +76,6 @@
     Map<unsigned, Vector<double>> *_symbolicUbInTermsOfPredecessor;
     Map<unsigned, Vector<double>> *_symbolicLowerBiasInTermsOfPredecessor;
     Map<unsigned, Vector<double>> *_symbolicUpperBiasInTermsOfPredecessor;
->>>>>>> 4cf1ca4c
 
     unsigned _maxLayerSize;
 
