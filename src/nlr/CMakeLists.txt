--- conflicted
+++ resolved
@@ -21,11 +21,7 @@
 
 if (${ENABLE_GUROBI})
     network_level_reasoner_add_unit_test(LPRelaxation)
-<<<<<<< HEAD
-    network_level_reasoner_add_unit_test(PMNR)
-=======
     network_level_reasoner_add_unit_test(PMNRSelection)
->>>>>>> 4cf1ca4c
 endif()
 
 if (${BUILD_PYTHON})
