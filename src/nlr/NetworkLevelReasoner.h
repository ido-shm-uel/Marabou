/*********************                                                        */
/*! \file NetworkLevelReasoner.h
 ** \verbatim
 ** Top contributors (to current version):
 **   Guy Katz
 ** This file is part of the Marabou project.
 ** Copyright (c) 2017-2024 by the authors listed in the file AUTHORS
 ** in the top-level source directory) and their institutional affiliations.
 ** All rights reserved. See the file COPYING in the top-level source
 ** directory for licensing information.\endverbatim
 **
 ** [[ Add lengthier description here ]]

**/

#ifndef __NetworkLevelReasoner_h__
#define __NetworkLevelReasoner_h__

#include "DeepPolyAnalysis.h"
#include "ITableau.h"
#include "LPFormulator.h"
#include "Layer.h"
#include "LayerOwner.h"
#include "Map.h"
#include "MatrixMultiplication.h"
#include "NeuronIndex.h"
#include "PiecewiseLinearFunctionType.h"
#include "PolygonalTightening.h"
#include "Tightening.h"
#include "Vector.h"

#include <memory>

namespace NLR {

/*
  A class for performing operations that require knowledge of network
  level structure and topology.
*/

class NetworkLevelReasoner : public LayerOwner
{
public:
    NetworkLevelReasoner();
    ~NetworkLevelReasoner();

    static bool functionTypeSupported( PiecewiseLinearFunctionType type );

    /*
      Populate the NLR by specifying the network's topology.
    */
    void addLayer( unsigned layerIndex, Layer::Type type, unsigned layerSize );
    void addLayerDependency( unsigned sourceLayer, unsigned targetLayer );
    void removeLayerDependency( unsigned sourceLayer, unsigned targetLayer );
    void computeSuccessorLayers();
    void setWeight( unsigned sourceLayer,
                    unsigned sourceNeuron,
                    unsigned targetLayer,
                    unsigned targetNeuron,
                    double weight );
    void setBias( unsigned layer, unsigned neuron, double bias );
    void addActivationSource( unsigned sourceLayer,
                              unsigned sourceNeuron,
                              unsigned targetLeyer,
                              unsigned targetNeuron );

    unsigned getNumberOfLayers() const;
    const Layer *getLayer( unsigned index ) const;
    Layer *getLayer( unsigned index );

    /*
      Bind neurons in the NLR to the Tableau variables that represent them.
    */
    void setNeuronVariable( NeuronIndex index, unsigned variable );

    /*
      Perform an evaluation of the network for a specific input.
    */
    void evaluate( double *input, double *output );

    /*
      Perform an evaluation of the network for the current input variable
      assignment and store the resulting variable assignment in the assignment.
    */
    void concretizeInputAssignment( Map<unsigned, double> &assignment );

    /*
      Perform a simulation of the network for a specific input
    */
    void simulate( Vector<Vector<double>> *input );

    /*
      Bound propagation methods:

        - obtainCurrentBounds: make the NLR obtain the current bounds
          on all variables from the tableau.

        - Interval arithmetic: compute the bounds of a layer's neurons
          based on the concrete bounds of the previous layer.

        - Symbolic: for each neuron in the network, we compute lower
          and upper bounds on the lower and upper bounds of the
          neuron. This bounds are expressed as linear combinations of
          the input neurons. Sometimes these bounds let us simplify
          expressions and obtain tighter bounds (e.g., if the upper
          bound on the upper bound of a ReLU node is negative, that
          ReLU is inactive and its output can be set to 0.

        - Parametrised Symbolic: For certain activation functions, there
          is a continuum of valid symbolic bounds. We receive a map of
          coefficients in range [0, 1] for every layer index, then compute
          the parameterised symbolic bounds (or default to regular
          symbolic bounds if parameterised bounds not implemented).

        - LP Relaxation: invoking an LP solver on a series of LP
          relaxations of the problem we're trying to solve, and
          optimizing the lower and upper bounds of each of the
          varibales.

        - receiveTighterBound: this is a callback from the layer
          objects, through which they report tighter bounds.

        - getConstraintTightenings: this is the function that an
          external user calls in order to collect the tighter bounds
          discovered by the NLR.

        - receiveTighterPolygonalBound: this is a callback from the layer
          objects, through which they report tighter polygonal bounds.

        - getConstraintPolygonalTightenings: this is the function that an
          external user calls in order to collect the tighter polygonal bounds
          discovered by the NLR.
    */

    void setTableau( const ITableau *tableau );
    const ITableau *getTableau() const;

    void obtainCurrentBounds( const Query &inputQuery );
    void obtainCurrentBounds();
    void intervalArithmeticBoundPropagation();
    void symbolicBoundPropagation();
    void parameterisedSymbolicBoundPropagation( const Vector<double> &coeffs );
    void deepPolyPropagation();
    void lpRelaxationPropagation();
    void LPTighteningForOneLayer( unsigned targetIndex );
    void MILPPropagation();
    void MILPTighteningForOneLayer( unsigned targetIndex );
    void iterativePropagation();

<<<<<<< HEAD
    void initializeSymbolicBoundsMaps();
=======
    void initializeSymbolicBoundsMaps( const Vector<double> &coeffs = Vector<double>( {} ) );
>>>>>>> 4cf1ca4c

    // Return optimizable parameters which minimize parameterised SBT bounds' volume.
    const Vector<double> OptimalParameterisedSymbolicBoundTightening();

    // Optimize biases of generated parameterised polygonal tightenings.
    const Vector<PolygonalTightening> OptimizeParameterisedPolygonalTightening();

<<<<<<< HEAD
=======
    // Get total number of optimizable parameters for parameterised SBT relaxation.
    unsigned getNumberOfParameters() const;

>>>>>>> 4cf1ca4c
    void receiveTighterBound( Tightening tightening );
    void getConstraintTightenings( List<Tightening> &tightenings );
    void clearConstraintTightenings();

<<<<<<< HEAD
    void receivePolygonalTighterBound( PolygonalTightening polygonal_tightening );
    void getConstraintPolygonalTightenings( List<PolygonalTightening> &polygonal_tightenings );
=======
    void receivePolygonalTighterBound( PolygonalTightening polygonalTightening );
    void getConstraintPolygonalTightenings( List<PolygonalTightening> &polygonalTightening );
>>>>>>> 4cf1ca4c
    void clearConstraintPolygonalTightenings();

    /*
      For debugging purposes: dump the network topology
    */
    void dumpTopology( bool dumpLayerDetails = true ) const;

    /*
      Duplicate the reasoner
    */
    void storeIntoOther( NetworkLevelReasoner &other ) const;

    /*
      Methods that are typically invoked by the preprocessor, to
      inform us of changes in variable indices or if a variable has
      been eliminated
    */
    void eliminateVariable( unsigned variable, double value );
    void updateVariableIndices( const Map<unsigned, unsigned> &oldIndexToNewIndex,
                                const Map<unsigned, unsigned> &mergedVariables );

    /*
      The various piecewise-linear constraints, sorted in topological
      order. The sorting is done externally.
    */
    List<PiecewiseLinearConstraint *> getConstraintsInTopologicalOrder();
    void addConstraintInTopologicalOrder( PiecewiseLinearConstraint *constraint );
    void removeConstraintFromTopologicalOrder( PiecewiseLinearConstraint *constraint );

    /*
      Add an ecoding of all the affine layers as equations in the given Query
    */
    void encodeAffineLayers( Query &inputQuery );

    /*
      Generate an input query from this NLR, according to the
      discovered network topology
    */
    void generateQuery( Query &query );

    /*
      Given a ReLU Constraint, get the previous layer bias
      for the BaBSR Heuristic
    */
    double getPreviousBias( const ReluConstraint *reluConstraint ) const;

<<<<<<< HEAD
    const double *getOutputLayerSymbolicLb( unsigned layerIndex ) const;
    const double *getOutputLayerSymbolicUb( unsigned layerIndex ) const;
    const double *getOutputLayerSymbolicLowerBias( unsigned layerIndex ) const;
    const double *getOutputLayerSymbolicUpperBias( unsigned layerIndex ) const;

    const double *getSymbolicLbInTermsOfPredecessor( unsigned layerIndex ) const;
    const double *getSymbolicUbInTermsOfPredecessor( unsigned layerIndex ) const;
    const double *getSymbolicLowerBiasInTermsOfPredecessor( unsigned layerIndex ) const;
    const double *getSymbolicUpperBiasInTermsOfPredecessor( unsigned layerIndex ) const;
=======
    Vector<double> getOutputLayerSymbolicLb( unsigned layerIndex ) const;
    Vector<double> getOutputLayerSymbolicUb( unsigned layerIndex ) const;
    Vector<double> getOutputLayerSymbolicLowerBias( unsigned layerIndex ) const;
    Vector<double> getOutputLayerSymbolicUpperBias( unsigned layerIndex ) const;

    Vector<double> getSymbolicLbInTermsOfPredecessor( unsigned layerIndex ) const;
    Vector<double> getSymbolicUbInTermsOfPredecessor( unsigned layerIndex ) const;
    Vector<double> getSymbolicLowerBiasInTermsOfPredecessor( unsigned layerIndex ) const;
    Vector<double> getSymbolicUpperBiasInTermsOfPredecessor( unsigned layerIndex ) const;

    Map<NeuronIndex, double> getBBPSBranchingPoint( NeuronIndex index ) const;
    double getBBPSScore( NeuronIndex index ) const;
>>>>>>> 4cf1ca4c

    /*
      Finds logically consecutive WS layers and merges them, in order
      to reduce the total number of layers and variables in the
      network
    */
    unsigned mergeConsecutiveWSLayers( const Map<unsigned, double> &lowerBounds,
                                       const Map<unsigned, double> &upperBounds,
                                       const Set<unsigned> &varsInUnhandledConstraints,
                                       Map<unsigned, LinearExpression> &eliminatedNeurons );

    /*
      Print the bounds of variables layer by layer
    */
    void dumpBounds();

    /*
      Get the size of the widest layer
    */
    unsigned getMaxLayerSize() const;

    const Map<unsigned, Layer *> &getLayerIndexToLayer() const;

private:
    Map<unsigned, Layer *> _layerIndexToLayer;
    const ITableau *_tableau;

    // Tightenings and Polyognal Tightenings discovered by the various layers
    List<Tightening> _boundTightenings;
    List<PolygonalTightening> _polygonalBoundTightenings;

    std::unique_ptr<DeepPolyAnalysis> _deepPolyAnalysis;

    void freeMemoryIfNeeded();

    // Manage memory for symbolic bounds maps.
    void allocateMemoryForSymbolicBoundMapsIfNeeded();
    void freeMemoryForSymbolicBoundMapsIfNeeded();

    List<PiecewiseLinearConstraint *> _constraintsInTopologicalOrder;

    // Map each neuron to a linear expression representing its weighted sum
    void generateLinearExpressionForWeightedSumLayer(
        Map<unsigned, LinearExpression> &variableToExpression,
        const Layer &layer );

    // Helper functions for generating an input query
    void generateQueryForLayer( Query &inputQuery, const Layer &layer );
    void generateQueryForWeightedSumLayer( Query &inputQuery, const Layer &layer );
    void generateEquationsForWeightedSumLayer( List<Equation> &equations, const Layer &layer );
    void generateQueryForReluLayer( Query &inputQuery, const Layer &layer );
    void generateQueryForSigmoidLayer( Query &inputQuery, const Layer &layer );
    void generateQueryForSignLayer( Query &inputQuery, const Layer &layer );
    void generateQueryForAbsoluteValueLayer( Query &inputQuery, const Layer &layer );
    void generateQueryForMaxLayer( Query &inputQuery, const Layer &layer );

    bool suitableForMerging( unsigned secondLayerIndex,
                             const Map<unsigned, double> &lowerBounds,
                             const Map<unsigned, double> &upperBounds,
                             const Set<unsigned> &varsInConstraintsUnhandledByNLR );
    void mergeWSLayers( unsigned secondLayerIndex,
                        Map<unsigned, LinearExpression> &eliminatedNeurons );
    double *multiplyWeights( const double *firstMatrix,
                             const double *secondMatrix,
                             unsigned inputDimension,
                             unsigned middleDimension,
                             unsigned outputDimension );
    void reduceLayerIndex( unsigned layer, unsigned startIndex );

<<<<<<< HEAD
    void optimizeBoundsWithPreimageApproximation( Map<unsigned, Layer *> &layers,
                                                  LPFormulator &lpFormulator );

    // Estimate Volume of parameterised symbolic bound tightening.
    double EstimateVolume( const Map<unsigned, Layer *> &layers, const Vector<double> &coeffs );

    void optimizeBoundsWithPMNR( Map<unsigned, Layer *> &layers, LPFormulator &lpFormulator );

    // Optimize biases of generated parameterised polygonal tightenings.
    double
    OptimizeSingleParameterisedPolygonalTightening( const Map<unsigned, Layer *> &layers,
                                                    PolygonalTightening &tightening,
=======
    void optimizeBoundsWithPreimageApproximation( LPFormulator &lpFormulator );

    // Estimate Volume of parameterised symbolic bound tightening.
    double EstimateVolume( const Vector<double> &coeffs );

    void optimizeBoundsWithPMNR( LPFormulator &lpFormulator );

    // Optimize biases of generated parameterised polygonal tightenings.
    double
    OptimizeSingleParameterisedPolygonalTightening( PolygonalTightening &tightening,
>>>>>>> 4cf1ca4c
                                                    Vector<PolygonalTightening> &prevTightenings );

    // Get current lower bound for selected parameterised polygonal tightenings' biases.
    double
<<<<<<< HEAD
    getParameterisdPolygonalTighteningLowerBound( const Map<unsigned, Layer *> &layers,
                                                  const Vector<double> &coeffs,
=======
    getParameterisdPolygonalTighteningLowerBound( const Vector<double> &coeffs,
>>>>>>> 4cf1ca4c
                                                  const Vector<double> &gamma,
                                                  PolygonalTightening &tightening,
                                                  Vector<PolygonalTightening> &prevTightenings );

<<<<<<< HEAD
    const Vector<PolygonalTightening>
    generatePolygonalTightenings( const Map<unsigned, Layer *> &layers );

    // Heuristically select neurons and polygonal tightenings for PMNR.
    const List<NeuronIndex> selectConstraints( const Map<unsigned, Layer *> &layers );
=======
    const Vector<PolygonalTightening> generatePolygonalTightenings();
    const Vector<PolygonalTightening> generatePolygonalTighteningsForPMNR();
    const Vector<PolygonalTightening> generatePolygonalTighteningsForInvprop();

    // Heuristically select neurons and polygonal tightenings for PMNR.
    const Vector<NeuronIndex> selectConstraints();
    const Vector<NeuronIndex> selectConstraintsForPMNRRandom();
    const Vector<NeuronIndex> selectConstraintsForPMNRGradient();
    const Vector<NeuronIndex> selectConstraintsForPMNRBBPS();
>>>>>>> 4cf1ca4c

    // Return difference between given point and upper and lower bounds determined by parameterised
    // SBT relaxation.
    double calculateDifferenceFromSymbolic( const Layer *layer,
                                            Map<unsigned, double> &point,
                                            unsigned i ) const;

<<<<<<< HEAD
    double getBranchingPoint( Layer *layer, unsigned neuron ) const;

    // Get map containing vector of optimizable parameters for parameterised SBT relaxation for
    // every layer index.
    const Map<unsigned, Vector<double>>
    getParametersForLayers( const Map<unsigned, Layer *> &layers,
                            const Vector<double> &coeffs ) const;

    // Get total number of optimizable parameters for parameterised SBT relaxation.
    unsigned getNumberOfParameters( const Map<unsigned, Layer *> &layers ) const;
=======
    // Get map containing vector of optimizable parameters for parameterised SBT relaxation for
    // every layer index.
    const Map<unsigned, Vector<double>>
    getParametersForLayers( const Vector<double> &coeffs ) const;
>>>>>>> 4cf1ca4c

    // Get number of optimizable parameters for parameterised SBT relaxation per layer type.
    unsigned getNumberOfParametersPerType( Layer::Type t ) const;

    // Get all indices of active non-weighted sum layers for INVPROP.
<<<<<<< HEAD
    const Vector<unsigned>
    getLayersWithNonFixedNeurons( const Map<unsigned, Layer *> &layers ) const;
=======
    const Vector<unsigned> getLayersWithNonFixedNeurons() const;
>>>>>>> 4cf1ca4c

    const Vector<unsigned> getNonFixedNeurons( Layer *layer ) const;

    bool isNeuronNonFixed( Layer *layer, unsigned neuron ) const;

<<<<<<< HEAD
    // Get total number of non-weighted sum layers for INVPROP.
    unsigned countNonlinearLayers( const Map<unsigned, Layer *> &layers ) const;

=======
>>>>>>> 4cf1ca4c
    /*
      Store previous biases for each ReLU neuron in a map for getPreviousBias()
      and BaBSR heuristic
    */
    Map<const ReluConstraint *, double> _previousBiases;
    void initializePreviousBiasMap();

    void initializeBBPSMaps();

    Map<NeuronIndex, double> getBranchingPoint( Layer *layer, unsigned neuron ) const;

    /*
      If the NLR is manipulated manually in order to generate a new
      input query, this method can be used to assign variable indices
      to all neurons in the network
    */
    void reindexNeurons();

<<<<<<< HEAD
    Map<unsigned, double *> _outputLayerSymbolicLb;
    Map<unsigned, double *> _outputLayerSymbolicUb;
    Map<unsigned, double *> _outputLayerSymbolicLowerBias;
    Map<unsigned, double *> _outputLayerSymbolicUpperBias;

    Map<unsigned, double *> _symbolicLbInTermsOfPredecessor;
    Map<unsigned, double *> _symbolicUbInTermsOfPredecessor;
    Map<unsigned, double *> _symbolicLowerBiasInTermsOfPredecessor;
    Map<unsigned, double *> _symbolicUpperBiasInTermsOfPredecessor;
=======
    Map<NeuronIndex, Map<NeuronIndex, double>> _neuronToBBPSBranchingPoints;
    Map<NeuronIndex, double> _neuronToBBPSScores;

    Map<unsigned, Vector<double>> _outputLayerSymbolicLb;
    Map<unsigned, Vector<double>> _outputLayerSymbolicUb;
    Map<unsigned, Vector<double>> _outputLayerSymbolicLowerBias;
    Map<unsigned, Vector<double>> _outputLayerSymbolicUpperBias;

    Map<unsigned, Vector<double>> _symbolicLbInTermsOfPredecessor;
    Map<unsigned, Vector<double>> _symbolicUbInTermsOfPredecessor;
    Map<unsigned, Vector<double>> _symbolicLowerBiasInTermsOfPredecessor;
    Map<unsigned, Vector<double>> _symbolicUpperBiasInTermsOfPredecessor;
>>>>>>> 4cf1ca4c
};

} // namespace NLR

#endif // __NetworkLevelReasoner_h__

//
// Local Variables:
// compile-command: "make -C ../.. "
// tags-file-name: "../../TAGS"
// c-basic-offset: 4
// End:
//<|MERGE_RESOLUTION|>--- conflicted
+++ resolved
@@ -147,11 +147,7 @@
     void MILPTighteningForOneLayer( unsigned targetIndex );
     void iterativePropagation();
 
-<<<<<<< HEAD
-    void initializeSymbolicBoundsMaps();
-=======
     void initializeSymbolicBoundsMaps( const Vector<double> &coeffs = Vector<double>( {} ) );
->>>>>>> 4cf1ca4c
 
     // Return optimizable parameters which minimize parameterised SBT bounds' volume.
     const Vector<double> OptimalParameterisedSymbolicBoundTightening();
@@ -159,23 +155,15 @@
     // Optimize biases of generated parameterised polygonal tightenings.
     const Vector<PolygonalTightening> OptimizeParameterisedPolygonalTightening();
 
-<<<<<<< HEAD
-=======
     // Get total number of optimizable parameters for parameterised SBT relaxation.
     unsigned getNumberOfParameters() const;
 
->>>>>>> 4cf1ca4c
     void receiveTighterBound( Tightening tightening );
     void getConstraintTightenings( List<Tightening> &tightenings );
     void clearConstraintTightenings();
 
-<<<<<<< HEAD
-    void receivePolygonalTighterBound( PolygonalTightening polygonal_tightening );
-    void getConstraintPolygonalTightenings( List<PolygonalTightening> &polygonal_tightenings );
-=======
     void receivePolygonalTighterBound( PolygonalTightening polygonalTightening );
     void getConstraintPolygonalTightenings( List<PolygonalTightening> &polygonalTightening );
->>>>>>> 4cf1ca4c
     void clearConstraintPolygonalTightenings();
 
     /*
@@ -222,17 +210,6 @@
     */
     double getPreviousBias( const ReluConstraint *reluConstraint ) const;
 
-<<<<<<< HEAD
-    const double *getOutputLayerSymbolicLb( unsigned layerIndex ) const;
-    const double *getOutputLayerSymbolicUb( unsigned layerIndex ) const;
-    const double *getOutputLayerSymbolicLowerBias( unsigned layerIndex ) const;
-    const double *getOutputLayerSymbolicUpperBias( unsigned layerIndex ) const;
-
-    const double *getSymbolicLbInTermsOfPredecessor( unsigned layerIndex ) const;
-    const double *getSymbolicUbInTermsOfPredecessor( unsigned layerIndex ) const;
-    const double *getSymbolicLowerBiasInTermsOfPredecessor( unsigned layerIndex ) const;
-    const double *getSymbolicUpperBiasInTermsOfPredecessor( unsigned layerIndex ) const;
-=======
     Vector<double> getOutputLayerSymbolicLb( unsigned layerIndex ) const;
     Vector<double> getOutputLayerSymbolicUb( unsigned layerIndex ) const;
     Vector<double> getOutputLayerSymbolicLowerBias( unsigned layerIndex ) const;
@@ -245,7 +222,6 @@
 
     Map<NeuronIndex, double> getBBPSBranchingPoint( NeuronIndex index ) const;
     double getBBPSScore( NeuronIndex index ) const;
->>>>>>> 4cf1ca4c
 
     /*
       Finds logically consecutive WS layers and merges them, in order
@@ -280,10 +256,6 @@
     std::unique_ptr<DeepPolyAnalysis> _deepPolyAnalysis;
 
     void freeMemoryIfNeeded();
-
-    // Manage memory for symbolic bounds maps.
-    void allocateMemoryForSymbolicBoundMapsIfNeeded();
-    void freeMemoryForSymbolicBoundMapsIfNeeded();
 
     List<PiecewiseLinearConstraint *> _constraintsInTopologicalOrder;
 
@@ -315,20 +287,6 @@
                              unsigned outputDimension );
     void reduceLayerIndex( unsigned layer, unsigned startIndex );
 
-<<<<<<< HEAD
-    void optimizeBoundsWithPreimageApproximation( Map<unsigned, Layer *> &layers,
-                                                  LPFormulator &lpFormulator );
-
-    // Estimate Volume of parameterised symbolic bound tightening.
-    double EstimateVolume( const Map<unsigned, Layer *> &layers, const Vector<double> &coeffs );
-
-    void optimizeBoundsWithPMNR( Map<unsigned, Layer *> &layers, LPFormulator &lpFormulator );
-
-    // Optimize biases of generated parameterised polygonal tightenings.
-    double
-    OptimizeSingleParameterisedPolygonalTightening( const Map<unsigned, Layer *> &layers,
-                                                    PolygonalTightening &tightening,
-=======
     void optimizeBoundsWithPreimageApproximation( LPFormulator &lpFormulator );
 
     // Estimate Volume of parameterised symbolic bound tightening.
@@ -339,28 +297,15 @@
     // Optimize biases of generated parameterised polygonal tightenings.
     double
     OptimizeSingleParameterisedPolygonalTightening( PolygonalTightening &tightening,
->>>>>>> 4cf1ca4c
                                                     Vector<PolygonalTightening> &prevTightenings );
 
     // Get current lower bound for selected parameterised polygonal tightenings' biases.
     double
-<<<<<<< HEAD
-    getParameterisdPolygonalTighteningLowerBound( const Map<unsigned, Layer *> &layers,
-                                                  const Vector<double> &coeffs,
-=======
     getParameterisdPolygonalTighteningLowerBound( const Vector<double> &coeffs,
->>>>>>> 4cf1ca4c
                                                   const Vector<double> &gamma,
                                                   PolygonalTightening &tightening,
                                                   Vector<PolygonalTightening> &prevTightenings );
 
-<<<<<<< HEAD
-    const Vector<PolygonalTightening>
-    generatePolygonalTightenings( const Map<unsigned, Layer *> &layers );
-
-    // Heuristically select neurons and polygonal tightenings for PMNR.
-    const List<NeuronIndex> selectConstraints( const Map<unsigned, Layer *> &layers );
-=======
     const Vector<PolygonalTightening> generatePolygonalTightenings();
     const Vector<PolygonalTightening> generatePolygonalTighteningsForPMNR();
     const Vector<PolygonalTightening> generatePolygonalTighteningsForInvprop();
@@ -370,7 +315,6 @@
     const Vector<NeuronIndex> selectConstraintsForPMNRRandom();
     const Vector<NeuronIndex> selectConstraintsForPMNRGradient();
     const Vector<NeuronIndex> selectConstraintsForPMNRBBPS();
->>>>>>> 4cf1ca4c
 
     // Return difference between given point and upper and lower bounds determined by parameterised
     // SBT relaxation.
@@ -378,45 +322,21 @@
                                             Map<unsigned, double> &point,
                                             unsigned i ) const;
 
-<<<<<<< HEAD
-    double getBranchingPoint( Layer *layer, unsigned neuron ) const;
-
-    // Get map containing vector of optimizable parameters for parameterised SBT relaxation for
-    // every layer index.
-    const Map<unsigned, Vector<double>>
-    getParametersForLayers( const Map<unsigned, Layer *> &layers,
-                            const Vector<double> &coeffs ) const;
-
-    // Get total number of optimizable parameters for parameterised SBT relaxation.
-    unsigned getNumberOfParameters( const Map<unsigned, Layer *> &layers ) const;
-=======
     // Get map containing vector of optimizable parameters for parameterised SBT relaxation for
     // every layer index.
     const Map<unsigned, Vector<double>>
     getParametersForLayers( const Vector<double> &coeffs ) const;
->>>>>>> 4cf1ca4c
 
     // Get number of optimizable parameters for parameterised SBT relaxation per layer type.
     unsigned getNumberOfParametersPerType( Layer::Type t ) const;
 
     // Get all indices of active non-weighted sum layers for INVPROP.
-<<<<<<< HEAD
-    const Vector<unsigned>
-    getLayersWithNonFixedNeurons( const Map<unsigned, Layer *> &layers ) const;
-=======
     const Vector<unsigned> getLayersWithNonFixedNeurons() const;
->>>>>>> 4cf1ca4c
 
     const Vector<unsigned> getNonFixedNeurons( Layer *layer ) const;
 
     bool isNeuronNonFixed( Layer *layer, unsigned neuron ) const;
 
-<<<<<<< HEAD
-    // Get total number of non-weighted sum layers for INVPROP.
-    unsigned countNonlinearLayers( const Map<unsigned, Layer *> &layers ) const;
-
-=======
->>>>>>> 4cf1ca4c
     /*
       Store previous biases for each ReLU neuron in a map for getPreviousBias()
       and BaBSR heuristic
@@ -435,17 +355,6 @@
     */
     void reindexNeurons();
 
-<<<<<<< HEAD
-    Map<unsigned, double *> _outputLayerSymbolicLb;
-    Map<unsigned, double *> _outputLayerSymbolicUb;
-    Map<unsigned, double *> _outputLayerSymbolicLowerBias;
-    Map<unsigned, double *> _outputLayerSymbolicUpperBias;
-
-    Map<unsigned, double *> _symbolicLbInTermsOfPredecessor;
-    Map<unsigned, double *> _symbolicUbInTermsOfPredecessor;
-    Map<unsigned, double *> _symbolicLowerBiasInTermsOfPredecessor;
-    Map<unsigned, double *> _symbolicUpperBiasInTermsOfPredecessor;
-=======
     Map<NeuronIndex, Map<NeuronIndex, double>> _neuronToBBPSBranchingPoints;
     Map<NeuronIndex, double> _neuronToBBPSScores;
 
@@ -458,7 +367,6 @@
     Map<unsigned, Vector<double>> _symbolicUbInTermsOfPredecessor;
     Map<unsigned, Vector<double>> _symbolicLowerBiasInTermsOfPredecessor;
     Map<unsigned, Vector<double>> _symbolicUpperBiasInTermsOfPredecessor;
->>>>>>> 4cf1ca4c
 };
 
 } // namespace NLR
