/*********************                                                        */
/*! \file DeepPolyElement.h
 ** \verbatim
 ** Top contributors (to current version):
 **   Haoze Andrew Wu
 ** This file is part of the Marabou project.
 ** Copyright (c) 2017-2024 by the authors listed in the file AUTHORS
 ** in the top-level source directory) and their institutional affiliations.
 ** All rights reserved. See the file COPYING in the top-level source
 ** directory for licensing information.\endverbatim
 **
 ** [[ Add lengthier description here ]]

**/

#ifndef __DeepPolyElement_h__
#define __DeepPolyElement_h__

#include "Layer.h"
#include "MStringf.h"
#include "Map.h"
#include "NLRError.h"

#include <climits>

namespace NLR {

class DeepPolyElement
{
public:
    DeepPolyElement();
    virtual ~DeepPolyElement(){};

    // execute the abstract layer based on the abstract layers topologically
    // before it.
    virtual void execute( const Map<unsigned, DeepPolyElement *> &deepPolyElementsBefore ) = 0;

    /*
      Given the symbolic bounds of some layer Y (of size layerSize) in terms of
      this layer, add (to the last four arugment) the symbolic bounds of layer
      Y in terms of an immediate predecessor of this layer.
    */
    virtual void symbolicBoundInTermsOfPredecessor( const double *symbolicLb,
                                                    const double *symbolicUb,
                                                    double *symbolicLowerBias,
                                                    double *symbolicUpperBias,
                                                    double *symbolicLbInTermsOfPredecessor,
                                                    double *symbolicUbInTermsOfPredecessor,
                                                    unsigned targetLayerSize,
                                                    DeepPolyElement *predecessor ) = 0;

    /*
      Returns whether this abstract element has a predecessor.
    */
    bool hasPredecessor();

    /*
      Returns the layer index corresponding to the predecessor of this element.
    */
    const Map<unsigned, unsigned> &getPredecessorIndices() const;

    unsigned getSize() const;
    unsigned getLayerIndex() const;
    Layer::Type getLayerType() const;
    double *getSymbolicLb() const;
    double *getSymbolicUb() const;
    double *getSymbolicLowerBias() const;
    double *getSymbolicUpperBias() const;
    double getLowerBound( unsigned index ) const;
    double getUpperBound( unsigned index ) const;

    void setStoreOutputLayerSymbolicBounds( bool storeOutputLayerSymbolicBounds );
    void setStoreSymbolicBoundsInTermsOfPredecessor( bool storeSymbolicBoundsInTermsOfPredecessor );
<<<<<<< HEAD
=======
    void setUseParameterisedSBT( bool useParameterisedSBT );
    void setLayerIndicesToParameters( Map<unsigned, Vector<double>> *layerIndicesToParameters );
    void setOutputLayerSize( unsigned outputLayerSize );
>>>>>>> 4cf1ca4c

    void setWorkingMemory( double *work1SymbolicLb,
                           double *work1SymbolicUb,
                           double *work2SymbolicLb,
                           double *work2SymbolicUb,
                           double *workSymbolicLowerBias,
                           double *workSymbolicUpperBias );

<<<<<<< HEAD
    void setSymbolicBoundsMemory( Map<unsigned, double *> *outputLayerSymbolicLb,
                                  Map<unsigned, double *> *outputLayerSymbolicUb,
                                  Map<unsigned, double *> *outputLayerSymbolicLowerBias,
                                  Map<unsigned, double *> *outputLayerSymbolicUpperBias,
                                  Map<unsigned, double *> *symbolicLbInTermsOfPredecessor,
                                  Map<unsigned, double *> *symbolicUbInTermsOfPredecessor,
                                  Map<unsigned, double *> *symbolicLowerBiasInTermsOfPredecessor,
                                  Map<unsigned, double *> *symbolicUpperBiasInTermsOfPredecessor );

    void
    storeOutputSymbolicBounds( unsigned sourceLayerSize,
                               double *work1SymbolicLb,
=======
    void
    setSymbolicBoundsMemory( Map<unsigned, Vector<double>> *outputLayerSymbolicLb,
                             Map<unsigned, Vector<double>> *outputLayerSymbolicUb,
                             Map<unsigned, Vector<double>> *outputLayerSymbolicLowerBias,
                             Map<unsigned, Vector<double>> *outputLayerSymbolicUpperBias,
                             Map<unsigned, Vector<double>> *symbolicLbInTermsOfPredecessor,
                             Map<unsigned, Vector<double>> *symbolicUbInTermsOfPredecessor,
                             Map<unsigned, Vector<double>> *symbolicLowerBiasInTermsOfPredecessor,
                             Map<unsigned, Vector<double>> *symbolicUpperBiasInTermsOfPredecessor );

    void
    storeOutputSymbolicBounds( double *work1SymbolicLb,
>>>>>>> 4cf1ca4c
                               double *work1SymbolicUb,
                               double *workSymbolicLowerBias,
                               double *workSymbolicUpperBias,
                               Map<unsigned, double *> &residualLb,
                               Map<unsigned, double *> &residualUb,
                               Set<unsigned> &residualLayerIndices,
                               const Map<unsigned, DeepPolyElement *> &deepPolyElementsBefore );

    double getLowerBoundFromLayer( unsigned index ) const;
    double getUpperBoundFromLayer( unsigned index ) const;

protected:
    Layer *_layer;
    unsigned _size;
    unsigned _layerIndex;
    bool _storeOutputLayerSymbolicBounds;
    bool _storeSymbolicBoundsInTermsOfPredecessor;
<<<<<<< HEAD
=======
    bool _useParameterisedSBT;
    Map<unsigned, Vector<double>> *_layerIndicesToParameters;
    unsigned _outputLayerSize;
>>>>>>> 4cf1ca4c

    /*
      Abstract element described in
      https://files.sri.inf.ethz.ch/website/papers/DeepPoly.pdf
      The symbolicBounds are in terms of the preceding layer.
    */
    double *_symbolicLb;
    double *_symbolicUb;
    double *_symbolicLowerBias;
    double *_symbolicUpperBias;
    double *_lb;
    double *_ub;

    double *_work1SymbolicLb;
    double *_work1SymbolicUb;
    double *_work2SymbolicLb;
    double *_work2SymbolicUb;
    double *_workSymbolicLowerBias;
    double *_workSymbolicUpperBias;

<<<<<<< HEAD
    Map<unsigned, double *> *_outputLayerSymbolicLb;
    Map<unsigned, double *> *_outputLayerSymbolicUb;
    Map<unsigned, double *> *_outputLayerSymbolicLowerBias;
    Map<unsigned, double *> *_outputLayerSymbolicUpperBias;

    Map<unsigned, double *> *_symbolicLbInTermsOfPredecessor;
    Map<unsigned, double *> *_symbolicUbInTermsOfPredecessor;
    Map<unsigned, double *> *_symbolicLowerBiasInTermsOfPredecessor;
    Map<unsigned, double *> *_symbolicUpperBiasInTermsOfPredecessor;
=======
    Map<unsigned, Vector<double>> *_outputLayerSymbolicLb;
    Map<unsigned, Vector<double>> *_outputLayerSymbolicUb;
    Map<unsigned, Vector<double>> *_outputLayerSymbolicLowerBias;
    Map<unsigned, Vector<double>> *_outputLayerSymbolicUpperBias;

    Map<unsigned, Vector<double>> *_symbolicLbInTermsOfPredecessor;
    Map<unsigned, Vector<double>> *_symbolicUbInTermsOfPredecessor;
    Map<unsigned, Vector<double>> *_symbolicLowerBiasInTermsOfPredecessor;
    Map<unsigned, Vector<double>> *_symbolicUpperBiasInTermsOfPredecessor;
>>>>>>> 4cf1ca4c

    void allocateMemory();
    void freeMemoryIfNeeded();

    // Obtain the concrete bounds stored in _layer.
    void getConcreteBounds();
};

} // namespace NLR

#endif // __DeepPolyElement_h__<|MERGE_RESOLUTION|>--- conflicted
+++ resolved
@@ -71,12 +71,9 @@
 
     void setStoreOutputLayerSymbolicBounds( bool storeOutputLayerSymbolicBounds );
     void setStoreSymbolicBoundsInTermsOfPredecessor( bool storeSymbolicBoundsInTermsOfPredecessor );
-<<<<<<< HEAD
-=======
     void setUseParameterisedSBT( bool useParameterisedSBT );
     void setLayerIndicesToParameters( Map<unsigned, Vector<double>> *layerIndicesToParameters );
     void setOutputLayerSize( unsigned outputLayerSize );
->>>>>>> 4cf1ca4c
 
     void setWorkingMemory( double *work1SymbolicLb,
                            double *work1SymbolicUb,
@@ -85,20 +82,6 @@
                            double *workSymbolicLowerBias,
                            double *workSymbolicUpperBias );
 
-<<<<<<< HEAD
-    void setSymbolicBoundsMemory( Map<unsigned, double *> *outputLayerSymbolicLb,
-                                  Map<unsigned, double *> *outputLayerSymbolicUb,
-                                  Map<unsigned, double *> *outputLayerSymbolicLowerBias,
-                                  Map<unsigned, double *> *outputLayerSymbolicUpperBias,
-                                  Map<unsigned, double *> *symbolicLbInTermsOfPredecessor,
-                                  Map<unsigned, double *> *symbolicUbInTermsOfPredecessor,
-                                  Map<unsigned, double *> *symbolicLowerBiasInTermsOfPredecessor,
-                                  Map<unsigned, double *> *symbolicUpperBiasInTermsOfPredecessor );
-
-    void
-    storeOutputSymbolicBounds( unsigned sourceLayerSize,
-                               double *work1SymbolicLb,
-=======
     void
     setSymbolicBoundsMemory( Map<unsigned, Vector<double>> *outputLayerSymbolicLb,
                              Map<unsigned, Vector<double>> *outputLayerSymbolicUb,
@@ -111,7 +94,6 @@
 
     void
     storeOutputSymbolicBounds( double *work1SymbolicLb,
->>>>>>> 4cf1ca4c
                                double *work1SymbolicUb,
                                double *workSymbolicLowerBias,
                                double *workSymbolicUpperBias,
@@ -129,12 +111,9 @@
     unsigned _layerIndex;
     bool _storeOutputLayerSymbolicBounds;
     bool _storeSymbolicBoundsInTermsOfPredecessor;
-<<<<<<< HEAD
-=======
     bool _useParameterisedSBT;
     Map<unsigned, Vector<double>> *_layerIndicesToParameters;
     unsigned _outputLayerSize;
->>>>>>> 4cf1ca4c
 
     /*
       Abstract element described in
@@ -155,17 +134,6 @@
     double *_workSymbolicLowerBias;
     double *_workSymbolicUpperBias;
 
-<<<<<<< HEAD
-    Map<unsigned, double *> *_outputLayerSymbolicLb;
-    Map<unsigned, double *> *_outputLayerSymbolicUb;
-    Map<unsigned, double *> *_outputLayerSymbolicLowerBias;
-    Map<unsigned, double *> *_outputLayerSymbolicUpperBias;
-
-    Map<unsigned, double *> *_symbolicLbInTermsOfPredecessor;
-    Map<unsigned, double *> *_symbolicUbInTermsOfPredecessor;
-    Map<unsigned, double *> *_symbolicLowerBiasInTermsOfPredecessor;
-    Map<unsigned, double *> *_symbolicUpperBiasInTermsOfPredecessor;
-=======
     Map<unsigned, Vector<double>> *_outputLayerSymbolicLb;
     Map<unsigned, Vector<double>> *_outputLayerSymbolicUb;
     Map<unsigned, Vector<double>> *_outputLayerSymbolicLowerBias;
@@ -175,7 +143,6 @@
     Map<unsigned, Vector<double>> *_symbolicUbInTermsOfPredecessor;
     Map<unsigned, Vector<double>> *_symbolicLowerBiasInTermsOfPredecessor;
     Map<unsigned, Vector<double>> *_symbolicUpperBiasInTermsOfPredecessor;
->>>>>>> 4cf1ca4c
 
     void allocateMemory();
     void freeMemoryIfNeeded();
