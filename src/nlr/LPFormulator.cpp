--- conflicted
+++ resolved
@@ -252,11 +252,7 @@
     const Map<unsigned, Layer *> &layers,
     bool backward,
     const Map<unsigned, Vector<double>> &layerIndicesToParameters,
-<<<<<<< HEAD
-    const Vector<PolygonalTightening> &polygonal_tightenings )
-=======
     const Vector<PolygonalTightening> &polygonalTightenings )
->>>>>>> 4cf1ca4c
 {
     unsigned numberOfWorkers = Options::get()->getInt( Options::NUM_WORKERS );
 
@@ -310,11 +306,7 @@
 
         // optimize every neuron of layer
         optimizeBoundsOfNeuronsWithLpRelaxation(
-<<<<<<< HEAD
-            argument, backward, layerIndicesToParameters, polygonal_tightenings );
-=======
             argument, backward, layerIndicesToParameters, polygonalTightenings );
->>>>>>> 4cf1ca4c
         LPFormulator_LOG( Stringf( "Tightening bound for layer %u - done", layerIndex ).ascii() );
     }
 
@@ -425,11 +417,7 @@
     ThreadArgument &args,
     bool backward,
     const Map<unsigned, Vector<double>> &layerIndicesToParameters,
-<<<<<<< HEAD
-    const Vector<PolygonalTightening> &polygonal_tightenings )
-=======
     const Vector<PolygonalTightening> &polygonalTightenings )
->>>>>>> 4cf1ca4c
 {
     unsigned numberOfWorkers = Options::get()->getInt( Options::NUM_WORKERS );
 
@@ -546,21 +534,13 @@
                                      *freeSolver,
                                      lastIndexOfRelaxation,
                                      layerIndicesToParameters,
-<<<<<<< HEAD
-                                     polygonal_tightenings );
-=======
                                      polygonalTightenings );
->>>>>>> 4cf1ca4c
         else
             createLPRelaxation( layers,
                                 *freeSolver,
                                 lastIndexOfRelaxation,
                                 layerIndicesToParameters,
-<<<<<<< HEAD
-                                polygonal_tightenings );
-=======
                                 polygonalTightenings );
->>>>>>> 4cf1ca4c
         mtx.unlock();
 
         // spawn a thread to tighten the bounds for the current variable
@@ -685,11 +665,7 @@
     GurobiWrapper &gurobi,
     unsigned lastLayer,
     const Map<unsigned, Vector<double>> &layerIndicesToParameters,
-<<<<<<< HEAD
-    const Vector<PolygonalTightening> &polygonal_tightenings )
-=======
     const Vector<PolygonalTightening> &polygonalTightenings )
->>>>>>> 4cf1ca4c
 {
     for ( const auto &layer : layers )
     {
@@ -705,11 +681,7 @@
             addLayerToParameterisedModel( gurobi, layer.second, false, currentLayerCoeffs );
         }
     }
-<<<<<<< HEAD
-    addPolyognalTighteningsToLpRelaxation( gurobi, layers, 0, lastLayer, polygonal_tightenings );
-=======
     addPolyognalTighteningsToLpRelaxation( gurobi, layers, 0, lastLayer, polygonalTightenings );
->>>>>>> 4cf1ca4c
 }
 
 void LPFormulator::createLPRelaxationAfter(
@@ -717,11 +689,7 @@
     GurobiWrapper &gurobi,
     unsigned firstLayer,
     const Map<unsigned, Vector<double>> &layerIndicesToParameters,
-<<<<<<< HEAD
-    const Vector<PolygonalTightening> &polygonal_tightenings )
-=======
     const Vector<PolygonalTightening> &polygonalTightenings )
->>>>>>> 4cf1ca4c
 {
     unsigned depth = GlobalConfiguration::BACKWARD_BOUND_PROPAGATION_DEPTH;
     std::priority_queue<unsigned, std::vector<unsigned>, std::greater<unsigned>> layersToAdd;
@@ -758,11 +726,7 @@
         }
     }
     addPolyognalTighteningsToLpRelaxation(
-<<<<<<< HEAD
-        gurobi, layers, firstLayer, layersToAdd.top(), polygonal_tightenings );
-=======
         gurobi, layers, firstLayer, layersToAdd.top(), polygonalTightenings );
->>>>>>> 4cf1ca4c
 }
 
 void LPFormulator::addLayerToModel( GurobiWrapper &gurobi,
@@ -2186,43 +2150,25 @@
     const Map<unsigned, Layer *> &layers,
     unsigned firstLayer,
     unsigned lastLayer,
-<<<<<<< HEAD
-    const Vector<PolygonalTightening> &polygonal_tightenings )
-{
-    List<GurobiWrapper::Term> terms;
-    for ( const auto &tightening : polygonal_tightenings )
-=======
     const Vector<PolygonalTightening> &polygonalTightenings )
 {
     List<GurobiWrapper::Term> terms;
     for ( const auto &tightening : polygonalTightenings )
->>>>>>> 4cf1ca4c
     {
         Map<NeuronIndex, double> neuronToCoefficient = tightening._neuronToCoefficient;
         PolygonalTightening::PolygonalBoundType type = tightening._type;
         double value = tightening._value;
 
-<<<<<<< HEAD
-        bool out_of_bounds = false;
-=======
         bool outOfBounds = false;
->>>>>>> 4cf1ca4c
         for ( const auto &pair : neuronToCoefficient )
         {
             unsigned currentLayerIndex = pair.first._layer;
             if ( currentLayerIndex < firstLayer || currentLayerIndex > lastLayer )
             {
-<<<<<<< HEAD
-                out_of_bounds = true;
-            }
-        }
-        if ( out_of_bounds )
-=======
                 outOfBounds = true;
             }
         }
         if ( outOfBounds )
->>>>>>> 4cf1ca4c
         {
             continue;
         }
