--- conflicted
+++ resolved
@@ -139,11 +139,6 @@
         storePredecessorSymbolicBounds();
     }
 
-    if ( _storeSymbolicBoundsInTermsOfPredecessor )
-    {
-        storePredecessorSymbolicBounds();
-    }
-
     DEBUG( {
         for ( unsigned i = 0; i < _size; ++i )
         {
@@ -157,21 +152,6 @@
 
 void DeepPolyBilinearElement::storePredecessorSymbolicBounds()
 {
-<<<<<<< HEAD
-    double *currentSymbolicLb = ( *_symbolicLbInTermsOfPredecessor )[_layerIndex];
-    double *currentSymbolicUb = ( *_symbolicUbInTermsOfPredecessor )[_layerIndex];
-    double *currentSymbolicLowerBias = ( *_symbolicLowerBiasInTermsOfPredecessor )[_layerIndex];
-    double *currentSymbolicUpperBias = ( *_symbolicUpperBiasInTermsOfPredecessor )[_layerIndex];
-
-    for ( unsigned i = 0; i < _size; ++i )
-    {
-        currentSymbolicLb[i * _size] = _symbolicLbA[i];
-        currentSymbolicUb[i * _size] = _symbolicUbA[i];
-        currentSymbolicLb[i * _size + 1] = _symbolicLbB[i];
-        currentSymbolicUb[i * _size + 1] = _symbolicUbB[i];
-        currentSymbolicLowerBias[i] = _symbolicLowerBias[i];
-        currentSymbolicUpperBias[i] = _symbolicUpperBias[i];
-=======
     for ( unsigned i = 0; i < _size; ++i )
     {
         List<NeuronIndex> sources = _layer->getActivationSources( i );
@@ -185,7 +165,6 @@
             _symbolicUbB[i];
         ( *_symbolicLowerBiasInTermsOfPredecessor )[_layerIndex][i] = _symbolicLowerBias[i];
         ( *_symbolicUpperBiasInTermsOfPredecessor )[_layerIndex][i] = _symbolicUpperBias[i];
->>>>>>> 4cf1ca4c
     }
 }
 
