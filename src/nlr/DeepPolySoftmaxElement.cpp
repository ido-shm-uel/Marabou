--- conflicted
+++ resolved
@@ -199,16 +199,6 @@
 
 void DeepPolySoftmaxElement::storePredecessorSymbolicBounds()
 {
-<<<<<<< HEAD
-    double *currentSymbolicLb = ( *_symbolicLbInTermsOfPredecessor )[_layerIndex];
-    double *currentSymbolicUb = ( *_symbolicUbInTermsOfPredecessor )[_layerIndex];
-    double *currentSymbolicLowerBias = ( *_symbolicLowerBiasInTermsOfPredecessor )[_layerIndex];
-    double *currentSymbolicUpperBias = ( *_symbolicUpperBiasInTermsOfPredecessor )[_layerIndex];
-    memcpy( currentSymbolicLb, _symbolicLb, _size * _size * sizeof( double ) );
-    memcpy( currentSymbolicUb, _symbolicUb, _size * _size * sizeof( double ) );
-    memcpy( currentSymbolicLowerBias, _symbolicLowerBias, _size * sizeof( double ) );
-    memcpy( currentSymbolicUpperBias, _symbolicUpperBias, _size * sizeof( double ) );
-=======
     for ( unsigned i = 0; i < _size * _size; ++i )
     {
         ( *_symbolicLbInTermsOfPredecessor )[_layerIndex][i] = _symbolicLb[i];
@@ -220,7 +210,6 @@
         ( *_symbolicLowerBiasInTermsOfPredecessor )[_layerIndex][i] = _symbolicLowerBias[i];
         ( *_symbolicUpperBiasInTermsOfPredecessor )[_layerIndex][i] = _symbolicUpperBias[i];
     }
->>>>>>> 4cf1ca4c
 }
 
 void DeepPolySoftmaxElement::symbolicBoundInTermsOfPredecessor(
