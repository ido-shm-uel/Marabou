--- conflicted
+++ resolved
@@ -39,22 +39,6 @@
 
 namespace NLR {
 
-<<<<<<< HEAD
-DeepPolyAnalysis::DeepPolyAnalysis( LayerOwner *layerOwner,
-                                    bool storeOutputLayerSymbolicBounds,
-                                    bool storeSymbolicBoundsInTermsOfPredecessor,
-                                    Map<unsigned, double *> *outputLayerSymbolicLb,
-                                    Map<unsigned, double *> *outputLayerSymbolicUb,
-                                    Map<unsigned, double *> *outputLayerSymbolicLowerBias,
-                                    Map<unsigned, double *> *outputLayerSymbolicUpperBias,
-                                    Map<unsigned, double *> *symbolicLbInTermsOfPredecessor,
-                                    Map<unsigned, double *> *symbolicUbInTermsOfPredecessor,
-                                    Map<unsigned, double *> *symbolicLowerBiasInTermsOfPredecessor,
-                                    Map<unsigned, double *> *symbolicUpperBiasInTermsOfPredecessor )
-    : _layerOwner( layerOwner )
-    , _storeOutputLayerSymbolicBounds( storeOutputLayerSymbolicBounds )
-    , _storeSymbolicBoundsInTermsOfPredecessor( storeSymbolicBoundsInTermsOfPredecessor )
-=======
 DeepPolyAnalysis::DeepPolyAnalysis(
     LayerOwner *layerOwner,
     bool storeOutputLayerSymbolicBounds,
@@ -74,7 +58,6 @@
     , _storeSymbolicBoundsInTermsOfPredecessor( storeSymbolicBoundsInTermsOfPredecessor )
     , _useParameterisedSBT( useParameterisedSBT )
     , _layerIndicesToParameters( layerIndicesToParameters )
->>>>>>> 4cf1ca4c
     , _work1SymbolicLb( NULL )
     , _work1SymbolicUb( NULL )
     , _work2SymbolicLb( NULL )
@@ -282,24 +265,18 @@
         throw NLRError( NLRError::LAYER_TYPE_NOT_SUPPORTED,
                         Stringf( "Layer %u not yet supported", layer->getLayerType() ).ascii() );
 
-<<<<<<< HEAD
-=======
     Map<unsigned, Layer *> _layerIndexToLayer = _layerOwner->getLayerIndexToLayer();
     Layer *outputLayer = _layerIndexToLayer[_layerOwner->getNumberOfLayers() - 1];
     unsigned outputLayerSize = outputLayer->getSize();
     deepPolyElement->setOutputLayerSize( outputLayerSize );
->>>>>>> 4cf1ca4c
     deepPolyElement->setStoreSymbolicBoundsInTermsOfPredecessor(
         _storeSymbolicBoundsInTermsOfPredecessor );
     if ( layer->getLayerIndex() == _layerOwner->getNumberOfLayers() - 1 )
     {
         deepPolyElement->setStoreOutputLayerSymbolicBounds( _storeOutputLayerSymbolicBounds );
     }
-<<<<<<< HEAD
-=======
     deepPolyElement->setUseParameterisedSBT( _useParameterisedSBT );
     deepPolyElement->setLayerIndicesToParameters( _layerIndicesToParameters );
->>>>>>> 4cf1ca4c
     deepPolyElement->setSymbolicBoundsMemory( _outputLayerSymbolicLb,
                                               _outputLayerSymbolicUb,
                                               _outputLayerSymbolicLowerBias,
