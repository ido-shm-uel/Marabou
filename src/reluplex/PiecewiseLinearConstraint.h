--- conflicted
+++ resolved
@@ -129,15 +129,13 @@
 
   	virtual void updateVarIndex( unsigned prevVar, unsigned newVar ) = 0;
 
-<<<<<<< HEAD
   	virtual void updateBounds() {};
 
 	virtual void preprocessBounds( unsigned variable, double value, Tightening::BoundType type ) = 0;
 
 	virtual void tightenPL( Tightening tighten ) = 0;
-=======
+
   	virtual void eliminateVar( unsigned var, double val ) = 0;
->>>>>>> 545a2c2d
 
     /*
       Get the tightenings entailed by the constraint.
