--- conflicted
+++ resolved
@@ -37,10 +37,7 @@
 	TableauState.cpp \
 	\
 	TableauFactory.cpp \
-<<<<<<< HEAD
 	LPElement.cpp \
-=======
->>>>>>> 8b26eb90
 
 all:
 	./$(TEST_TARGET)
