/*********************                                                        */
/*! \file Preprocessor.cpp
 ** \verbatim
 ** Top contributors (to current version):
 **   Derek Huang
 ** This file is part of the Marabou project.
 ** Copyright (c) 2016-2017 by the authors listed in the file AUTHORS
 ** in the top-level source directory) and their institutional affiliations.
 ** All rights reserved. See the file COPYING in the top-level source
 ** directory for licensing information.\endverbatim
 **/

#include "FloatUtils.h"
#include "InputQuery.h"
#include "MStringf.h"
#include "Preprocessor.h"
#include "ReluplexError.h"
#include "Map.h"
#include "Tightening.h"

Preprocessor::Preprocessor( InputQuery input )
{
	_input = input;
	_hasTightened = false;
}

InputQuery Preprocessor::getInputQuery()
{
	return _input;
}

void Preprocessor::tightenEquationsAndPL()
{
	while ( _hasTightened )
	{
		tightenBounds();
		tightenPL();
		_hasTightened = false; 
	}
}

<<<<<<< HEAD
void Preprocessor::tightenBounds() 
{
	double min = -DBL_MAX;
	double max = DBL_MAX;
=======
	double min = FloatUtils::negativeInfinity();
    double max = FloatUtils::infinity();
>>>>>>> ccaedfb3

    for ( const auto &equation : _input.getEquations() )
    {
        bool sawUnboundedVariable = false;
        for ( const auto &addend : equation._addends )
        {
            // Look for unbounded variables
            if ( _input.getLowerBound( addend._variable ) == min ||
                 _input.getUpperBound( addend._variable ) == max )
            {
				_hasTightened = true;

                // If an equation has two addends that are unbounded on both sides,
                // no bounds can be tightened
                if ( _input.getLowerBound( addend._variable ) == min &&
                     _input.getUpperBound( addend._variable ) == max )
                {
                    // Give up on this equation
                    if ( sawUnboundedVariable )
					{
						_hasTightened = false;
                        break;
					}

                    sawUnboundedVariable = true;
                }

                // The equation is of the form ax + sum (bi * xi) = c,
                // or: ax = c - sum (bi * xi)

                // We first compute the lower and upper bounds for the expression c - sum (bi * xi)
                double scalarUB = equation._scalar;
                double scalarLB = equation._scalar;
                for ( auto bounded : equation._addends )
                {
                    if ( addend._variable == bounded._variable )
                        continue;

                    if ( FloatUtils::isNegative( bounded._coefficient ) )
                    {
                        scalarLB -= bounded._coefficient * _input.getLowerBound( bounded._variable );
                        scalarUB -= bounded._coefficient * _input.getUpperBound( bounded._variable );
                    }
                    if ( FloatUtils::isPositive( bounded._coefficient ) )
                    {
                        scalarLB -= bounded._coefficient * _input.getUpperBound( bounded._variable );
                        scalarUB -= bounded._coefficient * _input.getLowerBound( bounded._variable );
                    }
                }

                // We know that lb < ax < ub. We want to divide by a, but we care about the sign
                // If a is positive: lb/a < x < ub/a
                // If a is negative: lb/a > x > ub/a
                scalarLB = scalarLB / addend._coefficient;
                scalarUB = scalarUB / addend._coefficient;

                if ( FloatUtils::isNegative( addend._coefficient ) )
                {
                    double temp = scalarUB;
                    scalarUB = scalarLB;
                    scalarLB = temp;
                }

                if ( FloatUtils::gt( scalarLB, _input.getLowerBound( addend._variable ) ) )
                    _input.setLowerBound( addend._variable, scalarLB );
                if ( FloatUtils::lt( scalarUB, _input.getUpperBound( addend._variable ) ) )
                    _input.setUpperBound( addend._variable, scalarUB );
            }

            if ( FloatUtils::gt( _input.getLowerBound( addend._variable ),
                                 _input.getUpperBound( addend._variable ) ) )
                throw ReluplexError( ReluplexError::INVALID_BOUND_TIGHTENING, "Preprocessing bound error" );
        }
    }
}
	
void Preprocessor::tightenPL()
{
	
	for ( auto pl : _input.getPiecewiseLinearConstraints() )
	{
<<<<<<< HEAD
		for (auto var : pl->getParticiatingVariables() )
=======
		pl->deriveTighterBounds( LB, UB );
		for (auto var : pl->getParticipatingVariables() )
>>>>>>> ccaedfb3
		{
			pl->notifyLowerBound( var, _input.getLowerBound( var ) ); 
			pl->notifyUpperBound( var, _input.getUpperBound( var ) );
		}

		while ( !pl->getEntailedTightenings().empty() )
		{
			auto tighten = pl->getEntailedTightenings().peak();
			if ( tighten._type == Tightening::LB )
			{
				if ( FloatUtils::gt( tighten._value, _input.getLowerBound( tighten._variable ) ) )
					_input.setLowerBound( tighten._variable, tighten._value );
			}
			else 
			{
				if ( FloatUtils::lt( tighten._value, _input.getUpperBound( tighten._variable ) ) )
					_input.setUpperBound( tighten._variable, tighten._value );
			}
			pl->getEntailedTightenings().pop();
		}
	}
}

void Preprocessor::eliminateVariables() 
{
	Map< unsigned, double > rmVariables;
	for ( unsigned i = 0; i < _input.getNumberOfVariables(); ++i )
	{
			if ( FloatUtils::areEqual( _input.getLowerBound( i ), _input.getUpperBound( i ) ) )
			{
				rmVariables[i] = _input.getLowerBound( i );
			}
	}
	int offset = 0;
	Map< unsigned, double > indexAssignment;
	for ( unsigned i = 0; i < _input.getNumberOfVariables(); ++i )
	{
		if ( rmVariables.exists( i ) )
		{
			++offset;
		}
		else 
			indexAssignment[i] = i - offset;
	}
	for ( auto &equation : _input.getEquations() )
	{
		int nRm = equation._addends.size(); 
		int changeLimit = equation._addends.size();
		//necessary to remove addends
		for ( auto addend = equation._addends.begin(); addend != equation._addends.end(); )
		{
			if ( changeLimit == 0 ) 
				break;

			if ( rmVariables.exists(  addend->_variable ) )
			{
				equation.setScalar( equation._scalar - addend->_coefficient * rmVariables.get( addend->_variable ) );
				auto temp = ++addend;
				--addend;
				equation._addends.erase( addend );
				addend = temp;
				++nRm;
			}
			else 
			{
				_input.setLowerBound( indexAssignment.get( addend->_variable ), _input.getLowerBound( addend->_variable ) );
				_input.setUpperBound( indexAssignment.get( addend->_variable ), _input.getUpperBound( addend->_variable ) );
				addend->_variable = indexAssignment.get( addend->_variable );
			}
			--changeLimit;
			++addend;
		}
		if ( nRm == 0 )
			_input.getEquations().erase( equation );
	}
	for ( auto pl : _input.getPiecewiseLinearConstraints() )
	{
		for ( auto var : pl->getParticipatingVariables() )
		{
			if ( indexAssignment.get( var ) == -1 )
				pl->eliminateVar( var, rmVariables.get( var ) );
			else if ( indexAssignment.get( var ) != var ) 
				pl->updateVarIndex( var, indexAssignment.get( var ) );
		}
	}
	_input.setNumberOfVariables( _input.getNumberOfVariables() - rmVariables.size() );
}


//
// Local Variables:
// compile-command: "make -C .. "
// tags-file-name: "../TAGS"
// c-basic-offset: 4
// End:
//<|MERGE_RESOLUTION|>--- conflicted
+++ resolved
@@ -39,15 +39,10 @@
 	}
 }
 
-<<<<<<< HEAD
 void Preprocessor::tightenBounds() 
 {
-	double min = -DBL_MAX;
-	double max = DBL_MAX;
-=======
 	double min = FloatUtils::negativeInfinity();
     double max = FloatUtils::infinity();
->>>>>>> ccaedfb3
 
     for ( const auto &equation : _input.getEquations() )
     {
@@ -129,12 +124,7 @@
 	
 	for ( auto pl : _input.getPiecewiseLinearConstraints() )
 	{
-<<<<<<< HEAD
 		for (auto var : pl->getParticiatingVariables() )
-=======
-		pl->deriveTighterBounds( LB, UB );
-		for (auto var : pl->getParticipatingVariables() )
->>>>>>> ccaedfb3
 		{
 			pl->notifyLowerBound( var, _input.getLowerBound( var ) ); 
 			pl->notifyUpperBound( var, _input.getUpperBound( var ) );
