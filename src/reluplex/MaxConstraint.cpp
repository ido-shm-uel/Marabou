/*********************                                                        */
/*! \file MaxConstraint.cpp
 ** \verbatim
 ** Top contributors (to current version):
 **   Derek Huang
 ** This file is part of the Marabou project.
 ** Copyright (c) 2016-2017 by the authors listed in the file AUTHORS
 ** in the top-level source directory) and their institutional affiliations.
 ** All rights reserved. See the file COPYING in the top-level source
 ** directory for licensing information.\endverbatim
 **/

#include "Debug.h"
#include "FloatUtils.h"
#include "FreshVariables.h"
#include "ITableau.h"
#include "MaxConstraint.h"
#include "PiecewiseLinearCaseSplit.h"
#include "ReluplexError.h"
#include <algorithm>

MaxConstraint::MaxConstraint( unsigned f, const List<unsigned> &elements )
	: PiecewiseLinearConstraint( f )
	, _elements( elements )
{
}

MaxConstraint::~MaxConstraint()
{
	_elements.clear();
}

PiecewiseLinearConstraint *MaxConstraint::duplicateConstraint() const
{
    MaxConstraint *clone = new MaxConstraint( _f, _elements );

	*clone = *this;
	
	// // Common PiecewiseLinearConstraint state.
    // clone->_constraintActive = _constraintActive;
    // clone->_assignment = _assignment;
    // clone->_lowerBounds = _lowerBounds;
	// clone->_upperBounds = _upperBounds;
	// clone->_entailedTightenings = _entailedTightenings;	

	// // MaxConstraint-specific state.
    // clone->_maxIndex = _maxIndex;
	// clone->_eliminated = _eliminated;

    return clone;
}

void MaxConstraint::registerAsWatcher( ITableau *tableau )
{
	tableau->registerToWatchVariable( this, _f );
	for ( unsigned element : _elements )
		tableau->registerToWatchVariable( this, element );
}

void MaxConstraint::unregisterAsWatcher( ITableau *tableau )
{
	tableau->unregisterToWatchVariable( this, _f );
	for ( unsigned element : _elements )
		tableau->unregisterToWatchVariable( this, element );
}

void MaxConstraint::notifyVariableValue( unsigned variable, double value )
{
	if ( variable != _f )
	{
	//Two conditions for _maxIndex to not exist: either _assignment.size()
	//equals to 0, or the only element in _assignment is _f.
	//Otherwise, we only replace _maxIndex if the value of _maxIndex is less
	//than the new value.
		if ( _assignment.size() == 0 || ( _assignment.exists( _f ) &&
	   		 _assignment.size() == 1 ) || _assignment.get( _maxIndex ) < value )
			 _maxIndex = variable;
	}
	_assignment[variable] = value;
}

void MaxConstraint::notifyLowerBound( unsigned variable, double value )
{
	_lowerBounds[variable] = value;
}

void MaxConstraint::notifyUpperBound( unsigned variable, double value )
{
	_upperBounds[variable] = value;
}

bool MaxConstraint::participatingVariable( unsigned variable ) const
{
    return ( variable == _f ) || _elements.exists( variable );
}

List<unsigned> MaxConstraint::getParticipatingVariables() const
{
	List<unsigned> temp = _elements;
	temp.append( _f );
	return temp;
}

bool MaxConstraint::satisfied() const
{

	if ( !( _assignment.exists( _f )  &&  _assignment.size() > 1 ) )
		throw ReluplexError( ReluplexError::PARTICIPATING_VARIABLES_ABSENT );

	double fValue = _assignment.get( _f );
	return FloatUtils::areEqual( _assignment.get( _maxIndex ), fValue );
}

List<PiecewiseLinearConstraint::Fix> MaxConstraint::getPossibleFixes() const
{
	ASSERT( !satisfied() );
	ASSERT( _assignment.exists( _f ) && _assignment.size() > 1 );

	double fValue = _assignment.get( _f );
	double maxVal = _assignment.get( _maxIndex );

	List<PiecewiseLinearConstraint::Fix> fixes;

	// Possible violations
	//	1. f is greater than maxVal
	//	2. f is less than maxVal

	if ( FloatUtils::gt( fValue, maxVal ) )
	{
		fixes.append( PiecewiseLinearConstraint::Fix( _f, maxVal ) );
		for ( auto elem : _elements )
		{
			fixes.append( PiecewiseLinearConstraint::Fix( elem, fValue ) );
		}

	}
	else if ( FloatUtils::lt( fValue, maxVal ) )
	{
		fixes.append( PiecewiseLinearConstraint::Fix( _f, maxVal ) );

		/*for ( auto elem : _elements )
		{
			if ( _assignment.exists( elem ) && FloatUtils::lt( fValue, _assignment.get( elem ) ) )
				fixes.append( PiecewiseLinearConstraint::Fix( elem, fValue ) );
		}*/
	}
	return fixes;
}

List<PiecewiseLinearCaseSplit> MaxConstraint::getCaseSplits() const
{
    ASSERT(	_assignment.exists( _f ) );

	List<PiecewiseLinearCaseSplit> splits;

	for ( unsigned element : _elements )
	{
		PiecewiseLinearCaseSplit maxPhase;
		if ( _assignment.exists( element ) )
		{
            // element - f = 0

            Equation maxEquation;

            maxEquation.addAddend( 1, element );
            maxEquation.addAddend( -1, _f );
            maxEquation.addAuxAddend( 1 );

            Tightening auxUpperBound( 0, 0.0, Tightening::UB );
            Tightening auxLowerBound( 0, 0.0, Tightening::LB );

            maxPhase.storeAuxBoundTightening( auxUpperBound );
            maxPhase.storeAuxBoundTightening( auxLowerBound );

            maxEquation.setScalar( 0 );

            maxPhase.addEquation( maxEquation );

            for ( unsigned other : _elements )
            {
                // element >= other
                if ( element == other )
                    continue;

                Equation gtEquation;

                // other - element + aux = 0
                gtEquation.addAddend( 1, other );
                gtEquation.addAddend( -1, element );
                gtEquation.addAuxAddend( 1 );

                Tightening gtAuxLowerBound( 0, 0.0, Tightening::LB );

                maxPhase.storeAuxBoundTightening( gtAuxLowerBound );

                gtEquation.setScalar( 0 );

                maxPhase.addEquation( gtEquation );
            }
		}
		splits.append( maxPhase );
	}

	return splits;
}

void MaxConstraint::storeState( PiecewiseLinearConstraintState &/* state */ ) const
{
    printf( "Error! Not yet implemented\n" );
    exit( 1 );
}

void MaxConstraint::restoreState( const PiecewiseLinearConstraintState &/* state */ )
{
    printf( "Error! Not yet implemented\n" );
    exit( 1 );
}

PiecewiseLinearConstraintState *MaxConstraint::allocateState() const
{
    printf( "Error! Not yet implemented\n" );
	exit( 1 );
}

bool MaxConstraint::phaseFixed() const
{
    printf( "Error! Not yet implemented\n" );
    exit( 1 );
}

PiecewiseLinearCaseSplit MaxConstraint::getValidCaseSplit() const
{
    printf( "Error! Not yet implemented\n" );
    exit( 1 );
}

void MaxConstraint::updateVarIndex( unsigned prevVar, unsigned newVar )
{
	ASSERT( participatingVariable( prevVar ) );

	if ( _assignment.exists( prevVar ) )
	{
		_assignment[newVar] = _assignment.get( prevVar );
		_lowerBounds[newVar] = _lowerBounds.get( prevVar  );
		_upperBounds[newVar] = _upperBounds.get( prevVar );
		_assignment.erase( prevVar );
	}

	if ( prevVar == _maxIndex )
		_maxIndex = newVar;

	if ( prevVar == _f )
		_f = newVar;
	else
	{
		_elements.erase( prevVar );
		_elements.append( newVar );
	}
}

void MaxConstraint::eliminateVar( unsigned, double )
{
<<<<<<< HEAD
=======
	_eliminated.insert( var );
	val++;
>>>>>>> ccaedfb3
}

//
// Local Variables:
// compile-command: "make -C .. "
// tags-file-name: "../TAGS"
// c-basic-offset: 4
// End:
//<|MERGE_RESOLUTION|>--- conflicted
+++ resolved
@@ -260,11 +260,6 @@
 
 void MaxConstraint::eliminateVar( unsigned, double )
 {
-<<<<<<< HEAD
-=======
-	_eliminated.insert( var );
-	val++;
->>>>>>> ccaedfb3
 }
 
 //
